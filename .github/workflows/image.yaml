--- conflicted
+++ resolved
@@ -25,16 +25,7 @@
       image-tag: ${{ steps.image.outputs.tag}}
       platforms: ${{ steps.platforms.outputs.platforms }}
     steps:
-<<<<<<< HEAD
-      - uses: actions/checkout@ac593985615ec2ede58e132d2e21d2b1cbd6127c # v3.3.0
-=======
-      - uses: actions/setup-go@4d34df0c2316fe8122ab82dc22947d607c0c91f9 # v4.0.0
-        with:
-          go-version: ${{ env.GOLANG_VERSION }}
       - uses: actions/checkout@24cb9080177205b6e8c946b17badbe402adc938f # v3.4.0
-        with:
-          path: src/github.com/argoproj/argo-cd
->>>>>>> 713c794f
 
       - name: Set image tag for ghcr
         run: echo "tag=$(cat ./VERSION)-${GITHUB_SHA::8}" >> $GITHUB_OUTPUT
