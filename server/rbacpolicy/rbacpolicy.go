package rbacpolicy

import (
	"strings"

	jwt "github.com/dgrijalva/jwt-go/v4"
	log "github.com/sirupsen/logrus"

	"github.com/argoproj/argo-cd/v2/pkg/apis/application/v1alpha1"
	applister "github.com/argoproj/argo-cd/v2/pkg/client/listers/application/v1alpha1"
	jwtutil "github.com/argoproj/argo-cd/v2/util/jwt"
	"github.com/argoproj/argo-cd/v2/util/rbac"
)

const (
	// please add new items to Resources
	ResourceClusters     = "clusters"
	ResourceProjects     = "projects"
	ResourceApplications = "applications"
	ResourceRepositories = "repositories"
	ResourceCertificates = "certificates"
	ResourceAccounts     = "accounts"
	ResourceGPGKeys      = "gpgkeys"
	ResourceLogs         = "logs"

	// please add new items to Actions
	ActionGet      = "get"
	ActionCreate   = "create"
	ActionUpdate   = "update"
	ActionDelete   = "delete"
	ActionSync     = "sync"
	ActionOverride = "override"
	ActionAction   = "action"
)

var (
	defaultScopes = []string{"groups"}
	Resources     = []string{
		ResourceClusters,
		ResourceProjects,
		ResourceApplications,
		ResourceRepositories,
		ResourceCertificates,
		ResourceLogs,
	}
	Actions = []string{
		ActionGet,
		ActionCreate,
		ActionUpdate,
		ActionDelete,
		ActionSync,
		ActionOverride,
	}
)

// RBACPolicyEnforcer provides an RBAC Claims Enforcer which additionally consults AppProject
// roles, jwt tokens, and groups. It is backed by a AppProject informer/lister cache and does not
// make any API calls during enforcement.
type RBACPolicyEnforcer struct {
	enf        *rbac.Enforcer
	projLister applister.AppProjectNamespaceLister
	scopes     []string
}

// NewRBACPolicyEnforcer returns a new RBAC Enforcer for the Argo CD API Server
func NewRBACPolicyEnforcer(enf *rbac.Enforcer, projLister applister.AppProjectNamespaceLister) *RBACPolicyEnforcer {
	return &RBACPolicyEnforcer{
		enf:        enf,
		projLister: projLister,
		scopes:     nil,
	}
}

func (p *RBACPolicyEnforcer) SetScopes(scopes []string) {
	p.scopes = scopes
}

func (p *RBACPolicyEnforcer) GetScopes() []string {
	scopes := p.scopes
	if scopes == nil {
		scopes = defaultScopes
	}
	return scopes
}

func IsProjectSubject(subject string) bool {
	_, _, ok := GetProjectRoleFromSubject(subject)
	return ok
}

func GetProjectRoleFromSubject(subject string) (string, string, bool) {
	parts := strings.Split(subject, ":")
	if len(parts) == 3 && parts[0] == "proj" {
		return parts[1], parts[2], true
	}
	return "", "", false
}

// EnforceClaims is an RBAC claims enforcer specific to the Argo CD API server
func (p *RBACPolicyEnforcer) EnforceClaims(claims jwt.Claims, rvals ...interface{}) bool {
	mapClaims, err := jwtutil.MapClaims(claims)
	if err != nil {
		return false
	}

	subject := jwtutil.StringField(mapClaims, "sub")
	// Check if the request is for an application resource. We have special enforcement which takes
	// into consideration the project's token and group bindings
	var runtimePolicy string
	var projName string
	proj := p.getProjectFromRequest(rvals...)
	if proj != nil {
		if IsProjectSubject(subject) {
			return p.enforceProjectToken(subject, proj, rvals...)
		}
		runtimePolicy = proj.ProjectPoliciesString()
		projName = proj.Name
	}

	// NOTE: This calls prevent multiple creation of the wrapped enforcer
	enforcer := p.enf.CreateEnforcerWithRuntimePolicy(projName, runtimePolicy)

	// Check the subject. This is typically the 'admin' case.
	// NOTE: the call to EnforceWithCustomEnforcer will also consider the default role
	vals := append([]interface{}{subject}, rvals[1:]...)
	if p.enf.EnforceWithCustomEnforcer(enforcer, vals...) {
		return true
	}

	scopes := p.scopes
	if scopes == nil {
		scopes = defaultScopes
	}
	// Finally check if any of the user's groups grant them permissions
	groups := jwtutil.GetScopeValues(mapClaims, scopes)

	// Get groups to reduce the amount to checking groups
	groupingPolicies := enforcer.GetGroupingPolicy()
	for gidx := range groups {
		for gpidx := range groupingPolicies {
			// Prefilter user groups by groups defined in the model
			if groupingPolicies[gpidx][0] == groups[gidx] {
				vals := append([]interface{}{groups[gidx]}, rvals[1:]...)
				if p.enf.EnforceWithCustomEnforcer(enforcer, vals...) {
					return true
				}
				break
			}
		}
	}
	logCtx := log.WithField("claims", claims).WithField("rval", rvals)
	logCtx.Debug("enforce failed")
	return false
}

// getProjectFromRequest parses the project name from the RBAC request and returns the associated
// project (if it exists)
func (p *RBACPolicyEnforcer) getProjectFromRequest(rvals ...interface{}) *v1alpha1.AppProject {
	if len(rvals) != 4 {
		return nil
	}
	getProjectByName := func(projName string) *v1alpha1.AppProject {
		proj, err := p.projLister.Get(projName)
		if err != nil {
			return nil
		}
		return proj
	}
	if res, ok := rvals[1].(string); ok {
		if obj, ok := rvals[3].(string); ok {
			switch res {
<<<<<<< HEAD
			case ResourceApplications, ResourceLogs:
				if objSplit := strings.Split(obj, "/"); len(objSplit) == 2 {
=======
			case ResourceApplications, ResourceRepositories, ResourceClusters:
				if objSplit := strings.Split(obj, "/"); len(objSplit) >= 2 {
>>>>>>> 722fe927
					return getProjectByName(objSplit[0])
				}
			case ResourceProjects:
				// we also automatically give project tokens and groups 'get' access to the project
				return getProjectByName(obj)
			}
		}
	}
	return nil
}

// enforceProjectToken will check to see the valid token has not yet been revoked in the project
func (p *RBACPolicyEnforcer) enforceProjectToken(subject string, proj *v1alpha1.AppProject, rvals ...interface{}) bool {
	subjectSplit := strings.Split(subject, ":")
	if len(subjectSplit) != 3 {
		return false
	}
	projName, _ := subjectSplit[1], subjectSplit[2]
	if projName != proj.Name {
		// this should never happen (we generated a project token for a different project)
		return false
	}

	vals := append([]interface{}{subject}, rvals[1:]...)
	return p.enf.EnforceRuntimePolicy(proj.Name, proj.ProjectPoliciesString(), vals...)
}<|MERGE_RESOLUTION|>--- conflicted
+++ resolved
@@ -169,13 +169,8 @@
 	if res, ok := rvals[1].(string); ok {
 		if obj, ok := rvals[3].(string); ok {
 			switch res {
-<<<<<<< HEAD
-			case ResourceApplications, ResourceLogs:
-				if objSplit := strings.Split(obj, "/"); len(objSplit) == 2 {
-=======
-			case ResourceApplications, ResourceRepositories, ResourceClusters:
+			case ResourceApplications, ResourceRepositories, ResourceClusters, ResourceLogs:
 				if objSplit := strings.Split(obj, "/"); len(objSplit) >= 2 {
->>>>>>> 722fe927
 					return getProjectByName(objSplit[0])
 				}
 			case ResourceProjects:
