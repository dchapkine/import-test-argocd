--- conflicted
+++ resolved
@@ -43,11 +43,8 @@
 	appClientSet := apps.NewSimpleClientset()
 	redis, closer := test.NewInMemoryRedis()
 	port, err := test.GetFreePort()
-<<<<<<< HEAD
-=======
 	mockRepoClient := &mocks.Clientset{RepoServerServiceClient: &mocks.RepoServerServiceClient{}}
 
->>>>>>> fc3eaec6
 	if err != nil {
 		panic(err)
 	}
@@ -552,18 +549,12 @@
 	secret := test.NewFakeSecret()
 	kubeclientset := fake.NewSimpleClientset(cm, secret)
 	appClientSet := apps.NewSimpleClientset()
-<<<<<<< HEAD
-=======
 	mockRepoClient := &mocks.Clientset{RepoServerServiceClient: &mocks.RepoServerServiceClient{}}
->>>>>>> fc3eaec6
 	argoCDOpts := ArgoCDServerOpts{
 		Namespace:     test.FakeArgoCDNamespace,
 		KubeClientset: kubeclientset,
 		AppClientset:  appClientSet,
-<<<<<<< HEAD
-=======
 		RepoClientset: mockRepoClient,
->>>>>>> fc3eaec6
 	}
 	if withFakeSSO {
 		argoCDOpts.DexServerAddr = ts.URL
