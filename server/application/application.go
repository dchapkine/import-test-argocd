package application

import (
	"bufio"
	"encoding/json"
	"fmt"
	"reflect"
	"strings"
	"time"

	jsonpatch "github.com/evanphx/json-patch"
	log "github.com/sirupsen/logrus"
	"golang.org/x/net/context"
	"google.golang.org/grpc/codes"
	"google.golang.org/grpc/status"
	v1 "k8s.io/api/core/v1"
	apierr "k8s.io/apimachinery/pkg/api/errors"
	metav1 "k8s.io/apimachinery/pkg/apis/meta/v1"
	"k8s.io/apimachinery/pkg/apis/meta/v1/unstructured"
	"k8s.io/apimachinery/pkg/fields"
	"k8s.io/apimachinery/pkg/types"
	"k8s.io/apimachinery/pkg/watch"
	"k8s.io/client-go/kubernetes"
	"k8s.io/client-go/rest"

	"github.com/argoproj/argo-cd/pkg/apiclient/application"
	"github.com/argoproj/argo-cd/pkg/apis/application/v1alpha1"
	appv1 "github.com/argoproj/argo-cd/pkg/apis/application/v1alpha1"
	appclientset "github.com/argoproj/argo-cd/pkg/client/clientset/versioned"
	"github.com/argoproj/argo-cd/reposerver/apiclient"
	"github.com/argoproj/argo-cd/server/rbacpolicy"
	"github.com/argoproj/argo-cd/util"
	"github.com/argoproj/argo-cd/util/argo"
	argoutil "github.com/argoproj/argo-cd/util/argo"
	"github.com/argoproj/argo-cd/util/cache"
	"github.com/argoproj/argo-cd/util/db"
	"github.com/argoproj/argo-cd/util/diff"
	"github.com/argoproj/argo-cd/util/factory"
	"github.com/argoproj/argo-cd/util/git"
	"github.com/argoproj/argo-cd/util/kube"
	"github.com/argoproj/argo-cd/util/lua"
	"github.com/argoproj/argo-cd/util/rbac"
	"github.com/argoproj/argo-cd/util/session"
	"github.com/argoproj/argo-cd/util/settings"
)

// Server provides a Application service
type Server struct {
	ns            string
	kubeclientset kubernetes.Interface
	appclientset  appclientset.Interface
	repoClientset apiclient.Clientset
	kubectl       kube.Kubectl
	db            db.ArgoDB
	enf           *rbac.Enforcer
	projectLock   *util.KeyLock
	auditLogger   *argo.AuditLogger
	clientFactory factory.ClientFactory
	settingsMgr   *settings.SettingsManager
	cache         *cache.Cache
}

// NewServer returns a new instance of the Application service
func NewServer(
	namespace string,
	kubeclientset kubernetes.Interface,
	appclientset appclientset.Interface,
	repoClientset apiclient.Clientset,
	cache *cache.Cache,
	kubectl kube.Kubectl,
	db db.ArgoDB,
	enf *rbac.Enforcer,
	projectLock *util.KeyLock,
	settingsMgr *settings.SettingsManager,
) application.ApplicationServiceServer {

	return &Server{
		ns:            namespace,
		appclientset:  appclientset,
		kubeclientset: kubeclientset,
		cache:         cache,
		db:            db,
		repoClientset: repoClientset,
		kubectl:       kubectl,
		enf:           enf,
		projectLock:   projectLock,
		auditLogger:   argo.NewAuditLogger(namespace, kubeclientset, "argocd-server"),
		clientFactory: factory.NewFactory(),
		settingsMgr:   settingsMgr,
	}
}

// appRBACName formats fully qualified application name for RBAC check
func appRBACName(app appv1.Application) string {
	return fmt.Sprintf("%s/%s", app.Spec.GetProject(), app.Name)
}

// List returns list of applications
func (s *Server) List(ctx context.Context, q *application.ApplicationQuery) (*appv1.ApplicationList, error) {
	appList, err := s.appclientset.ArgoprojV1alpha1().Applications(s.ns).List(metav1.ListOptions{})
	if err != nil {
		return nil, err
	}
	newItems := make([]appv1.Application, 0)
	for _, a := range appList.Items {
		if s.enf.Enforce(ctx.Value("claims"), rbacpolicy.ResourceApplications, rbacpolicy.ActionGet, appRBACName(a)) {
			newItems = append(newItems, a)
		}
	}
	newItems = argoutil.FilterByProjects(newItems, q.Projects)
	for i := range newItems {
		app := newItems[i]
		newItems[i] = app
	}
	appList.Items = newItems
	return appList, nil
}

// Create creates an application
func (s *Server) Create(ctx context.Context, q *application.ApplicationCreateRequest) (*appv1.Application, error) {
	if err := s.enf.EnforceErr(ctx.Value("claims"), rbacpolicy.ResourceApplications, rbacpolicy.ActionCreate, appRBACName(q.Application)); err != nil {
		return nil, err
	}

	s.projectLock.Lock(q.Application.Spec.Project)
	defer s.projectLock.Unlock(q.Application.Spec.Project)

	a := q.Application
	err := s.validateAndNormalizeApp(ctx, &a)
	if err != nil {
		return nil, err
	}
	out, err := s.appclientset.ArgoprojV1alpha1().Applications(s.ns).Create(&a)
	if apierr.IsAlreadyExists(err) {
		// act idempotent if existing spec matches new spec
		existing, getErr := s.appclientset.ArgoprojV1alpha1().Applications(s.ns).Get(a.Name, metav1.GetOptions{})
		if getErr != nil {
			return nil, status.Errorf(codes.Internal, "unable to check existing application details: %v", getErr)
		}
		if q.Upsert != nil && *q.Upsert {
			if err := s.enf.EnforceErr(ctx.Value("claims"), rbacpolicy.ResourceApplications, rbacpolicy.ActionUpdate, appRBACName(a)); err != nil {
				return nil, err
			}
			existing.Spec = a.Spec
			out, err = s.appclientset.ArgoprojV1alpha1().Applications(s.ns).Update(existing)
		} else {
			if !reflect.DeepEqual(existing.Spec, a.Spec) {
				return nil, status.Errorf(codes.InvalidArgument, "existing application spec is different, use upsert flag to force update")
			}
			return existing, nil
		}
	}

	if err == nil {
		s.logEvent(out, ctx, argo.EventReasonResourceCreated, "created application")
	}
	return out, err
}

// GetManifests returns application manifests
func (s *Server) GetManifests(ctx context.Context, q *application.ApplicationManifestQuery) (*apiclient.ManifestResponse, error) {
	a, err := s.appclientset.ArgoprojV1alpha1().Applications(s.ns).Get(*q.Name, metav1.GetOptions{})
	if err != nil {
		return nil, err
	}
	if err := s.enf.EnforceErr(ctx.Value("claims"), rbacpolicy.ResourceApplications, rbacpolicy.ActionGet, appRBACName(*a)); err != nil {
		return nil, err
	}
	repo, err := s.db.GetRepository(ctx, a.Spec.Source.RepoURL)
	if err != nil {
		return nil, err
	}
	conn, repoClient, err := s.repoClientset.NewRepoServerClient()
	if err != nil {
		return nil, err
	}
	defer util.Close(conn)
	revision := a.Spec.Source.TargetRevision
	if q.Revision != "" {
		revision = q.Revision
	}
	appInstanceLabelKey, err := s.settingsMgr.GetAppInstanceLabelKey()
	if err != nil {
		return nil, err
	}
	repos, err := s.db.ListRepositories(ctx)
	if err != nil {
		return nil, err
	}

	plugins, err := s.settingsMgr.GetConfigManagementPlugins()
	if err != nil {
		return nil, err
	}

	tools := make([]*appv1.ConfigManagementPlugin, len(plugins))
	for i := range plugins {
		tools[i] = &plugins[i]
	}
	manifestInfo, err := repoClient.GenerateManifest(ctx, &apiclient.ManifestRequest{
		Repo:              repo,
		Revision:          revision,
		AppLabelKey:       appInstanceLabelKey,
		AppLabelValue:     a.Name,
		Namespace:         a.Spec.Destination.Namespace,
		ApplicationSource: &a.Spec.Source,
		Repos:             repos,
		Plugins:           tools,
	})
	if err != nil {
		return nil, err
	}

	return manifestInfo, nil
}

// Get returns an application by name
func (s *Server) Get(ctx context.Context, q *application.ApplicationQuery) (*appv1.Application, error) {
	appIf := s.appclientset.ArgoprojV1alpha1().Applications(s.ns)
	a, err := appIf.Get(*q.Name, metav1.GetOptions{})
	if err != nil {
		return nil, err
	}
	if err := s.enf.EnforceErr(ctx.Value("claims"), rbacpolicy.ResourceApplications, rbacpolicy.ActionGet, appRBACName(*a)); err != nil {
		return nil, err
	}
	if q.Refresh != nil {
		refreshType := appv1.RefreshTypeNormal
		if *q.Refresh == string(appv1.RefreshTypeHard) {
			refreshType = appv1.RefreshTypeHard
		}
		_, err = argoutil.RefreshApp(appIf, *q.Name, refreshType)
		if err != nil {
			return nil, err
		}
		a, err = argoutil.WaitForRefresh(ctx, appIf, *q.Name, nil)
		if err != nil {
			return nil, err
		}
	}
	return a, nil
}

// ListResourceEvents returns a list of event resources
func (s *Server) ListResourceEvents(ctx context.Context, q *application.ApplicationResourceEventsQuery) (*v1.EventList, error) {
	a, err := s.appclientset.ArgoprojV1alpha1().Applications(s.ns).Get(*q.Name, metav1.GetOptions{})
	if err != nil {
		return nil, err
	}
	if err := s.enf.EnforceErr(ctx.Value("claims"), rbacpolicy.ResourceApplications, rbacpolicy.ActionGet, appRBACName(*a)); err != nil {
		return nil, err
	}
	var (
		kubeClientset kubernetes.Interface
		fieldSelector string
		namespace     string
	)
	// There are two places where we get events. If we are getting application events, we query
	// our own cluster. If it is events on a resource on an external cluster, then we query the
	// external cluster using its rest.Config
	if q.ResourceName == "" && q.ResourceUID == "" {
		kubeClientset = s.kubeclientset
		namespace = a.Namespace
		fieldSelector = fields.SelectorFromSet(map[string]string{
			"involvedObject.name":      a.Name,
			"involvedObject.uid":       string(a.UID),
			"involvedObject.namespace": a.Namespace,
		}).String()
	} else {
		namespace = q.ResourceNamespace
		var config *rest.Config
		config, _, err = s.getApplicationClusterConfig(*q.Name)
		if err != nil {
			return nil, err
		}
		kubeClientset, err = kubernetes.NewForConfig(config)
		if err != nil {
			return nil, err
		}
		fieldSelector = fields.SelectorFromSet(map[string]string{
			"involvedObject.name":      q.ResourceName,
			"involvedObject.uid":       q.ResourceUID,
			"involvedObject.namespace": namespace,
		}).String()
	}

	log.Infof("Querying for resource events with field selector: %s", fieldSelector)
	opts := metav1.ListOptions{FieldSelector: fieldSelector}
	return kubeClientset.CoreV1().Events(namespace).List(opts)
}

// Update updates an application
func (s *Server) Update(ctx context.Context, q *application.ApplicationUpdateRequest) (*appv1.Application, error) {
	if err := s.enf.EnforceErr(ctx.Value("claims"), rbacpolicy.ResourceApplications, rbacpolicy.ActionUpdate, appRBACName(*q.Application)); err != nil {
		return nil, err
	}

	s.projectLock.Lock(q.Application.Spec.Project)
	defer s.projectLock.Unlock(q.Application.Spec.Project)

	a := q.Application
	err := s.validateAndNormalizeApp(ctx, a)
	if err != nil {
		return nil, err
	}
	out, err := s.appclientset.ArgoprojV1alpha1().Applications(s.ns).Update(a)
	if err == nil {
		s.logEvent(a, ctx, argo.EventReasonResourceUpdated, "updated application")
	}
	return out, err
}

// UpdateSpec updates an application spec and filters out any invalid parameter overrides
func (s *Server) UpdateSpec(ctx context.Context, q *application.ApplicationUpdateSpecRequest) (*appv1.ApplicationSpec, error) {
	s.projectLock.Lock(q.Spec.Project)
	defer s.projectLock.Unlock(q.Spec.Project)

	a, err := s.appclientset.ArgoprojV1alpha1().Applications(s.ns).Get(*q.Name, metav1.GetOptions{})
	if err != nil {
		return nil, err
	}
	if err := s.enf.EnforceErr(ctx.Value("claims"), rbacpolicy.ResourceApplications, rbacpolicy.ActionUpdate, appRBACName(*a)); err != nil {
		return nil, err
	}
	a.Spec = q.Spec
	err = s.validateAndNormalizeApp(ctx, a)
	if err != nil {
		return nil, err
	}
	normalizedSpec := a.Spec.DeepCopy()

	for i := 0; i < 10; i++ {
		a.Spec = *normalizedSpec
		_, err = s.appclientset.ArgoprojV1alpha1().Applications(s.ns).Update(a)
		if err == nil {
			s.logEvent(a, ctx, argo.EventReasonResourceUpdated, "updated application spec")
			return normalizedSpec, nil
		}
		if !apierr.IsConflict(err) {
			return nil, err
		}
		a, err = s.appclientset.ArgoprojV1alpha1().Applications(s.ns).Get(*q.Name, metav1.GetOptions{})
		if err != nil {
			return nil, err
		}
	}
	return nil, status.Errorf(codes.Internal, "Failed to update application spec. Too many conflicts")
}

// Patch patches an application
func (s *Server) Patch(ctx context.Context, q *application.ApplicationPatchRequest) (*appv1.Application, error) {

	app, err := s.appclientset.ArgoprojV1alpha1().Applications(s.ns).Get(*q.Name, metav1.GetOptions{})
	if err != nil {
		return nil, err
	}

	if err = s.enf.EnforceErr(ctx.Value("claims"), rbacpolicy.ResourceApplications, rbacpolicy.ActionOverride, appRBACName(*app)); err != nil {
		return nil, err
	}

	jsonApp, err := json.Marshal(app)
	if err != nil {
		return nil, err
	}

	var patchApp []byte

	switch q.PatchType {
	case "json", "":
		patch, err := jsonpatch.DecodePatch([]byte(q.Patch))
		if err != nil {
			return nil, err
		}
		patchApp, err = patch.Apply(jsonApp)
		if err != nil {
			return nil, err
		}
	case "merge":
		patchApp, err = jsonpatch.MergePatch(jsonApp, []byte(q.Patch))
		if err != nil {
			return nil, err
		}
	default:
		return nil, status.Error(codes.InvalidArgument, fmt.Sprintf("Patch type '%s' is not supported", q.PatchType))
	}

	s.logEvent(app, ctx, argo.EventReasonResourceUpdated, fmt.Sprintf("patched application %s/%s", app.Namespace, app.Name))

	err = json.Unmarshal(patchApp, &app)
	if err != nil {
		return nil, err
	}

	err = s.validateAndNormalizeApp(ctx, app)
	if err != nil {
		return nil, err
	}

	return s.appclientset.ArgoprojV1alpha1().Applications(s.ns).Update(app)
}

// Delete removes an application and all associated resources
func (s *Server) Delete(ctx context.Context, q *application.ApplicationDeleteRequest) (*application.ApplicationResponse, error) {
	a, err := s.appclientset.ArgoprojV1alpha1().Applications(s.ns).Get(*q.Name, metav1.GetOptions{})
	if err != nil && !apierr.IsNotFound(err) {
		return nil, err
	}

	s.projectLock.Lock(a.Spec.Project)
	defer s.projectLock.Unlock(a.Spec.Project)

	if err := s.enf.EnforceErr(ctx.Value("claims"), rbacpolicy.ResourceApplications, rbacpolicy.ActionDelete, appRBACName(*a)); err != nil {
		return nil, err
	}

	patchFinalizer := false
	if q.Cascade == nil || *q.Cascade {
		if !a.CascadedDeletion() {
			a.SetCascadedDeletion(true)
			patchFinalizer = true
		}
	} else {
		if a.CascadedDeletion() {
			a.SetCascadedDeletion(false)
			patchFinalizer = true
		}
	}

	if patchFinalizer {
		// Although the cascaded deletion finalizer is not set when apps are created via API,
		// they will often be set by the user as part of declarative config. As part of a delete
		// request, we always calculate the patch to see if we need to set/unset the finalizer.
		patch, err := json.Marshal(map[string]interface{}{
			"metadata": map[string]interface{}{
				"finalizers": a.Finalizers,
			},
		})
		if err != nil {
			return nil, err
		}
		_, err = s.appclientset.ArgoprojV1alpha1().Applications(a.Namespace).Patch(a.Name, types.MergePatchType, patch)
		if err != nil {
			return nil, err
		}
	}

	err = s.appclientset.ArgoprojV1alpha1().Applications(s.ns).Delete(*q.Name, &metav1.DeleteOptions{})
	if err != nil && !apierr.IsNotFound(err) {
		return nil, err
	}

	s.logEvent(a, ctx, argo.EventReasonResourceDeleted, "deleted application")
	return &application.ApplicationResponse{}, nil
}

func (s *Server) Watch(q *application.ApplicationQuery, ws application.ApplicationService_WatchServer) error {
	logCtx := log.NewEntry(log.New())
	if q.Name != nil {
		logCtx = logCtx.WithField("application", *q.Name)
	}
	claims := ws.Context().Value("claims")
	// sendIfPermitted is a helper to send the application to the client's streaming channel if the
	// caller has RBAC privileges permissions to view it
	sendIfPermitted := func(a appv1.Application, eventType watch.EventType) error {
		if !s.enf.Enforce(claims, rbacpolicy.ResourceApplications, rbacpolicy.ActionGet, appRBACName(a)) {
			// do not emit apps user does not have accessing
			return nil
		}
		err := ws.Send(&appv1.ApplicationWatchEvent{
			Type:        eventType,
			Application: a,
		})
		if err != nil {
			logCtx.Warnf("Unable to send stream message: %v", err)
			return err
		}
		return nil
	}

	var listOpts metav1.ListOptions
	if q.Name != nil && *q.Name != "" {
		listOpts.FieldSelector = fmt.Sprintf("metadata.name=%s", *q.Name)
	}
	listOpts.ResourceVersion = q.ResourceVersion
	if listOpts.ResourceVersion == "" {
		// If resourceVersion is not supplied, we need to get latest version of the apps by first
		// making a list request, which we then supply to the watch request. We always need to
		// supply a resourceVersion to watch requests since without it, the return values may return
		// stale data. See: https://github.com/argoproj/argo-cd/issues/1605
		appsList, err := s.appclientset.ArgoprojV1alpha1().Applications(s.ns).List(listOpts)
		if err != nil {
			return err
		}
		for _, a := range appsList.Items {
			err = sendIfPermitted(a, watch.Modified)
			if err != nil {
				return err
			}
		}
		listOpts.ResourceVersion = appsList.ResourceVersion
	}

	w, err := s.appclientset.ArgoprojV1alpha1().Applications(s.ns).Watch(listOpts)
	if err != nil {
		return err
	}
	defer w.Stop()
	done := make(chan bool)
	go func() {
		for next := range w.ResultChan() {
			a := *next.Object.(*appv1.Application)
			_ = sendIfPermitted(a, next.Type)
		}
		logCtx.Info("k8s application watch event channel closed")
		close(done)
	}()
	select {
	case <-ws.Context().Done():
		logCtx.Info("client watch grpc context closed")
	case <-done:
	}
	return nil
}

func (s *Server) validateAndNormalizeApp(ctx context.Context, app *appv1.Application) error {
	proj, err := s.appclientset.ArgoprojV1alpha1().AppProjects(s.ns).Get(app.Spec.GetProject(), metav1.GetOptions{})
	if err != nil {
		if apierr.IsNotFound(err) {
			return status.Errorf(codes.InvalidArgument, "application references project %s which does not exist", app.Spec.Project)
		}
		return err
	}
	currApp, err := s.appclientset.ArgoprojV1alpha1().Applications(s.ns).Get(app.Name, metav1.GetOptions{})
	if err != nil {
		if !apierr.IsNotFound(err) {
			return err
		}
		// Kubernetes go-client will return a pointer to a zero-value app instead of nil, even
		// though the API response was NotFound. This behavior was confirmed via logs.
		currApp = nil
	}
	if currApp != nil && currApp.Spec.GetProject() != app.Spec.GetProject() {
		// When changing projects, caller must have application create & update privileges in new project
		// NOTE: the update check was already verified in the caller to this function
		if err := s.enf.EnforceErr(ctx.Value("claims"), rbacpolicy.ResourceApplications, rbacpolicy.ActionCreate, appRBACName(*app)); err != nil {
			return err
		}
		// They also need 'update' privileges in the old project
		if err := s.enf.EnforceErr(ctx.Value("claims"), rbacpolicy.ResourceApplications, rbacpolicy.ActionUpdate, appRBACName(*currApp)); err != nil {
			return err
		}
	}
	conditions, appSourceType, err := argo.ValidateRepo(ctx, &app.Spec, s.repoClientset, s.db)
	if err != nil {
		return err
	}
	if len(conditions) > 0 {
		return status.Errorf(codes.InvalidArgument, "application spec is invalid: %s", argo.FormatAppConditions(conditions))
	}

	conditions, err = argo.ValidatePermissions(ctx, &app.Spec, proj, s.db)
	if err != nil {
		return err
	}
	if len(conditions) > 0 {
		return status.Errorf(codes.InvalidArgument, "application spec is invalid: %s", argo.FormatAppConditions(conditions))
	}

	app.Spec = *argo.NormalizeApplicationSpec(&app.Spec, appSourceType)
	return nil
}

func (s *Server) getApplicationClusterConfig(applicationName string) (*rest.Config, string, error) {
	server, namespace, err := s.getApplicationDestination(applicationName)
	if err != nil {
		return nil, "", err
	}
	clst, err := s.db.GetCluster(context.Background(), server)
	if err != nil {
		return nil, "", err
	}
	config := clst.RESTConfig()
	return config, namespace, err
}

func (s *Server) getAppResources(q *application.ResourcesQuery) (*appv1.ApplicationTree, error) {
	return s.cache.GetAppResourcesTree(*q.ApplicationName)
}

func (s *Server) getAppResource(ctx context.Context, action string, q *application.ApplicationResourceRequest) (*appv1.ResourceNode, *rest.Config, *appv1.Application, error) {
	a, err := s.appclientset.ArgoprojV1alpha1().Applications(s.ns).Get(*q.Name, metav1.GetOptions{})
	if err != nil {
		return nil, nil, nil, err
	}
	if err := s.enf.EnforceErr(ctx.Value("claims"), rbacpolicy.ResourceApplications, action, appRBACName(*a)); err != nil {
		return nil, nil, nil, err
	}

	tree, err := s.getAppResources(&application.ResourcesQuery{ApplicationName: &a.Name})
	if err != nil {
		return nil, nil, nil, err
	}

	found := tree.FindNode(q.Group, q.Kind, q.Namespace, q.ResourceName)
	if found == nil {
		return nil, nil, nil, status.Errorf(codes.InvalidArgument, "%s %s %s not found as part of application %s", q.Kind, q.Group, q.ResourceName, *q.Name)
	}
	config, _, err := s.getApplicationClusterConfig(*q.Name)
	if err != nil {
		return nil, nil, nil, err
	}
	return found, config, a, nil
}

func (s *Server) GetResource(ctx context.Context, q *application.ApplicationResourceRequest) (*application.ApplicationResourceResponse, error) {
	res, config, _, err := s.getAppResource(ctx, rbacpolicy.ActionGet, q)
	if err != nil {
		return nil, err
	}
	obj, err := s.kubectl.GetResource(config, res.GroupKindVersion(), res.Name, res.Namespace)
	if err != nil {
		return nil, err
	}
	obj, err = replaceSecretValues(obj)
	if err != nil {
		return nil, err
	}
	data, err := json.Marshal(obj.Object)
	if err != nil {
		return nil, err
	}
	return &application.ApplicationResourceResponse{Manifest: string(data)}, nil
}

func replaceSecretValues(obj *unstructured.Unstructured) (*unstructured.Unstructured, error) {
	if obj.GetKind() == kube.SecretKind && obj.GroupVersionKind().Group == "" {
		_, obj, err := diff.HideSecretData(nil, obj)
		if err != nil {
			return nil, err
		}
		return obj, err
	}
	return obj, nil
}

// PatchResource patches a resource
func (s *Server) PatchResource(ctx context.Context, q *application.ApplicationResourcePatchRequest) (*application.ApplicationResourceResponse, error) {
	resourceRequest := &application.ApplicationResourceRequest{
		Name:         q.Name,
		Namespace:    q.Namespace,
		ResourceName: q.ResourceName,
		Kind:         q.Kind,
		Version:      q.Version,
		Group:        q.Group,
	}
	res, config, a, err := s.getAppResource(ctx, rbacpolicy.ActionUpdate, resourceRequest)
	if err != nil {
		return nil, err
	}
	if err := s.enf.EnforceErr(ctx.Value("claims"), rbacpolicy.ResourceApplications, rbacpolicy.ActionUpdate, appRBACName(*a)); err != nil {
		return nil, err
	}

	manifest, err := s.kubectl.PatchResource(config, res.GroupKindVersion(), res.Name, res.Namespace, types.PatchType(q.PatchType), []byte(q.Patch))
	if err != nil {
		return nil, err
	}
	manifest, err = replaceSecretValues(manifest)
	if err != nil {
		return nil, err
	}
	data, err := json.Marshal(manifest.Object)
	if err != nil {
		return nil, err
	}
	s.logEvent(a, ctx, argo.EventReasonResourceUpdated, fmt.Sprintf("patched resource %s/%s '%s'", q.Group, q.Kind, q.ResourceName))
	return &application.ApplicationResourceResponse{
		Manifest: string(data),
	}, nil
}

// DeleteResource deletes a specificed resource
func (s *Server) DeleteResource(ctx context.Context, q *application.ApplicationResourceDeleteRequest) (*application.ApplicationResponse, error) {
	resourceRequest := &application.ApplicationResourceRequest{
		Name:         q.Name,
		Namespace:    q.Namespace,
		ResourceName: q.ResourceName,
		Kind:         q.Kind,
		Version:      q.Version,
		Group:        q.Group,
	}
	res, config, a, err := s.getAppResource(ctx, rbacpolicy.ActionDelete, resourceRequest)
	if err != nil {
		return nil, err
	}

	if err := s.enf.EnforceErr(ctx.Value("claims"), rbacpolicy.ResourceApplications, rbacpolicy.ActionDelete, appRBACName(*a)); err != nil {
		return nil, err
	}
	var force bool
	if q.Force != nil {
		force = *q.Force
	}
	err = s.kubectl.DeleteResource(config, res.GroupKindVersion(), res.Name, res.Namespace, force)
	if err != nil {
		return nil, err
	}
	s.logEvent(a, ctx, argo.EventReasonResourceDeleted, fmt.Sprintf("deleted resource %s/%s '%s'", q.Group, q.Kind, q.ResourceName))
	return &application.ApplicationResponse{}, nil
}

func (s *Server) ResourceTree(ctx context.Context, q *application.ResourcesQuery) (*appv1.ApplicationTree, error) {
	a, err := s.appclientset.ArgoprojV1alpha1().Applications(s.ns).Get(*q.ApplicationName, metav1.GetOptions{})
	if err != nil {
		return nil, err
	}
	if err := s.enf.EnforceErr(ctx.Value("claims"), rbacpolicy.ResourceApplications, rbacpolicy.ActionGet, appRBACName(*a)); err != nil {
		return nil, err
	}
	return s.getAppResources(q)
}

func (s *Server) RevisionMetadata(ctx context.Context, q *application.RevisionMetadataQuery) (*v1alpha1.RevisionMetadata, error) {
	a, err := s.appclientset.ArgoprojV1alpha1().Applications(s.ns).Get(q.GetName(), metav1.GetOptions{})
	if err != nil {
		return nil, err
	}
	if err := s.enf.EnforceErr(ctx.Value("claims"), rbacpolicy.ResourceApplications, rbacpolicy.ActionGet, appRBACName(*a)); err != nil {
		return nil, err
	}
	repo, err := s.db.GetRepository(ctx, a.Spec.Source.RepoURL)
	if err != nil {
		return nil, err
	}
	conn, repoClient, err := s.repoClientset.NewRepoServerClient()
	if err != nil {
		return nil, err
	}
	defer util.Close(conn)
<<<<<<< HEAD
	return repoClient.GetRevisionMetadata(ctx, &repository.RepoServerRevisionMetadataRequest{Repo: repo, Path: a.Spec.Source.Path, Revision: q.GetRevision()})
=======
	return repoClient.GetRevisionMetadata(ctx, &apiclient.RepoServerRevisionMetadataRequest{Repo: repo, Revision: q.GetRevision()})
>>>>>>> 604ac4f0
}

func (s *Server) ManagedResources(ctx context.Context, q *application.ResourcesQuery) (*application.ManagedResourcesResponse, error) {
	a, err := s.appclientset.ArgoprojV1alpha1().Applications(s.ns).Get(*q.ApplicationName, metav1.GetOptions{})
	if err != nil {
		return nil, err
	}
	if err := s.enf.EnforceErr(ctx.Value("claims"), rbacpolicy.ResourceApplications, rbacpolicy.ActionGet, appRBACName(*a)); err != nil {
		return nil, err
	}
	items, err := s.cache.GetAppManagedResources(a.Name)
	if err != nil {
		return nil, err
	}
	return &application.ManagedResourcesResponse{Items: items}, nil
}

func (s *Server) PodLogs(q *application.ApplicationPodLogsQuery, ws application.ApplicationService_PodLogsServer) error {
	pod, config, _, err := s.getAppResource(ws.Context(), rbacpolicy.ActionGet, &application.ApplicationResourceRequest{
		Name:         q.Name,
		Namespace:    q.Namespace,
		Kind:         kube.PodKind,
		Group:        "",
		Version:      "v1",
		ResourceName: *q.PodName,
	})

	if err != nil {
		return err
	}

	kubeClientset, err := kubernetes.NewForConfig(config)
	if err != nil {
		return err
	}

	var sinceSeconds, tailLines *int64
	if q.SinceSeconds > 0 {
		sinceSeconds = &q.SinceSeconds
	}
	if q.TailLines > 0 {
		tailLines = &q.TailLines
	}
	stream, err := kubeClientset.CoreV1().Pods(pod.Namespace).GetLogs(*q.PodName, &v1.PodLogOptions{
		Container:    q.Container,
		Follow:       q.Follow,
		Timestamps:   true,
		SinceSeconds: sinceSeconds,
		SinceTime:    q.SinceTime,
		TailLines:    tailLines,
	}).Stream()
	if err != nil {
		return err
	}
	logCtx := log.WithField("application", q.Name)
	defer util.Close(stream)
	done := make(chan bool)
	gracefulExit := false
	go func() {
		scanner := bufio.NewScanner(stream)
		for scanner.Scan() {
			line := scanner.Text()
			parts := strings.Split(line, " ")
			logTime, err := time.Parse(time.RFC3339, parts[0])
			metaLogTime := metav1.NewTime(logTime)
			if err == nil {
				lines := strings.Join(parts[1:], " ")
				for _, line := range strings.Split(lines, "\r") {
					if line != "" {
						err = ws.Send(&application.LogEntry{
							Content:   line,
							TimeStamp: metaLogTime,
						})
						if err != nil {
							logCtx.Warnf("Unable to send stream message: %v", err)
						}
					}
				}
			}
		}
		if gracefulExit {
			logCtx.Info("k8s pod logs scanner completed due to closed grpc context")
		} else if err := scanner.Err(); err != nil {
			logCtx.Warnf("k8s pod logs scanner failed with error: %v", err)
		} else {
			logCtx.Info("k8s pod logs scanner completed with EOF")
		}
		close(done)
	}()
	select {
	case <-ws.Context().Done():
		logCtx.Info("client pod logs grpc context closed")
		gracefulExit = true
	case <-done:
	}
	return nil
}

func (s *Server) getApplicationDestination(name string) (string, string, error) {
	a, err := s.appclientset.ArgoprojV1alpha1().Applications(s.ns).Get(name, metav1.GetOptions{})
	if err != nil {
		return "", "", err
	}
	server, namespace := a.Spec.Destination.Server, a.Spec.Destination.Namespace
	return server, namespace, nil
}

// Sync syncs an application to its target state
func (s *Server) Sync(ctx context.Context, syncReq *application.ApplicationSyncRequest) (*appv1.Application, error) {
	appIf := s.appclientset.ArgoprojV1alpha1().Applications(s.ns)
	a, err := appIf.Get(*syncReq.Name, metav1.GetOptions{})
	if err != nil {
		return nil, err
	}
	if err := s.enf.EnforceErr(ctx.Value("claims"), rbacpolicy.ResourceApplications, rbacpolicy.ActionSync, appRBACName(*a)); err != nil {
		return nil, err
	}
	if syncReq.Manifests != nil {
		if err := s.enf.EnforceErr(ctx.Value("claims"), rbacpolicy.ResourceApplications, rbacpolicy.ActionOverride, appRBACName(*a)); err != nil {
			return nil, err
		}
		if a.Spec.SyncPolicy != nil {
			return nil, status.Error(codes.FailedPrecondition, "Cannot use local sync when Automatic Sync Policy is enabled")
		}
	}
	if a.DeletionTimestamp != nil {
		return nil, status.Errorf(codes.FailedPrecondition, "application is deleting")
	}
	if a.Spec.SyncPolicy != nil && a.Spec.SyncPolicy.Automated != nil {
		if syncReq.Revision != "" && syncReq.Revision != util.FirstNonEmpty(a.Spec.Source.TargetRevision, "HEAD") {
			return nil, status.Errorf(codes.FailedPrecondition, "Cannot sync to %s: auto-sync currently set to %s", syncReq.Revision, a.Spec.Source.TargetRevision)
		}
	}

	commitSHA, displayRevision, err := s.resolveRevision(ctx, a, syncReq)
	if err != nil {
		return nil, status.Errorf(codes.FailedPrecondition, err.Error())
	}

	op := appv1.Operation{
		Sync: &appv1.SyncOperation{
			Revision:     commitSHA,
			Prune:        syncReq.Prune,
			DryRun:       syncReq.DryRun,
			SyncStrategy: syncReq.Strategy,
			Resources:    syncReq.Resources,
			Manifests:    syncReq.Manifests,
		},
	}
	a, err = argo.SetAppOperation(appIf, *syncReq.Name, &op)
	if err == nil {
		partial := ""
		if len(syncReq.Resources) > 0 {
			partial = "partial "
		}
		s.logEvent(a, ctx, argo.EventReasonOperationStarted, fmt.Sprintf("initiated %ssync to %s", partial, displayRevision))
	}
	return a, err
}

func (s *Server) Rollback(ctx context.Context, rollbackReq *application.ApplicationRollbackRequest) (*appv1.Application, error) {
	appIf := s.appclientset.ArgoprojV1alpha1().Applications(s.ns)
	a, err := appIf.Get(*rollbackReq.Name, metav1.GetOptions{})
	if err != nil {
		return nil, err
	}
	if err := s.enf.EnforceErr(ctx.Value("claims"), rbacpolicy.ResourceApplications, rbacpolicy.ActionSync, appRBACName(*a)); err != nil {
		return nil, err
	}
	if a.DeletionTimestamp != nil {
		return nil, status.Errorf(codes.FailedPrecondition, "application is deleting")
	}
	if a.Spec.SyncPolicy != nil && a.Spec.SyncPolicy.Automated != nil {
		return nil, status.Errorf(codes.FailedPrecondition, "rollback cannot be initiated when auto-sync is enabled")
	}

	var deploymentInfo *appv1.RevisionHistory
	for _, info := range a.Status.History {
		if info.ID == rollbackReq.ID {
			deploymentInfo = &info
			break
		}
	}
	if deploymentInfo == nil {
		return nil, status.Errorf(codes.InvalidArgument, "application %s does not have deployment with id %v", a.Name, rollbackReq.ID)
	}
	if deploymentInfo.Source.IsZero() {
		// Since source type was introduced to history starting with v0.12, and is now required for
		// rollback, we cannot support rollback to revisions deployed using Argo CD v0.11 or below
		return nil, status.Errorf(codes.FailedPrecondition, "cannot rollback to revision deployed with Argo CD v0.11 or lower. sync to revision instead.")
	}

	// Rollback is just a convenience around Sync
	op := appv1.Operation{
		Sync: &appv1.SyncOperation{
			Revision:     deploymentInfo.Revision,
			DryRun:       rollbackReq.DryRun,
			Prune:        rollbackReq.Prune,
			SyncStrategy: &appv1.SyncStrategy{Apply: &appv1.SyncStrategyApply{}},
			Source:       &deploymentInfo.Source,
		},
	}
	a, err = argo.SetAppOperation(appIf, *rollbackReq.Name, &op)
	if err == nil {
		s.logEvent(a, ctx, argo.EventReasonOperationStarted, fmt.Sprintf("initiated rollback to %d", rollbackReq.ID))
	}
	return a, err
}

// resolveRevision resolves the revision specified either in the sync request, or the
// application source, into a concrete revision that will be used for a sync operation.
func (s *Server) resolveRevision(ctx context.Context, app *appv1.Application, syncReq *application.ApplicationSyncRequest) (string, string, error) {
	ambiguousRevision := syncReq.Revision
	if ambiguousRevision == "" {
		ambiguousRevision = app.Spec.Source.TargetRevision
	}
	if git.IsCommitSHA(ambiguousRevision) {
		// If it's already a commit SHA, then no need to look it up
		return ambiguousRevision, ambiguousRevision, nil
	}
	repo, err := s.db.GetRepository(ctx, app.Spec.Source.RepoURL)
	if err != nil {
		return "", "", err
	}
<<<<<<< HEAD
	client, err := s.clientFactory.NewClient(repo)
=======
	gitClient, err := s.gitFactory.NewClient(repo.Repo, "", argoutil.GetRepoCreds(repo), repo.IsInsecure(), repo.IsLFSEnabled())
>>>>>>> 604ac4f0
	if err != nil {
		return "", "", err
	}
	commitSHA, err := client.ResolveRevision(app.Spec.Source.Path, ambiguousRevision)
	if err != nil {
		return "", "", err
	}
	displayRevision := fmt.Sprintf("%s (%s)", ambiguousRevision, commitSHA)
	return commitSHA, displayRevision, nil
}

func (s *Server) TerminateOperation(ctx context.Context, termOpReq *application.OperationTerminateRequest) (*application.OperationTerminateResponse, error) {
	a, err := s.appclientset.ArgoprojV1alpha1().Applications(s.ns).Get(*termOpReq.Name, metav1.GetOptions{})
	if err != nil {
		return nil, err
	}
	if err := s.enf.EnforceErr(ctx.Value("claims"), rbacpolicy.ResourceApplications, rbacpolicy.ActionSync, appRBACName(*a)); err != nil {
		return nil, err
	}

	for i := 0; i < 10; i++ {
		if a.Operation == nil || a.Status.OperationState == nil {
			return nil, status.Errorf(codes.InvalidArgument, "Unable to terminate operation. No operation is in progress")
		}
		a.Status.OperationState.Phase = appv1.OperationTerminating
		_, err = s.appclientset.ArgoprojV1alpha1().Applications(s.ns).Update(a)
		if err == nil {
			return &application.OperationTerminateResponse{}, nil
		}
		if !apierr.IsConflict(err) {
			return nil, err
		}
		log.Warnf("Failed to set operation for app '%s' due to update conflict. Retrying again...", *termOpReq.Name)
		time.Sleep(100 * time.Millisecond)
		a, err = s.appclientset.ArgoprojV1alpha1().Applications(s.ns).Get(*termOpReq.Name, metav1.GetOptions{})
		if err != nil {
			return nil, err
		}
		s.logEvent(a, ctx, argo.EventReasonResourceUpdated, "terminated running operation")
	}
	return nil, status.Errorf(codes.Internal, "Failed to terminate app. Too many conflicts")
}

func (s *Server) logEvent(a *appv1.Application, ctx context.Context, reason string, action string) {
	eventInfo := argo.EventInfo{Type: v1.EventTypeNormal, Reason: reason}
	user := session.Username(ctx)
	if user == "" {
		user = "Unknown user"
	}
	message := fmt.Sprintf("%s %s", user, action)
	s.auditLogger.LogAppEvent(a, eventInfo, message)
}

func (s *Server) ListResourceActions(ctx context.Context, q *application.ApplicationResourceRequest) (*application.ResourceActionsListResponse, error) {
	res, config, _, err := s.getAppResource(ctx, rbacpolicy.ActionGet, q)
	if err != nil {
		return nil, err
	}
	obj, err := s.kubectl.GetResource(config, res.GroupKindVersion(), res.Name, res.Namespace)
	if err != nil {
		return nil, err
	}
	resourceOverrides, err := s.settingsMgr.GetResourceOverrides()
	if err != nil {
		return nil, err
	}

	availableActions, err := s.getAvailableActions(resourceOverrides, obj, "")
	if err != nil {
		return nil, err
	}
	return &application.ResourceActionsListResponse{Actions: availableActions}, nil
}

func (s *Server) getAvailableActions(resourceOverrides map[string]v1alpha1.ResourceOverride, obj *unstructured.Unstructured, filterAction string) ([]appv1.ResourceAction, error) {
	luaVM := lua.VM{
		ResourceOverrides: resourceOverrides,
	}
	discoveryScript, err := luaVM.GetResourceActionDiscovery(obj)
	if err != nil {
		return nil, err
	}
	if discoveryScript == "" {
		return []appv1.ResourceAction{}, nil
	}
	availableActions, err := luaVM.ExecuteResourceActionDiscovery(obj, discoveryScript)
	if err != nil {
		return nil, err
	}
	for i := range availableActions {
		action := availableActions[i]
		if action.Name == filterAction {
			return []appv1.ResourceAction{action}, nil
		}
	}
	return availableActions, nil

}

func (s *Server) RunResourceAction(ctx context.Context, q *application.ResourceActionRunRequest) (*application.ApplicationResponse, error) {
	resourceRequest := &application.ApplicationResourceRequest{
		Name:         q.Name,
		Namespace:    q.Namespace,
		ResourceName: q.ResourceName,
		Kind:         q.Kind,
		Version:      q.Version,
		Group:        q.Group,
	}
	res, config, _, err := s.getAppResource(ctx, rbacpolicy.ActionOverride, resourceRequest)
	if err != nil {
		return nil, err
	}
	liveObj, err := s.kubectl.GetResource(config, res.GroupKindVersion(), res.Name, res.Namespace)
	if err != nil {
		return nil, err
	}

	resourceOverrides, err := s.settingsMgr.GetResourceOverrides()
	if err != nil {
		return nil, err
	}
	filteredAvailableActions, err := s.getAvailableActions(resourceOverrides, liveObj, q.Action)
	if err != nil {
		return nil, err
	}
	if len(filteredAvailableActions) == 0 {
		return nil, status.Errorf(codes.InvalidArgument, "action not available on resource")
	}

	luaVM := lua.VM{
		ResourceOverrides: resourceOverrides,
	}
	action, err := luaVM.GetResourceAction(liveObj, q.Action)
	if err != nil {
		return nil, err
	}

	newObj, err := luaVM.ExecuteResourceAction(liveObj, action.ActionLua)
	if err != nil {
		return nil, err
	}

	newObjBytes, err := json.Marshal(newObj)
	if err != nil {
		return nil, err
	}

	liveObjBytes, err := json.Marshal(liveObj)
	if err != nil {
		return nil, err
	}

	diffBytes, err := jsonpatch.CreateMergePatch(liveObjBytes, newObjBytes)
	if err != nil {
		return nil, err
	}
	if string(diffBytes) == "{}" {
		return &application.ApplicationResponse{}, nil
	}

	_, err = s.kubectl.PatchResource(config, newObj.GroupVersionKind(), newObj.GetName(), newObj.GetNamespace(), types.MergePatchType, diffBytes)
	if err != nil {
		return nil, err
	}
	return &application.ApplicationResponse{}, nil
}<|MERGE_RESOLUTION|>--- conflicted
+++ resolved
@@ -738,11 +738,7 @@
 		return nil, err
 	}
 	defer util.Close(conn)
-<<<<<<< HEAD
-	return repoClient.GetRevisionMetadata(ctx, &repository.RepoServerRevisionMetadataRequest{Repo: repo, Path: a.Spec.Source.Path, Revision: q.GetRevision()})
-=======
-	return repoClient.GetRevisionMetadata(ctx, &apiclient.RepoServerRevisionMetadataRequest{Repo: repo, Revision: q.GetRevision()})
->>>>>>> 604ac4f0
+	return repoClient.GetRevisionMetadata(ctx, &repository.RepoServerRevisionMetadataRequest{Repo: repo, Revision: q.GetRevision()})
 }
 
 func (s *Server) ManagedResources(ctx context.Context, q *application.ResourcesQuery) (*application.ManagedResourcesResponse, error) {
@@ -967,11 +963,7 @@
 	if err != nil {
 		return "", "", err
 	}
-<<<<<<< HEAD
 	client, err := s.clientFactory.NewClient(repo)
-=======
-	gitClient, err := s.gitFactory.NewClient(repo.Repo, "", argoutil.GetRepoCreds(repo), repo.IsInsecure(), repo.IsLFSEnabled())
->>>>>>> 604ac4f0
 	if err != nil {
 		return "", "", err
 	}
