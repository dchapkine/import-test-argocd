--- conflicted
+++ resolved
@@ -884,12 +884,8 @@
 		log.Info("If we couldn't retrieve from the repo service, assume public repositories")
 		repo = &appv1.Repository{Repo: app.Spec.Source.RepoURL, Type: "git"}
 	}
-<<<<<<< HEAD
-	config := repos.Config{Url: repo.Repo, RepoType: string(repo.Type), Name: repo.Name, Username: repo.Username, Password: repo.Password, SshPrivateKey: repo.SSHPrivateKey, CAData: repo.CAData, CertData: repo.CertData, KeyData: repo.KeyData}
+	config := repos.Config{Url: repo.Repo, RepoType: string(repo.Type), Name: repo.Name, Username: repo.Username, Password: repo.Password, SshPrivateKey: repo.SSHPrivateKey, InsecureIgnoreHostKey: repo.InsecureIgnoreHostKey, CAData: repo.CAData, CertData: repo.CertData, KeyData: repo.KeyData}
 	client, err := s.clientFactory.NewClient(config, "")
-=======
-	gitClient, err := s.gitFactory.NewClient(repo.Repo, "", repo.Username, repo.Password, repo.SSHPrivateKey, repo.InsecureIgnoreHostKey)
->>>>>>> a34d2c75
 	if err != nil {
 		return "", "", err
 	}
