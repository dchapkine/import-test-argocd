package application

import (
	"context"
	coreerrors "errors"
	"fmt"
	"io"
	"strconv"
	"sync/atomic"
	"testing"
	"time"

	"github.com/argoproj/gitops-engine/pkg/health"
	synccommon "github.com/argoproj/gitops-engine/pkg/sync/common"
	"github.com/argoproj/gitops-engine/pkg/utils/kube"
	"github.com/argoproj/gitops-engine/pkg/utils/kube/kubetest"
	"github.com/argoproj/pkg/sync"
	"github.com/ghodss/yaml"
	"github.com/golang-jwt/jwt/v4"
	"github.com/stretchr/testify/assert"
	"github.com/stretchr/testify/mock"
	"github.com/stretchr/testify/require"
	"google.golang.org/grpc/codes"
	"google.golang.org/grpc/metadata"
	"google.golang.org/grpc/status"
	k8sappsv1 "k8s.io/api/apps/v1"
	v1 "k8s.io/api/core/v1"
	metav1 "k8s.io/apimachinery/pkg/apis/meta/v1"
	"k8s.io/apimachinery/pkg/apis/meta/v1/unstructured"
	"k8s.io/apimachinery/pkg/runtime"
	"k8s.io/apimachinery/pkg/runtime/schema"
	"k8s.io/apimachinery/pkg/watch"
	"k8s.io/client-go/kubernetes/fake"
	"k8s.io/client-go/rest"
	kubetesting "k8s.io/client-go/testing"
	k8scache "k8s.io/client-go/tools/cache"
	"k8s.io/utils/pointer"

	"github.com/argoproj/argo-cd/v2/common"
	"github.com/argoproj/argo-cd/v2/pkg/apiclient/application"
	appsv1 "github.com/argoproj/argo-cd/v2/pkg/apis/application/v1alpha1"
	apps "github.com/argoproj/argo-cd/v2/pkg/client/clientset/versioned/fake"
	appinformer "github.com/argoproj/argo-cd/v2/pkg/client/informers/externalversions"
	"github.com/argoproj/argo-cd/v2/reposerver/apiclient"
	"github.com/argoproj/argo-cd/v2/reposerver/apiclient/mocks"
	appmocks "github.com/argoproj/argo-cd/v2/server/application/mocks"
	servercache "github.com/argoproj/argo-cd/v2/server/cache"
	"github.com/argoproj/argo-cd/v2/server/rbacpolicy"
	"github.com/argoproj/argo-cd/v2/test"
	"github.com/argoproj/argo-cd/v2/util/argo"
	"github.com/argoproj/argo-cd/v2/util/assets"
	"github.com/argoproj/argo-cd/v2/util/cache"
	cacheutil "github.com/argoproj/argo-cd/v2/util/cache"
	"github.com/argoproj/argo-cd/v2/util/cache/appstate"
	"github.com/argoproj/argo-cd/v2/util/db"
	"github.com/argoproj/argo-cd/v2/util/errors"
	"github.com/argoproj/argo-cd/v2/util/grpc"
	"github.com/argoproj/argo-cd/v2/util/rbac"
	"github.com/argoproj/argo-cd/v2/util/settings"
)

const (
	testNamespace = "default"
	fakeRepoURL   = "https://git.com/repo.git"
)

func fakeRepo() *appsv1.Repository {
	return &appsv1.Repository{
		Repo: fakeRepoURL,
	}
}

func fakeCluster() *appsv1.Cluster {
	return &appsv1.Cluster{
		Server: "https://cluster-api.com",
		Name:   "fake-cluster",
		Config: appsv1.ClusterConfig{},
	}
}

func fakeAppList() *apiclient.AppList {
	return &apiclient.AppList{
		Apps: map[string]string{
			"some/path": "Ksonnet",
		},
	}
}

func fakeResolveRevisionResponse() *apiclient.ResolveRevisionResponse {
	return &apiclient.ResolveRevisionResponse{
		Revision:          "f9ba9e98119bf8c1176fbd65dbae26a71d044add",
		AmbiguousRevision: "HEAD (f9ba9e98119bf8c1176fbd65dbae26a71d044add)",
	}
}

func fakeResolveRevisionResponseHelm() *apiclient.ResolveRevisionResponse {
	return &apiclient.ResolveRevisionResponse{
		Revision:          "0.7.*",
		AmbiguousRevision: "0.7.* (0.7.2)",
	}
}

func fakeRepoServerClient(isHelm bool) *mocks.RepoServerServiceClient {
	mockRepoServiceClient := mocks.RepoServerServiceClient{}
	mockRepoServiceClient.On("ListApps", mock.Anything, mock.Anything).Return(fakeAppList(), nil)
	mockRepoServiceClient.On("GenerateManifest", mock.Anything, mock.Anything).Return(&apiclient.ManifestResponse{}, nil)
	mockRepoServiceClient.On("GetAppDetails", mock.Anything, mock.Anything).Return(&apiclient.RepoAppDetailsResponse{}, nil)
	mockRepoServiceClient.On("TestRepository", mock.Anything, mock.Anything).Return(&apiclient.TestRepositoryResponse{}, nil)
	mockRepoServiceClient.On("GetRevisionMetadata", mock.Anything, mock.Anything).Return(&appsv1.RevisionMetadata{}, nil)
	mockWithFilesClient := &mocks.RepoServerService_GenerateManifestWithFilesClient{}
	mockWithFilesClient.On("Send", mock.Anything).Return(nil)
	mockWithFilesClient.On("CloseAndRecv").Return(&apiclient.ManifestResponse{}, nil)
	mockRepoServiceClient.On("GenerateManifestWithFiles", mock.Anything, mock.Anything).Return(mockWithFilesClient, nil)

	if isHelm {
		mockRepoServiceClient.On("ResolveRevision", mock.Anything, mock.Anything).Return(fakeResolveRevisionResponseHelm(), nil)
	} else {
		mockRepoServiceClient.On("ResolveRevision", mock.Anything, mock.Anything).Return(fakeResolveRevisionResponse(), nil)
	}

	return &mockRepoServiceClient
}

// return an ApplicationServiceServer which returns fake data
func newTestAppServer(t *testing.T, objects ...runtime.Object) *Server {
	f := func(enf *rbac.Enforcer) {
		_ = enf.SetBuiltinPolicy(assets.BuiltinPolicyCSV)
		enf.SetDefaultRole("role:admin")
	}
<<<<<<< HEAD
	return newTestAppServerWithEnforcerConfigure(nil, f, objects...)
}

func newTestAppServerWithResourceFunc(getResourceFunc *func(ctx context.Context, config *rest.Config, gvk schema.GroupVersionKind, name string, namespace string) (*unstructured.Unstructured, error), objects ...runtime.Object) *Server {
	f := func(enf *rbac.Enforcer) {
		_ = enf.SetBuiltinPolicy(assets.BuiltinPolicyCSV)
		enf.SetDefaultRole("role:admin")
	}
	return newTestAppServerWithEnforcerConfigure(getResourceFunc, f, objects...)
}

func newTestAppServerWithEnforcerConfigure(getResourceFunc *func(ctx context.Context, config *rest.Config, gvk schema.GroupVersionKind, name string, namespace string) (*unstructured.Unstructured, error), f func(*rbac.Enforcer), objects ...runtime.Object) *Server {
=======
	return newTestAppServerWithEnforcerConfigure(f, t, objects...)
}

func newTestAppServerWithEnforcerConfigure(f func(*rbac.Enforcer), t *testing.T, objects ...runtime.Object) *Server {
>>>>>>> 8f1b5d54
	kubeclientset := fake.NewSimpleClientset(&v1.ConfigMap{
		ObjectMeta: metav1.ObjectMeta{
			Namespace: testNamespace,
			Name:      "argocd-cm",
			Labels: map[string]string{
				"app.kubernetes.io/part-of": "argocd",
			},
		},
	}, &v1.Secret{
		ObjectMeta: metav1.ObjectMeta{
			Name:      "argocd-secret",
			Namespace: testNamespace,
		},
		Data: map[string][]byte{
			"admin.password":   []byte("test"),
			"server.secretkey": []byte("test"),
		},
	})
	ctx := context.Background()
	db := db.NewDB(testNamespace, settings.NewSettingsManager(ctx, kubeclientset, testNamespace), kubeclientset)
	_, err := db.CreateRepository(ctx, fakeRepo())
	errors.CheckError(err)
	_, err = db.CreateCluster(ctx, fakeCluster())
	errors.CheckError(err)

	mockRepoClient := &mocks.Clientset{RepoServerServiceClient: fakeRepoServerClient(false)}

	defaultProj := &appsv1.AppProject{
		ObjectMeta: metav1.ObjectMeta{Name: "default", Namespace: "default"},
		Spec: appsv1.AppProjectSpec{
			SourceRepos:  []string{"*"},
			Destinations: []appsv1.ApplicationDestination{{Server: "*", Namespace: "*"}},
		},
	}
	myProj := &appsv1.AppProject{
		ObjectMeta: metav1.ObjectMeta{Name: "my-proj", Namespace: "default"},
		Spec: appsv1.AppProjectSpec{
			SourceRepos:  []string{"*"},
			Destinations: []appsv1.ApplicationDestination{{Server: "*", Namespace: "*"}},
		},
	}

	projWithSyncWindows := &appsv1.AppProject{
		ObjectMeta: metav1.ObjectMeta{Name: "proj-maint", Namespace: "default"},
		Spec: appsv1.AppProjectSpec{
			SourceRepos:  []string{"*"},
			Destinations: []appsv1.ApplicationDestination{{Server: "*", Namespace: "*"}},
			SyncWindows:  appsv1.SyncWindows{},
		},
	}
	matchingWindow := &appsv1.SyncWindow{
		Kind:         "allow",
		Schedule:     "* * * * *",
		Duration:     "1h",
		Applications: []string{"test-app"},
	}
	projWithSyncWindows.Spec.SyncWindows = append(projWithSyncWindows.Spec.SyncWindows, matchingWindow)

	objects = append(objects, defaultProj, myProj, projWithSyncWindows)

	fakeAppsClientset := apps.NewSimpleClientset(objects...)
	factory := appinformer.NewSharedInformerFactoryWithOptions(fakeAppsClientset, 0, appinformer.WithNamespace(""), appinformer.WithTweakListOptions(func(options *metav1.ListOptions) {}))
	fakeProjLister := factory.Argoproj().V1alpha1().AppProjects().Lister().AppProjects(testNamespace)

	enforcer := rbac.NewEnforcer(kubeclientset, testNamespace, common.ArgoCDRBACConfigMapName, nil)
	f(enforcer)
	enforcer.SetClaimsEnforcerFunc(rbacpolicy.NewRBACPolicyEnforcer(enforcer, fakeProjLister).EnforceClaims)

	settingsMgr := settings.NewSettingsManager(ctx, kubeclientset, testNamespace)

	// populate the app informer with the fake objects
	appInformer := factory.Argoproj().V1alpha1().Applications().Informer()
	// TODO(jessesuen): probably should return cancel function so tests can stop background informer
	//ctx, cancel := context.WithCancel(context.Background())
	go appInformer.Run(ctx.Done())
	if !k8scache.WaitForCacheSync(ctx.Done(), appInformer.HasSynced) {
		panic("Timed out waiting for caches to sync")
	}

	projInformer := factory.Argoproj().V1alpha1().AppProjects().Informer()
	go projInformer.Run(ctx.Done())
	if !k8scache.WaitForCacheSync(ctx.Done(), projInformer.HasSynced) {
		panic("Timed out waiting for caches to sync")
	}

<<<<<<< HEAD
	mockKubectlCmd := &kubetest.MockKubectlCmd{}
	if getResourceFunc != nil {
		mockKubectlCmd.WithGetResourceFunc(*getResourceFunc)
	}
=======
	broadcaster := new(appmocks.Broadcaster)
	broadcaster.On("Subscribe", mock.Anything, mock.Anything).Return(func() {}).Run(func(args mock.Arguments) {
		// Simulate the broadcaster notifying the subscriber of an application update.
		// The second parameter to Subscribe is filters. For the purposes of tests, we ignore the filters. Future tests
		// might require implementing those.
		go func() {
			events := args.Get(0).(chan *appsv1.ApplicationWatchEvent)
			for _, obj := range objects {
				app, ok := obj.(*appsv1.Application)
				if ok {
					oldVersion, err := strconv.Atoi(app.ResourceVersion)
					if err != nil {
						oldVersion = 0
					}
					clonedApp := app.DeepCopy()
					clonedApp.ResourceVersion = fmt.Sprintf("%d", oldVersion+1)
					events <- &appsv1.ApplicationWatchEvent{Type: watch.Added, Application: *clonedApp}
				}
			}
		}()
	})
	broadcaster.On("OnAdd", mock.Anything).Return()
	broadcaster.On("OnUpdate", mock.Anything, mock.Anything).Return()
	broadcaster.On("OnDelete", mock.Anything).Return()

	appStateCache := appstate.NewCache(cache.NewCache(cache.NewInMemoryCache(time.Hour)), time.Hour)
	// pre-populate the app cache
	for _, obj := range objects {
		app, ok := obj.(*appsv1.Application)
		if ok {
			err := appStateCache.SetAppManagedResources(app.Name, []*appsv1.ResourceDiff{})
			require.NoError(t, err)

			// Pre-populate the resource tree based on the app's resources.
			nodes := make([]appsv1.ResourceNode, len(app.Status.Resources))
			for i, res := range app.Status.Resources {
				nodes[i] = appsv1.ResourceNode{
					ResourceRef: appsv1.ResourceRef{
						Group:     res.Group,
						Kind:      res.Kind,
						Version:   res.Version,
						Name:      res.Name,
						Namespace: res.Namespace,
						UID:       "fake",
					},
				}
			}
			err = appStateCache.SetAppResourcesTree(app.Name, &appsv1.ApplicationTree{
				Nodes: nodes,
			})
			require.NoError(t, err)
		}
	}
	appCache := servercache.NewCache(appStateCache, time.Hour, time.Hour, time.Hour)

	kubectl := &kubetest.MockKubectlCmd{}
	kubectl = kubectl.WithGetResourceFunc(func(_ context.Context, _ *rest.Config, gvk schema.GroupVersionKind, name string, namespace string) (*unstructured.Unstructured, error) {
		for _, obj := range objects {
			if obj.GetObjectKind().GroupVersionKind().GroupKind() == gvk.GroupKind() {
				if obj, ok := obj.(*unstructured.Unstructured); ok && obj.GetName() == name && obj.GetNamespace() == namespace {
					return obj, nil
				}
			}
		}
		return nil, nil
	})

>>>>>>> 8f1b5d54
	server, _ := NewServer(
		testNamespace,
		kubeclientset,
		fakeAppsClientset,
		factory.Argoproj().V1alpha1().Applications().Lister(),
		appInformer,
		broadcaster,
		mockRepoClient,
<<<<<<< HEAD
		nil,
		mockKubectlCmd,
=======
		appCache,
		kubectl,
>>>>>>> 8f1b5d54
		db,
		enforcer,
		sync.NewKeyLock(),
		settingsMgr,
		projInformer,
		[]string{},
	)
	return server.(*Server)
}

const fakeApp = `
apiVersion: argoproj.io/v1alpha1
kind: Application
metadata:
  name: test-app
  namespace: default
spec:
  source:
    path: some/path
    repoURL: https://github.com/argoproj/argocd-example-apps.git
    targetRevision: HEAD
    ksonnet:
      environment: default
  destination:
    namespace: ` + test.FakeDestNamespace + `
    server: https://cluster-api.com
`

const fakeAppWithDestName = `
apiVersion: argoproj.io/v1alpha1
kind: Application
metadata:
  name: test-app
  namespace: default
spec:
  source:
    path: some/path
    repoURL: https://github.com/argoproj/argocd-example-apps.git
    targetRevision: HEAD
    ksonnet:
      environment: default
  destination:
    namespace: ` + test.FakeDestNamespace + `
    name: fake-cluster
`

const fakeAppWithAnnotations = `
apiVersion: argoproj.io/v1alpha1
kind: Application
metadata:
  name: test-app
  namespace: default
  annotations:
    test.annotation: test
spec:
  source:
    path: some/path
    repoURL: https://github.com/argoproj/argocd-example-apps.git
    targetRevision: HEAD
    ksonnet:
      environment: default
  destination:
    namespace: ` + test.FakeDestNamespace + `
    server: https://cluster-api.com
`

func newTestAppWithDestName(opts ...func(app *appsv1.Application)) *appsv1.Application {
	return createTestApp(fakeAppWithDestName, opts...)
}

func newTestApp(opts ...func(app *appsv1.Application)) *appsv1.Application {
	return createTestApp(fakeApp, opts...)
}

func newTestAppWithAnnotations(opts ...func(app *appsv1.Application)) *appsv1.Application {
	return createTestApp(fakeAppWithAnnotations, opts...)
}

func createTestApp(testApp string, opts ...func(app *appsv1.Application)) *appsv1.Application {
	var app appsv1.Application
	err := yaml.Unmarshal([]byte(testApp), &app)
	if err != nil {
		panic(err)
	}
	for i := range opts {
		opts[i](&app)
	}
	return &app
}

type TestServerStream struct {
	ctx        context.Context
	appName    string
	headerSent bool
}

func (t *TestServerStream) SetHeader(metadata.MD) error {
	return nil
}

func (t *TestServerStream) SendHeader(metadata.MD) error {
	return nil
}

func (t *TestServerStream) SetTrailer(metadata.MD) {}

func (t *TestServerStream) Context() context.Context {
	return t.ctx
}

func (t *TestServerStream) SendMsg(m interface{}) error {
	return nil
}

func (t *TestServerStream) RecvMsg(m interface{}) error {
	return nil
}

func (t *TestServerStream) SendAndClose(r *apiclient.ManifestResponse) error {
	return nil
}

func (t *TestServerStream) Recv() (*application.ApplicationManifestQueryWithFilesWrapper, error) {
	if !t.headerSent {
		t.headerSent = true
		return &application.ApplicationManifestQueryWithFilesWrapper{Part: &application.ApplicationManifestQueryWithFilesWrapper_Query{
			Query: &application.ApplicationManifestQueryWithFiles{
				Name:     pointer.String(t.appName),
				Checksum: pointer.String(""),
			},
		}}, nil
	}
	return nil, io.EOF
}

func (t *TestServerStream) ServerStream() TestServerStream {
	return TestServerStream{}
}

type TestResourceTreeServer struct {
	ctx context.Context
}

func (t *TestResourceTreeServer) Send(tree *appsv1.ApplicationTree) error {
	return nil
}

func (t *TestResourceTreeServer) SetHeader(metadata.MD) error {
	return nil
}

func (t *TestResourceTreeServer) SendHeader(metadata.MD) error {
	return nil
}

func (t *TestResourceTreeServer) SetTrailer(metadata.MD) {}

func (t *TestResourceTreeServer) Context() context.Context {
	return t.ctx
}

func (t *TestResourceTreeServer) SendMsg(m interface{}) error {
	return nil
}

func (t *TestResourceTreeServer) RecvMsg(m interface{}) error {
	return nil
}

type TestPodLogsServer struct {
	ctx context.Context
}

func (t *TestPodLogsServer) Send(log *application.LogEntry) error {
	return nil
}

func (t *TestPodLogsServer) SetHeader(metadata.MD) error {
	return nil
}

func (t *TestPodLogsServer) SendHeader(metadata.MD) error {
	return nil
}

func (t *TestPodLogsServer) SetTrailer(metadata.MD) {}

func (t *TestPodLogsServer) Context() context.Context {
	return t.ctx
}

func (t *TestPodLogsServer) SendMsg(m interface{}) error {
	return nil
}

func (t *TestPodLogsServer) RecvMsg(m interface{}) error {
	return nil
}

func TestNoAppEnumeration(t *testing.T) {
	// This test ensures that malicious users can't infer the existence or non-existence of Applications by inspecting
	// error messages. The errors for "app does not exist" must be the same as errors for "you aren't allowed to
	// interact with this app."

	// These tests are only important on API calls where the full app RBAC name (project, namespace, and name) is _not_
	// known based on the query parameters. For example, the Create call cannot leak existence of Applications, because
	// the Application's project, namespace, and name are all specified in the API call. The call can be rejected
	// immediately if the user does not have access. But the Delete endpoint may be called with just the Application
	// name. So we cannot return a different error message for "does not exist" and "you don't have delete permissions,"
	// because the user could infer that the Application exists if they do not get the "does not exist" message. For
	// endpoints that do not require the full RBAC name, we must return a generic "permission denied" for both "does not
	// exist" and "no access."

	f := func(enf *rbac.Enforcer) {
		_ = enf.SetBuiltinPolicy(assets.BuiltinPolicyCSV)
		enf.SetDefaultRole("role:none")
	}
	deployment := k8sappsv1.Deployment{
		TypeMeta: metav1.TypeMeta{
			APIVersion: "apps/v1",
			Kind:       "Deployment",
		},
		ObjectMeta: metav1.ObjectMeta{
			Name:      "test",
			Namespace: "test",
		},
	}
	testApp := newTestApp(func(app *appsv1.Application) {
		app.Name = "test"
		app.Status.Resources = []appsv1.ResourceStatus{
			{
				Group:     deployment.GroupVersionKind().Group,
				Kind:      deployment.GroupVersionKind().Kind,
				Version:   deployment.GroupVersionKind().Version,
				Name:      deployment.Name,
				Namespace: deployment.Namespace,
				Status:    "Synced",
			},
		}
		app.Status.History = []appsv1.RevisionHistory{
			{
				ID: 0,
				Source: appsv1.ApplicationSource{
					TargetRevision: "something-old",
				},
			},
		}
	})
	testDeployment := kube.MustToUnstructured(&deployment)
	appServer := newTestAppServerWithEnforcerConfigure(f, t, testApp, testDeployment)

	noRoleCtx := context.Background()
	// nolint:staticcheck
	adminCtx := context.WithValue(noRoleCtx, "claims", &jwt.MapClaims{"groups": []string{"admin"}})

	t.Run("Get", func(t *testing.T) {
		_, err := appServer.Get(adminCtx, &application.ApplicationQuery{Name: pointer.String("test")})
		assert.NoError(t, err)
		_, err = appServer.Get(noRoleCtx, &application.ApplicationQuery{Name: pointer.String("test")})
		assert.Equal(t, permissionDeniedErr.Error(), err.Error(), "error message must be _only_ the permission error, to avoid leaking information about app existence")
		_, err = appServer.Get(adminCtx, &application.ApplicationQuery{Name: pointer.String("doest-not-exist")})
		assert.Equal(t, permissionDeniedErr.Error(), err.Error(), "error message must be _only_ the permission error, to avoid leaking information about app existence")
	})

	t.Run("GetManifests", func(t *testing.T) {
		_, err := appServer.GetManifests(adminCtx, &application.ApplicationManifestQuery{Name: pointer.String("test")})
		assert.NoError(t, err)
		_, err = appServer.GetManifests(noRoleCtx, &application.ApplicationManifestQuery{Name: pointer.String("test")})
		assert.Equal(t, permissionDeniedErr.Error(), err.Error(), "error message must be _only_ the permission error, to avoid leaking information about app existence")
		_, err = appServer.GetManifests(adminCtx, &application.ApplicationManifestQuery{Name: pointer.String("doest-not-exist")})
		assert.Equal(t, permissionDeniedErr.Error(), err.Error(), "error message must be _only_ the permission error, to avoid leaking information about app existence")
	})

	t.Run("ListResourceEvents", func(t *testing.T) {
		_, err := appServer.ListResourceEvents(adminCtx, &application.ApplicationResourceEventsQuery{Name: pointer.String("test")})
		assert.NoError(t, err)
		_, err = appServer.ListResourceEvents(noRoleCtx, &application.ApplicationResourceEventsQuery{Name: pointer.String("test")})
		assert.Equal(t, permissionDeniedErr.Error(), err.Error(), "error message must be _only_ the permission error, to avoid leaking information about app existence")
		_, err = appServer.ListResourceEvents(adminCtx, &application.ApplicationResourceEventsQuery{Name: pointer.String("doest-not-exist")})
		assert.Equal(t, permissionDeniedErr.Error(), err.Error(), "error message must be _only_ the permission error, to avoid leaking information about app existence")
	})

	t.Run("UpdateSpec", func(t *testing.T) {
		_, err := appServer.UpdateSpec(adminCtx, &application.ApplicationUpdateSpecRequest{Name: pointer.String("test"), Spec: &appsv1.ApplicationSpec{
			Destination: appsv1.ApplicationDestination{Namespace: "default", Server: "https://cluster-api.com"},
			Source:      &appsv1.ApplicationSource{RepoURL: "https://some-fake-source", Path: "."},
		}})
		assert.NoError(t, err)
		_, err = appServer.UpdateSpec(noRoleCtx, &application.ApplicationUpdateSpecRequest{Name: pointer.String("test"), Spec: &appsv1.ApplicationSpec{
			Destination: appsv1.ApplicationDestination{Namespace: "default", Server: "https://cluster-api.com"},
			Source:      &appsv1.ApplicationSource{RepoURL: "https://some-fake-source", Path: "."},
		}})
		assert.Equal(t, permissionDeniedErr.Error(), err.Error(), "error message must be _only_ the permission error, to avoid leaking information about app existence")
		_, err = appServer.UpdateSpec(adminCtx, &application.ApplicationUpdateSpecRequest{Name: pointer.String("doest-not-exist"), Spec: &appsv1.ApplicationSpec{
			Destination: appsv1.ApplicationDestination{Namespace: "default", Server: "https://cluster-api.com"},
			Source:      &appsv1.ApplicationSource{RepoURL: "https://some-fake-source", Path: "."},
		}})
		assert.Equal(t, permissionDeniedErr.Error(), err.Error(), "error message must be _only_ the permission error, to avoid leaking information about app existence")
	})

	t.Run("Patch", func(t *testing.T) {
		_, err := appServer.Patch(adminCtx, &application.ApplicationPatchRequest{Name: pointer.String("test"), Patch: pointer.String(`[{"op": "replace", "path": "/spec/source/path", "value": "foo"}]`)})
		assert.NoError(t, err)
		_, err = appServer.Patch(noRoleCtx, &application.ApplicationPatchRequest{Name: pointer.String("test"), Patch: pointer.String(`[{"op": "replace", "path": "/spec/source/path", "value": "foo"}]`)})
		assert.Equal(t, permissionDeniedErr.Error(), err.Error(), "error message must be _only_ the permission error, to avoid leaking information about app existence")
		_, err = appServer.Patch(adminCtx, &application.ApplicationPatchRequest{Name: pointer.String("doest-not-exist")})
		assert.Equal(t, permissionDeniedErr.Error(), err.Error(), "error message must be _only_ the permission error, to avoid leaking information about app existence")
	})

	t.Run("GetResource", func(t *testing.T) {
		_, err := appServer.GetResource(adminCtx, &application.ApplicationResourceRequest{Name: pointer.String("test"), ResourceName: pointer.String("test"), Group: pointer.String("apps"), Kind: pointer.String("Deployment"), Namespace: pointer.String("test")})
		assert.NoError(t, err)
		_, err = appServer.GetResource(noRoleCtx, &application.ApplicationResourceRequest{Name: pointer.String("test"), ResourceName: pointer.String("test"), Group: pointer.String("apps"), Kind: pointer.String("Deployment"), Namespace: pointer.String("test")})
		assert.Equal(t, permissionDeniedErr.Error(), err.Error(), "error message must be _only_ the permission error, to avoid leaking information about app existence")
		_, err = appServer.GetResource(adminCtx, &application.ApplicationResourceRequest{Name: pointer.String("doest-not-exist"), ResourceName: pointer.String("test"), Group: pointer.String("apps"), Kind: pointer.String("Deployment"), Namespace: pointer.String("test")})
		assert.Equal(t, permissionDeniedErr.Error(), err.Error(), "error message must be _only_ the permission error, to avoid leaking information about app existence")
	})

	t.Run("PatchResource", func(t *testing.T) {
		_, err := appServer.PatchResource(adminCtx, &application.ApplicationResourcePatchRequest{Name: pointer.String("test"), ResourceName: pointer.String("test"), Group: pointer.String("apps"), Kind: pointer.String("Deployment"), Namespace: pointer.String("test"), Patch: pointer.String(`[{"op": "replace", "path": "/spec/replicas", "value": 3}]`)})
		// This will always throw an error, because the kubectl mock for PatchResource is hard-coded to return nil.
		// The best we can do is to confirm we get past the permission check.
		assert.NotEqual(t, permissionDeniedErr.Error(), err.Error(), "error message must be _only_ the permission error, to avoid leaking information about app existence")
		_, err = appServer.PatchResource(noRoleCtx, &application.ApplicationResourcePatchRequest{Name: pointer.String("test"), ResourceName: pointer.String("test"), Group: pointer.String("apps"), Kind: pointer.String("Deployment"), Namespace: pointer.String("test"), Patch: pointer.String(`[{"op": "replace", "path": "/spec/replicas", "value": 3}]`)})
		assert.Equal(t, permissionDeniedErr.Error(), err.Error(), "error message must be _only_ the permission error, to avoid leaking information about app existence")
		_, err = appServer.PatchResource(adminCtx, &application.ApplicationResourcePatchRequest{Name: pointer.String("doest-not-exist"), ResourceName: pointer.String("test"), Group: pointer.String("apps"), Kind: pointer.String("Deployment"), Namespace: pointer.String("test"), Patch: pointer.String(`[{"op": "replace", "path": "/spec/replicas", "value": 3}]`)})
		assert.Equal(t, permissionDeniedErr.Error(), err.Error(), "error message must be _only_ the permission error, to avoid leaking information about app existence")
	})

	t.Run("DeleteResource", func(t *testing.T) {
		_, err := appServer.DeleteResource(adminCtx, &application.ApplicationResourceDeleteRequest{Name: pointer.String("test"), ResourceName: pointer.String("test"), Group: pointer.String("apps"), Kind: pointer.String("Deployment"), Namespace: pointer.String("test")})
		assert.NoError(t, err)
		_, err = appServer.DeleteResource(noRoleCtx, &application.ApplicationResourceDeleteRequest{Name: pointer.String("test"), ResourceName: pointer.String("test"), Group: pointer.String("apps"), Kind: pointer.String("Deployment"), Namespace: pointer.String("test")})
		assert.Equal(t, permissionDeniedErr.Error(), err.Error(), "error message must be _only_ the permission error, to avoid leaking information about app existence")
		_, err = appServer.DeleteResource(adminCtx, &application.ApplicationResourceDeleteRequest{Name: pointer.String("doest-not-exist"), ResourceName: pointer.String("test"), Group: pointer.String("apps"), Kind: pointer.String("Deployment"), Namespace: pointer.String("test")})
		assert.Equal(t, permissionDeniedErr.Error(), err.Error(), "error message must be _only_ the permission error, to avoid leaking information about app existence")
	})

	t.Run("ResourceTree", func(t *testing.T) {
		_, err := appServer.ResourceTree(adminCtx, &application.ResourcesQuery{ApplicationName: pointer.String("test")})
		assert.NoError(t, err)
		_, err = appServer.ResourceTree(noRoleCtx, &application.ResourcesQuery{ApplicationName: pointer.String("test")})
		assert.Equal(t, permissionDeniedErr.Error(), err.Error(), "error message must be _only_ the permission error, to avoid leaking information about app existence")
		_, err = appServer.ResourceTree(adminCtx, &application.ResourcesQuery{ApplicationName: pointer.String("doest-not-exist")})
		assert.Equal(t, permissionDeniedErr.Error(), err.Error(), "error message must be _only_ the permission error, to avoid leaking information about app existence")
	})

	t.Run("RevisionMetadata", func(t *testing.T) {
		_, err := appServer.RevisionMetadata(adminCtx, &application.RevisionMetadataQuery{Name: pointer.String("test")})
		assert.NoError(t, err)
		_, err = appServer.RevisionMetadata(noRoleCtx, &application.RevisionMetadataQuery{Name: pointer.String("test")})
		assert.Equal(t, permissionDeniedErr.Error(), err.Error(), "error message must be _only_ the permission error, to avoid leaking information about app existence")
		_, err = appServer.RevisionMetadata(adminCtx, &application.RevisionMetadataQuery{Name: pointer.String("doest-not-exist")})
		assert.Equal(t, permissionDeniedErr.Error(), err.Error(), "error message must be _only_ the permission error, to avoid leaking information about app existence")
	})

	t.Run("ManagedResources", func(t *testing.T) {
		_, err := appServer.ManagedResources(adminCtx, &application.ResourcesQuery{ApplicationName: pointer.String("test")})
		assert.NoError(t, err)
		_, err = appServer.ManagedResources(noRoleCtx, &application.ResourcesQuery{ApplicationName: pointer.String("test")})
		assert.Equal(t, permissionDeniedErr.Error(), err.Error(), "error message must be _only_ the permission error, to avoid leaking information about app existence")
		_, err = appServer.ManagedResources(adminCtx, &application.ResourcesQuery{ApplicationName: pointer.String("doest-not-exist")})
		assert.Equal(t, permissionDeniedErr.Error(), err.Error(), "error message must be _only_ the permission error, to avoid leaking information about app existence")
	})

	t.Run("Sync", func(t *testing.T) {
		_, err := appServer.Sync(adminCtx, &application.ApplicationSyncRequest{Name: pointer.String("test")})
		assert.NoError(t, err)
		_, err = appServer.Sync(noRoleCtx, &application.ApplicationSyncRequest{Name: pointer.String("test")})
		assert.Equal(t, permissionDeniedErr.Error(), err.Error(), "error message must be _only_ the permission error, to avoid leaking information about app existence")
		_, err = appServer.Sync(adminCtx, &application.ApplicationSyncRequest{Name: pointer.String("doest-not-exist")})
		assert.Equal(t, permissionDeniedErr.Error(), err.Error(), "error message must be _only_ the permission error, to avoid leaking information about app existence")
	})

	t.Run("TerminateOperation", func(t *testing.T) {
		// The sync operation is already started from the previous test. We just need to set the field that the
		// controller would set if this were an actual Argo CD environment.
		setSyncRunningOperationState(t, appServer)
		_, err := appServer.TerminateOperation(adminCtx, &application.OperationTerminateRequest{Name: pointer.String("test")})
		assert.NoError(t, err)
		_, err = appServer.TerminateOperation(noRoleCtx, &application.OperationTerminateRequest{Name: pointer.String("test")})
		assert.Equal(t, permissionDeniedErr.Error(), err.Error(), "error message must be _only_ the permission error, to avoid leaking information about app existence")
		_, err = appServer.TerminateOperation(adminCtx, &application.OperationTerminateRequest{Name: pointer.String("doest-not-exist")})
		assert.Equal(t, permissionDeniedErr.Error(), err.Error(), "error message must be _only_ the permission error, to avoid leaking information about app existence")
	})

	t.Run("Rollback", func(t *testing.T) {
		unsetSyncRunningOperationState(t, appServer)
		_, err := appServer.Rollback(adminCtx, &application.ApplicationRollbackRequest{Name: pointer.String("test")})
		assert.NoError(t, err)
		_, err = appServer.Rollback(noRoleCtx, &application.ApplicationRollbackRequest{Name: pointer.String("test")})
		assert.Equal(t, permissionDeniedErr.Error(), err.Error(), "error message must be _only_ the permission error, to avoid leaking information about app existence")
		_, err = appServer.Rollback(adminCtx, &application.ApplicationRollbackRequest{Name: pointer.String("doest-not-exist")})
		assert.Equal(t, permissionDeniedErr.Error(), err.Error(), "error message must be _only_ the permission error, to avoid leaking information about app existence")
	})

	t.Run("ListResourceActions", func(t *testing.T) {
		_, err := appServer.ListResourceActions(adminCtx, &application.ApplicationResourceRequest{Name: pointer.String("test"), ResourceName: pointer.String("test"), Group: pointer.String("apps"), Kind: pointer.String("Deployment"), Namespace: pointer.String("test")})
		assert.NoError(t, err)
		_, err = appServer.ListResourceActions(noRoleCtx, &application.ApplicationResourceRequest{Name: pointer.String("test")})
		assert.Equal(t, permissionDeniedErr.Error(), err.Error(), "error message must be _only_ the permission error, to avoid leaking information about app existence")
		_, err = appServer.ListResourceActions(noRoleCtx, &application.ApplicationResourceRequest{Group: pointer.String("argoproj.io"), Kind: pointer.String("Application"), Name: pointer.String("test")})
		assert.Equal(t, permissionDeniedErr.Error(), err.Error(), "error message must be _only_ the permission error, to avoid leaking information about app existence")
		_, err = appServer.ListResourceActions(adminCtx, &application.ApplicationResourceRequest{Name: pointer.String("doest-not-exist")})
		assert.Equal(t, permissionDeniedErr.Error(), err.Error(), "error message must be _only_ the permission error, to avoid leaking information about app existence")
	})

	t.Run("RunResourceAction", func(t *testing.T) {
		_, err := appServer.RunResourceAction(adminCtx, &application.ResourceActionRunRequest{Name: pointer.String("test"), ResourceName: pointer.String("test"), Group: pointer.String("apps"), Kind: pointer.String("Deployment"), Namespace: pointer.String("test"), Action: pointer.String("restart")})
		assert.NoError(t, err)
		_, err = appServer.RunResourceAction(noRoleCtx, &application.ResourceActionRunRequest{Name: pointer.String("test")})
		assert.Equal(t, permissionDeniedErr.Error(), err.Error(), "error message must be _only_ the permission error, to avoid leaking information about app existence")
		_, err = appServer.RunResourceAction(noRoleCtx, &application.ResourceActionRunRequest{Group: pointer.String("argoproj.io"), Kind: pointer.String("Application"), Name: pointer.String("test")})
		assert.Equal(t, permissionDeniedErr.Error(), err.Error(), "error message must be _only_ the permission error, to avoid leaking information about app existence")
		_, err = appServer.RunResourceAction(adminCtx, &application.ResourceActionRunRequest{Name: pointer.String("doest-not-exist")})
		assert.Equal(t, permissionDeniedErr.Error(), err.Error(), "error message must be _only_ the permission error, to avoid leaking information about app existence")
	})

	t.Run("GetApplicationSyncWindows", func(t *testing.T) {
		_, err := appServer.GetApplicationSyncWindows(adminCtx, &application.ApplicationSyncWindowsQuery{Name: pointer.String("test")})
		assert.NoError(t, err)
		_, err = appServer.GetApplicationSyncWindows(noRoleCtx, &application.ApplicationSyncWindowsQuery{Name: pointer.String("test")})
		assert.Equal(t, permissionDeniedErr.Error(), err.Error(), "error message must be _only_ the permission error, to avoid leaking information about app existence")
		_, err = appServer.GetApplicationSyncWindows(adminCtx, &application.ApplicationSyncWindowsQuery{Name: pointer.String("doest-not-exist")})
		assert.Equal(t, permissionDeniedErr.Error(), err.Error(), "error message must be _only_ the permission error, to avoid leaking information about app existence")
	})

	t.Run("GetManifestsWithFiles", func(t *testing.T) {
		err := appServer.GetManifestsWithFiles(&TestServerStream{ctx: adminCtx, appName: "test"})
		assert.NoError(t, err)
		err = appServer.GetManifestsWithFiles(&TestServerStream{ctx: noRoleCtx, appName: "test"})
		assert.Equal(t, permissionDeniedErr.Error(), err.Error(), "error message must be _only_ the permission error, to avoid leaking information about app existence")
		err = appServer.GetManifestsWithFiles(&TestServerStream{ctx: adminCtx, appName: "does-not-exist"})
		assert.Equal(t, permissionDeniedErr.Error(), err.Error(), "error message must be _only_ the permission error, to avoid leaking information about app existence")
	})

	t.Run("WatchResourceTree", func(t *testing.T) {
		err := appServer.WatchResourceTree(&application.ResourcesQuery{ApplicationName: pointer.String("test")}, &TestResourceTreeServer{ctx: adminCtx})
		assert.NoError(t, err)
		err = appServer.WatchResourceTree(&application.ResourcesQuery{ApplicationName: pointer.String("test")}, &TestResourceTreeServer{ctx: noRoleCtx})
		assert.Equal(t, permissionDeniedErr.Error(), err.Error(), "error message must be _only_ the permission error, to avoid leaking information about app existence")
		err = appServer.WatchResourceTree(&application.ResourcesQuery{ApplicationName: pointer.String("does-not-exist")}, &TestResourceTreeServer{ctx: adminCtx})
		assert.Equal(t, permissionDeniedErr.Error(), err.Error(), "error message must be _only_ the permission error, to avoid leaking information about app existence")
	})

	t.Run("PodLogs", func(t *testing.T) {
		err := appServer.PodLogs(&application.ApplicationPodLogsQuery{Name: pointer.String("test")}, &TestPodLogsServer{ctx: adminCtx})
		assert.NoError(t, err)
		err = appServer.PodLogs(&application.ApplicationPodLogsQuery{Name: pointer.String("test")}, &TestPodLogsServer{ctx: noRoleCtx})
		assert.Equal(t, permissionDeniedErr.Error(), err.Error(), "error message must be _only_ the permission error, to avoid leaking information about app existence")
		err = appServer.PodLogs(&application.ApplicationPodLogsQuery{Name: pointer.String("does-not-exist")}, &TestPodLogsServer{ctx: adminCtx})
		assert.Equal(t, permissionDeniedErr.Error(), err.Error(), "error message must be _only_ the permission error, to avoid leaking information about app existence")
	})

	t.Run("ListLinks", func(t *testing.T) {
		_, err := appServer.ListLinks(adminCtx, &application.ListAppLinksRequest{Name: pointer.String("test")})
		assert.NoError(t, err)
		_, err = appServer.ListLinks(noRoleCtx, &application.ListAppLinksRequest{Name: pointer.String("test")})
		assert.Equal(t, permissionDeniedErr.Error(), err.Error(), "error message must be _only_ the permission error, to avoid leaking information about app existence")
		_, err = appServer.ListLinks(adminCtx, &application.ListAppLinksRequest{Name: pointer.String("does-not-exist")})
		assert.Equal(t, permissionDeniedErr.Error(), err.Error(), "error message must be _only_ the permission error, to avoid leaking information about app existence")
	})

	t.Run("ListResourceLinks", func(t *testing.T) {
		_, err := appServer.ListResourceLinks(adminCtx, &application.ApplicationResourceRequest{Name: pointer.String("test"), ResourceName: pointer.String("test"), Group: pointer.String("apps"), Kind: pointer.String("Deployment"), Namespace: pointer.String("test")})
		assert.NoError(t, err)
		_, err = appServer.ListResourceLinks(noRoleCtx, &application.ApplicationResourceRequest{Name: pointer.String("test"), ResourceName: pointer.String("test"), Group: pointer.String("apps"), Kind: pointer.String("Deployment"), Namespace: pointer.String("test")})
		assert.Equal(t, permissionDeniedErr.Error(), err.Error(), "error message must be _only_ the permission error, to avoid leaking information about app existence")
		_, err = appServer.ListResourceLinks(adminCtx, &application.ApplicationResourceRequest{Name: pointer.String("does-not-exist"), ResourceName: pointer.String("test"), Group: pointer.String("apps"), Kind: pointer.String("Deployment"), Namespace: pointer.String("test")})
		assert.Equal(t, permissionDeniedErr.Error(), err.Error(), "error message must be _only_ the permission error, to avoid leaking information about app existence")
	})

	// Do this last so other stuff doesn't fail.
	t.Run("Delete", func(t *testing.T) {
		_, err := appServer.Delete(adminCtx, &application.ApplicationDeleteRequest{Name: pointer.String("test")})
		assert.NoError(t, err)
		_, err = appServer.Delete(noRoleCtx, &application.ApplicationDeleteRequest{Name: pointer.String("test")})
		assert.Equal(t, permissionDeniedErr.Error(), err.Error(), "error message must be _only_ the permission error, to avoid leaking information about app existence")
		_, err = appServer.Delete(adminCtx, &application.ApplicationDeleteRequest{Name: pointer.String("doest-not-exist")})
		assert.Equal(t, permissionDeniedErr.Error(), err.Error(), "error message must be _only_ the permission error, to avoid leaking information about app existence")
	})
}

// setSyncRunningOperationState simulates starting a sync operation on the given app.
func setSyncRunningOperationState(t *testing.T, appServer *Server) {
	appIf := appServer.appclientset.ArgoprojV1alpha1().Applications("default")
	app, err := appIf.Get(context.Background(), "test", metav1.GetOptions{})
	require.NoError(t, err)
	// This sets the status that would be set by the controller usually.
	app.Status.OperationState = &appsv1.OperationState{Phase: synccommon.OperationRunning, Operation: appsv1.Operation{Sync: &appsv1.SyncOperation{}}}
	_, err = appIf.Update(context.Background(), app, metav1.UpdateOptions{})
	require.NoError(t, err)
}

// unsetSyncRunningOperationState simulates finishing a sync operation on the given app.
func unsetSyncRunningOperationState(t *testing.T, appServer *Server) {
	appIf := appServer.appclientset.ArgoprojV1alpha1().Applications("default")
	app, err := appIf.Get(context.Background(), "test", metav1.GetOptions{})
	require.NoError(t, err)
	app.Operation = nil
	app.Status.OperationState = nil
	_, err = appIf.Update(context.Background(), app, metav1.UpdateOptions{})
	require.NoError(t, err)
}

func TestListAppsInNamespaceWithLabels(t *testing.T) {
	appServer := newTestAppServer(t, newTestApp(func(app *appsv1.Application) {
		app.Name = "App1"
		app.ObjectMeta.Namespace = "test-namespace"
		app.SetLabels(map[string]string{"key1": "value1", "key2": "value1"})
	}), newTestApp(func(app *appsv1.Application) {
		app.Name = "App2"
		app.ObjectMeta.Namespace = "test-namespace"
		app.SetLabels(map[string]string{"key1": "value2"})
	}), newTestApp(func(app *appsv1.Application) {
		app.Name = "App3"
		app.ObjectMeta.Namespace = "test-namespace"
		app.SetLabels(map[string]string{"key1": "value3"})
	}))
	appServer.ns = "test-namespace"
	appQuery := application.ApplicationQuery{}
	namespace := "test-namespace"
	appQuery.AppNamespace = &namespace
	testListAppsWithLabels(t, appQuery, appServer)
}

func TestListAppsInDefaultNSWithLabels(t *testing.T) {
	appServer := newTestAppServer(t, newTestApp(func(app *appsv1.Application) {
		app.Name = "App1"
		app.SetLabels(map[string]string{"key1": "value1", "key2": "value1"})
	}), newTestApp(func(app *appsv1.Application) {
		app.Name = "App2"
		app.SetLabels(map[string]string{"key1": "value2"})
	}), newTestApp(func(app *appsv1.Application) {
		app.Name = "App3"
		app.SetLabels(map[string]string{"key1": "value3"})
	}))
	appQuery := application.ApplicationQuery{}
	testListAppsWithLabels(t, appQuery, appServer)
}

func testListAppsWithLabels(t *testing.T, appQuery application.ApplicationQuery, appServer *Server) {
	validTests := []struct {
		testName       string
		label          string
		expectedResult []string
	}{
		{testName: "Equality based filtering using '=' operator",
			label:          "key1=value1",
			expectedResult: []string{"App1"}},
		{testName: "Equality based filtering using '==' operator",
			label:          "key1==value1",
			expectedResult: []string{"App1"}},
		{testName: "Equality based filtering using '!=' operator",
			label:          "key1!=value1",
			expectedResult: []string{"App2", "App3"}},
		{testName: "Set based filtering using 'in' operator",
			label:          "key1 in (value1, value3)",
			expectedResult: []string{"App1", "App3"}},
		{testName: "Set based filtering using 'notin' operator",
			label:          "key1 notin (value1, value3)",
			expectedResult: []string{"App2"}},
		{testName: "Set based filtering using 'exists' operator",
			label:          "key1",
			expectedResult: []string{"App1", "App2", "App3"}},
		{testName: "Set based filtering using 'not exists' operator",
			label:          "!key2",
			expectedResult: []string{"App2", "App3"}},
	}
	//test valid scenarios
	for _, validTest := range validTests {
		t.Run(validTest.testName, func(t *testing.T) {
			appQuery.Selector = &validTest.label
			res, err := appServer.List(context.Background(), &appQuery)
			assert.NoError(t, err)
			apps := []string{}
			for i := range res.Items {
				apps = append(apps, res.Items[i].Name)
			}
			assert.Equal(t, validTest.expectedResult, apps)
		})
	}

	invalidTests := []struct {
		testName    string
		label       string
		errorMesage string
	}{
		{testName: "Set based filtering using '>' operator",
			label:       "key1>value1",
			errorMesage: "error parsing the selector"},
		{testName: "Set based filtering using '<' operator",
			label:       "key1<value1",
			errorMesage: "error parsing the selector"},
	}
	//test invalid scenarios
	for _, invalidTest := range invalidTests {
		t.Run(invalidTest.testName, func(t *testing.T) {
			appQuery.Selector = &invalidTest.label
			_, err := appServer.List(context.Background(), &appQuery)
			assert.ErrorContains(t, err, invalidTest.errorMesage)
		})
	}
}

func TestListAppWithProjects(t *testing.T) {
	appServer := newTestAppServer(t, newTestApp(func(app *appsv1.Application) {
		app.Name = "App1"
		app.Spec.Project = "test-project1"
	}), newTestApp(func(app *appsv1.Application) {
		app.Name = "App2"
		app.Spec.Project = "test-project2"
	}), newTestApp(func(app *appsv1.Application) {
		app.Name = "App3"
		app.Spec.Project = "test-project3"
	}))

	t.Run("List all apps", func(t *testing.T) {
		appQuery := application.ApplicationQuery{}
		appList, err := appServer.List(context.Background(), &appQuery)
		assert.NoError(t, err)
		assert.Len(t, appList.Items, 3)
	})

	t.Run("List apps with projects filter set", func(t *testing.T) {
		appQuery := application.ApplicationQuery{Projects: []string{"test-project1"}}
		appList, err := appServer.List(context.Background(), &appQuery)
		assert.NoError(t, err)
		assert.Len(t, appList.Items, 1)
		for _, app := range appList.Items {
			assert.Equal(t, "test-project1", app.Spec.Project)
		}
	})

	t.Run("List apps with project filter set (legacy field)", func(t *testing.T) {
		appQuery := application.ApplicationQuery{Project: []string{"test-project1"}}
		appList, err := appServer.List(context.Background(), &appQuery)
		assert.NoError(t, err)
		assert.Len(t, appList.Items, 1)
		for _, app := range appList.Items {
			assert.Equal(t, "test-project1", app.Spec.Project)
		}
	})

	t.Run("List apps with both projects and project filter set", func(t *testing.T) {
		// If the older field is present, we should use it instead of the newer field.
		appQuery := application.ApplicationQuery{Project: []string{"test-project1"}, Projects: []string{"test-project2"}}
		appList, err := appServer.List(context.Background(), &appQuery)
		assert.NoError(t, err)
		assert.Len(t, appList.Items, 1)
		for _, app := range appList.Items {
			assert.Equal(t, "test-project1", app.Spec.Project)
		}
	})
}

func TestListApps(t *testing.T) {
	appServer := newTestAppServer(t, newTestApp(func(app *appsv1.Application) {
		app.Name = "bcd"
	}), newTestApp(func(app *appsv1.Application) {
		app.Name = "abc"
	}), newTestApp(func(app *appsv1.Application) {
		app.Name = "def"
	}))

	res, err := appServer.List(context.Background(), &application.ApplicationQuery{})
	assert.NoError(t, err)
	var names []string
	for i := range res.Items {
		names = append(names, res.Items[i].Name)
	}
	assert.Equal(t, []string{"abc", "bcd", "def"}, names)
}

func TestCoupleAppsListApps(t *testing.T) {
	var objects []runtime.Object
	ctx := context.Background()

	var groups []string
	for i := 0; i < 50; i++ {
		groups = append(groups, fmt.Sprintf("group-%d", i))
	}
	// nolint:staticcheck
	ctx = context.WithValue(ctx, "claims", &jwt.MapClaims{"groups": groups})
	for projectId := 0; projectId < 100; projectId++ {
		projectName := fmt.Sprintf("proj-%d", projectId)
		for appId := 0; appId < 100; appId++ {
			objects = append(objects, newTestApp(func(app *appsv1.Application) {
				app.Name = fmt.Sprintf("app-%d-%d", projectId, appId)
				app.Spec.Project = projectName
			}))
		}
	}

	f := func(enf *rbac.Enforcer) {
		policy := `
p, role:test, applications, *, proj-10/*, allow
g, group-45, role:test
p, role:test2, applications, *, proj-15/*, allow
g, group-47, role:test2
p, role:test3, applications, *, proj-20/*, allow
g, group-49, role:test3
`
		_ = enf.SetUserPolicy(policy)
	}
<<<<<<< HEAD
	appServer := newTestAppServerWithEnforcerConfigure(nil, f, objects...)
=======
	appServer := newTestAppServerWithEnforcerConfigure(f, t, objects...)
>>>>>>> 8f1b5d54

	res, err := appServer.List(ctx, &application.ApplicationQuery{})

	assert.NoError(t, err)
	var names []string
	for i := range res.Items {
		names = append(names, res.Items[i].Name)
	}
	assert.Equal(t, 300, len(names))
}

func TestCreateApp(t *testing.T) {
	testApp := newTestApp()
	appServer := newTestAppServer(t)
	testApp.Spec.Project = ""
	createReq := application.ApplicationCreateRequest{
		Application: testApp,
	}
	app, err := appServer.Create(context.Background(), &createReq)
	assert.NoError(t, err)
	assert.NotNil(t, app)
	assert.NotNil(t, app.Spec)
	assert.Equal(t, app.Spec.Project, "default")
}

func TestCreateAppWithDestName(t *testing.T) {
	appServer := newTestAppServer(t)
	testApp := newTestAppWithDestName()
	createReq := application.ApplicationCreateRequest{
		Application: testApp,
	}
	app, err := appServer.Create(context.Background(), &createReq)
	assert.NoError(t, err)
	assert.NotNil(t, app)
	assert.Equal(t, app.Spec.Destination.Server, "https://cluster-api.com")
}

func TestUpdateApp(t *testing.T) {
	testApp := newTestApp()
	appServer := newTestAppServer(t, testApp)
	testApp.Spec.Project = ""
	app, err := appServer.Update(context.Background(), &application.ApplicationUpdateRequest{
		Application: testApp,
	})
	assert.Nil(t, err)
	assert.Equal(t, app.Spec.Project, "default")
}

func TestUpdateAppSpec(t *testing.T) {
	testApp := newTestApp()
	appServer := newTestAppServer(t, testApp)
	testApp.Spec.Project = ""
	spec, err := appServer.UpdateSpec(context.Background(), &application.ApplicationUpdateSpecRequest{
		Name: &testApp.Name,
		Spec: &testApp.Spec,
	})
	assert.NoError(t, err)
	assert.Equal(t, "default", spec.Project)
	app, err := appServer.Get(context.Background(), &application.ApplicationQuery{Name: &testApp.Name})
	assert.NoError(t, err)
	assert.Equal(t, "default", app.Spec.Project)
}

func TestDeleteApp(t *testing.T) {
	ctx := context.Background()
	appServer := newTestAppServer(t)
	createReq := application.ApplicationCreateRequest{
		Application: newTestApp(),
	}
	app, err := appServer.Create(ctx, &createReq)
	assert.Nil(t, err)

	app, err = appServer.Get(ctx, &application.ApplicationQuery{Name: &app.Name})
	assert.Nil(t, err)
	assert.NotNil(t, app)

	fakeAppCs := appServer.appclientset.(*apps.Clientset)
	// this removes the default */* reactor so we can set our own patch/delete reactor
	fakeAppCs.ReactionChain = nil
	patched := false
	deleted := false
	fakeAppCs.AddReactor("patch", "applications", func(action kubetesting.Action) (handled bool, ret runtime.Object, err error) {
		patched = true
		return true, nil, nil
	})
	fakeAppCs.AddReactor("delete", "applications", func(action kubetesting.Action) (handled bool, ret runtime.Object, err error) {
		deleted = true
		return true, nil, nil
	})
	fakeAppCs.AddReactor("get", "applications", func(action kubetesting.Action) (handled bool, ret runtime.Object, err error) {
		return true, &appsv1.Application{Spec: appsv1.ApplicationSpec{Source: &appsv1.ApplicationSource{}}}, nil
	})
	appServer.appclientset = fakeAppCs

	trueVar := true
	_, err = appServer.Delete(ctx, &application.ApplicationDeleteRequest{Name: &app.Name, Cascade: &trueVar})
	assert.Nil(t, err)
	assert.True(t, patched)
	assert.True(t, deleted)

	// now call delete with cascade=false. patch should not be called
	falseVar := false
	patched = false
	deleted = false
	_, err = appServer.Delete(ctx, &application.ApplicationDeleteRequest{Name: &app.Name, Cascade: &falseVar})
	assert.Nil(t, err)
	assert.False(t, patched)
	assert.True(t, deleted)

	patched = false
	deleted = false
	revertValues := func() {
		patched = false
		deleted = false
	}

	t.Run("Delete with background propagation policy", func(t *testing.T) {
		policy := backgroundPropagationPolicy
		_, err = appServer.Delete(ctx, &application.ApplicationDeleteRequest{Name: &app.Name, PropagationPolicy: &policy})
		assert.Nil(t, err)
		assert.True(t, patched)
		assert.True(t, deleted)
		t.Cleanup(revertValues)
	})

	t.Run("Delete with cascade disabled and background propagation policy", func(t *testing.T) {
		policy := backgroundPropagationPolicy
		_, err = appServer.Delete(ctx, &application.ApplicationDeleteRequest{Name: &app.Name, Cascade: &falseVar, PropagationPolicy: &policy})
		assert.EqualError(t, err, "rpc error: code = InvalidArgument desc = cannot set propagation policy when cascading is disabled")
		assert.False(t, patched)
		assert.False(t, deleted)
		t.Cleanup(revertValues)
	})

	t.Run("Delete with invalid propagation policy", func(t *testing.T) {
		invalidPolicy := "invalid"
		_, err = appServer.Delete(ctx, &application.ApplicationDeleteRequest{Name: &app.Name, Cascade: &trueVar, PropagationPolicy: &invalidPolicy})
		assert.EqualError(t, err, "rpc error: code = InvalidArgument desc = invalid propagation policy: invalid")
		assert.False(t, patched)
		assert.False(t, deleted)
		t.Cleanup(revertValues)
	})

	t.Run("Delete with foreground propagation policy", func(t *testing.T) {
		policy := foregroundPropagationPolicy
		_, err = appServer.Delete(ctx, &application.ApplicationDeleteRequest{Name: &app.Name, Cascade: &trueVar, PropagationPolicy: &policy})
		assert.Nil(t, err)
		assert.True(t, patched)
		assert.True(t, deleted)
		t.Cleanup(revertValues)
	})
}

func TestSyncAndTerminate(t *testing.T) {
	ctx := context.Background()
	appServer := newTestAppServer(t)
	testApp := newTestApp()
	testApp.Spec.Source.RepoURL = "https://github.com/argoproj/argo-cd.git"
	createReq := application.ApplicationCreateRequest{
		Application: testApp,
	}
	app, err := appServer.Create(ctx, &createReq)
	assert.Nil(t, err)
	app, err = appServer.Sync(ctx, &application.ApplicationSyncRequest{Name: &app.Name})
	assert.Nil(t, err)
	assert.NotNil(t, app)
	assert.NotNil(t, app.Operation)

	events, err := appServer.kubeclientset.CoreV1().Events(appServer.ns).List(context.Background(), metav1.ListOptions{})
	assert.Nil(t, err)
	event := events.Items[1]

	assert.Regexp(t, ".*initiated sync to HEAD \\([0-9A-Fa-f]{40}\\).*", event.Message)

	// set status.operationState to pretend that an operation has started by controller
	app.Status.OperationState = &appsv1.OperationState{
		Operation: *app.Operation,
		Phase:     synccommon.OperationRunning,
		StartedAt: metav1.NewTime(time.Now()),
	}
	_, err = appServer.appclientset.ArgoprojV1alpha1().Applications(appServer.ns).Update(context.Background(), app, metav1.UpdateOptions{})
	assert.Nil(t, err)

	resp, err := appServer.TerminateOperation(ctx, &application.OperationTerminateRequest{Name: &app.Name})
	assert.Nil(t, err)
	assert.NotNil(t, resp)

	app, err = appServer.Get(ctx, &application.ApplicationQuery{Name: &app.Name})
	assert.Nil(t, err)
	assert.NotNil(t, app)
	assert.Equal(t, synccommon.OperationTerminating, app.Status.OperationState.Phase)
}

func TestSyncHelm(t *testing.T) {
	ctx := context.Background()
	appServer := newTestAppServer(t)
	testApp := newTestApp()
	testApp.Spec.Source.RepoURL = "https://argoproj.github.io/argo-helm"
	testApp.Spec.Source.Path = ""
	testApp.Spec.Source.Chart = "argo-cd"
	testApp.Spec.Source.TargetRevision = "0.7.*"

	appServer.repoClientset = &mocks.Clientset{RepoServerServiceClient: fakeRepoServerClient(true)}

	app, err := appServer.Create(ctx, &application.ApplicationCreateRequest{Application: testApp})
	assert.NoError(t, err)

	app, err = appServer.Sync(ctx, &application.ApplicationSyncRequest{Name: &app.Name})
	assert.NoError(t, err)
	assert.NotNil(t, app)
	assert.NotNil(t, app.Operation)

	events, err := appServer.kubeclientset.CoreV1().Events(appServer.ns).List(context.Background(), metav1.ListOptions{})
	assert.NoError(t, err)
	assert.Equal(t, "Unknown user initiated sync to 0.7.* (0.7.2)", events.Items[1].Message)
}

func TestSyncGit(t *testing.T) {
	ctx := context.Background()
	appServer := newTestAppServer(t)
	testApp := newTestApp()
	testApp.Spec.Source.RepoURL = "https://github.com/org/test"
	testApp.Spec.Source.Path = "deploy"
	testApp.Spec.Source.TargetRevision = "0.7.*"
	app, err := appServer.Create(ctx, &application.ApplicationCreateRequest{Application: testApp})
	assert.NoError(t, err)
	syncReq := &application.ApplicationSyncRequest{
		Name: &app.Name,
		Manifests: []string{
			`apiVersion: v1
			kind: ServiceAccount
			metadata:
			  name: test
			  namespace: test`,
		},
	}
	app, err = appServer.Sync(ctx, syncReq)
	assert.NoError(t, err)
	assert.NotNil(t, app)
	assert.NotNil(t, app.Operation)
	events, err := appServer.kubeclientset.CoreV1().Events(appServer.ns).List(context.Background(), metav1.ListOptions{})
	assert.NoError(t, err)
	assert.Equal(t, "Unknown user initiated sync locally", events.Items[1].Message)
}

func TestRollbackApp(t *testing.T) {
	testApp := newTestApp()
	testApp.Status.History = []appsv1.RevisionHistory{{
		ID:       1,
		Revision: "abc",
		Source:   *testApp.Spec.Source.DeepCopy(),
	}}
	appServer := newTestAppServer(t, testApp)

	updatedApp, err := appServer.Rollback(context.Background(), &application.ApplicationRollbackRequest{
		Name: &testApp.Name,
		Id:   pointer.Int64(1),
	})

	assert.Nil(t, err)

	assert.NotNil(t, updatedApp.Operation)
	assert.NotNil(t, updatedApp.Operation.Sync)
	assert.NotNil(t, updatedApp.Operation.Sync.Source)
	assert.Equal(t, "abc", updatedApp.Operation.Sync.Revision)
}

func TestUpdateAppProject(t *testing.T) {
	testApp := newTestApp()
	ctx := context.Background()
	// nolint:staticcheck
	ctx = context.WithValue(ctx, "claims", &jwt.StandardClaims{Subject: "admin"})
	appServer := newTestAppServer(t, testApp)
	appServer.enf.SetDefaultRole("")

	t.Run("update without changing project", func(t *testing.T) {
		_ = appServer.enf.SetBuiltinPolicy(`p, admin, applications, update, default/test-app, allow`)
		_, err := appServer.Update(ctx, &application.ApplicationUpdateRequest{Application: testApp})
		assert.NoError(t, err)
	})

	t.Run("cannot update to another project", func(t *testing.T) {
		testApp.Spec.Project = "my-proj"
		_, err := appServer.Update(ctx, &application.ApplicationUpdateRequest{Application: testApp})
		assert.Equal(t, status.Code(err), codes.PermissionDenied)
	})

	t.Run("cannot change projects without create privileges", func(t *testing.T) {
		_ = appServer.enf.SetBuiltinPolicy(`
p, admin, applications, update, default/test-app, allow
p, admin, applications, update, my-proj/test-app, allow
`)
		_, err := appServer.Update(ctx, &application.ApplicationUpdateRequest{Application: testApp})
		statusErr := grpc.UnwrapGRPCStatus(err)
		assert.NotNil(t, statusErr)
		assert.Equal(t, codes.PermissionDenied, statusErr.Code())
	})

	t.Run("cannot change projects without update privileges in new project", func(t *testing.T) {
		_ = appServer.enf.SetBuiltinPolicy(`
p, admin, applications, update, default/test-app, allow
p, admin, applications, create, my-proj/test-app, allow
`)
		_, err := appServer.Update(ctx, &application.ApplicationUpdateRequest{Application: testApp})
		assert.Equal(t, status.Code(err), codes.PermissionDenied)
	})

	t.Run("cannot change projects without update privileges in old project", func(t *testing.T) {
		_ = appServer.enf.SetBuiltinPolicy(`
p, admin, applications, create, my-proj/test-app, allow
p, admin, applications, update, my-proj/test-app, allow
`)
		_, err := appServer.Update(ctx, &application.ApplicationUpdateRequest{Application: testApp})
		statusErr := grpc.UnwrapGRPCStatus(err)
		assert.NotNil(t, statusErr)
		assert.Equal(t, codes.PermissionDenied, statusErr.Code())
	})

	t.Run("can update project with proper permissions", func(t *testing.T) {
		// Verify can update project with proper permissions
		_ = appServer.enf.SetBuiltinPolicy(`
p, admin, applications, update, default/test-app, allow
p, admin, applications, create, my-proj/test-app, allow
p, admin, applications, update, my-proj/test-app, allow
`)
		updatedApp, err := appServer.Update(ctx, &application.ApplicationUpdateRequest{Application: testApp})
		assert.NoError(t, err)
		assert.Equal(t, "my-proj", updatedApp.Spec.Project)
	})
}

func TestAppJsonPatch(t *testing.T) {
	testApp := newTestAppWithAnnotations()
	ctx := context.Background()
	// nolint:staticcheck
	ctx = context.WithValue(ctx, "claims", &jwt.StandardClaims{Subject: "admin"})
	appServer := newTestAppServer(t, testApp)
	appServer.enf.SetDefaultRole("")

	app, err := appServer.Patch(ctx, &application.ApplicationPatchRequest{Name: &testApp.Name, Patch: pointer.String("garbage")})
	assert.Error(t, err)
	assert.Nil(t, app)

	app, err = appServer.Patch(ctx, &application.ApplicationPatchRequest{Name: &testApp.Name, Patch: pointer.String("[]")})
	assert.NoError(t, err)
	assert.NotNil(t, app)

	app, err = appServer.Patch(ctx, &application.ApplicationPatchRequest{Name: &testApp.Name, Patch: pointer.String(`[{"op": "replace", "path": "/spec/source/path", "value": "foo"}]`)})
	assert.NoError(t, err)
	assert.Equal(t, "foo", app.Spec.Source.Path)

	app, err = appServer.Patch(ctx, &application.ApplicationPatchRequest{Name: &testApp.Name, Patch: pointer.String(`[{"op": "remove", "path": "/metadata/annotations/test.annotation"}]`)})
	assert.NoError(t, err)
	assert.NotContains(t, app.Annotations, "test.annotation")
}

func TestAppMergePatch(t *testing.T) {
	testApp := newTestApp()
	ctx := context.Background()
	// nolint:staticcheck
	ctx = context.WithValue(ctx, "claims", &jwt.StandardClaims{Subject: "admin"})
	appServer := newTestAppServer(t, testApp)
	appServer.enf.SetDefaultRole("")

	app, err := appServer.Patch(ctx, &application.ApplicationPatchRequest{
		Name: &testApp.Name, Patch: pointer.String(`{"spec": { "source": { "path": "foo" } }}`), PatchType: pointer.String("merge")})
	assert.NoError(t, err)
	assert.Equal(t, "foo", app.Spec.Source.Path)
}

func TestServer_GetApplicationSyncWindowsState(t *testing.T) {
	t.Run("Active", func(t *testing.T) {
		testApp := newTestApp()
		testApp.Spec.Project = "proj-maint"
		appServer := newTestAppServer(t, testApp)

		active, err := appServer.GetApplicationSyncWindows(context.Background(), &application.ApplicationSyncWindowsQuery{Name: &testApp.Name})
		assert.NoError(t, err)
		assert.Equal(t, 1, len(active.ActiveWindows))
	})
	t.Run("Inactive", func(t *testing.T) {
		testApp := newTestApp()
		testApp.Spec.Project = "default"
		appServer := newTestAppServer(t, testApp)

		active, err := appServer.GetApplicationSyncWindows(context.Background(), &application.ApplicationSyncWindowsQuery{Name: &testApp.Name})
		assert.NoError(t, err)
		assert.Equal(t, 0, len(active.ActiveWindows))
	})
	t.Run("ProjectDoesNotExist", func(t *testing.T) {
		testApp := newTestApp()
		testApp.Spec.Project = "none"
		appServer := newTestAppServer(t, testApp)

		active, err := appServer.GetApplicationSyncWindows(context.Background(), &application.ApplicationSyncWindowsQuery{Name: &testApp.Name})
		assert.Contains(t, err.Error(), "not found")
		assert.Nil(t, active)
	})
}

func TestGetCachedAppState(t *testing.T) {
	testApp := newTestApp()
	testApp.ObjectMeta.ResourceVersion = "1"
	testApp.Spec.Project = "test-proj"
	testProj := &appsv1.AppProject{
		ObjectMeta: metav1.ObjectMeta{
			Name:      "test-proj",
			Namespace: testNamespace,
		},
	}
	appServer := newTestAppServer(t, testApp, testProj)
	fakeClientSet := appServer.appclientset.(*apps.Clientset)
	fakeClientSet.AddReactor("get", "applications", func(action kubetesting.Action) (handled bool, ret runtime.Object, err error) {
		return true, &appsv1.Application{Spec: appsv1.ApplicationSpec{Source: &appsv1.ApplicationSource{}}}, nil
	})
	t.Run("NoError", func(t *testing.T) {
		err := appServer.getCachedAppState(context.Background(), testApp, func() error {
			return nil
		})
		assert.NoError(t, err)
	})
	t.Run("CacheMissErrorTriggersRefresh", func(t *testing.T) {
		retryCount := 0
		patched := false
		watcher := watch.NewFakeWithChanSize(1, true)

		// Configure fakeClientSet within lock, before requesting cached app state, to avoid data race
		{
			fakeClientSet.Lock()
			fakeClientSet.ReactionChain = nil
			fakeClientSet.WatchReactionChain = nil
			fakeClientSet.AddReactor("patch", "applications", func(action kubetesting.Action) (handled bool, ret runtime.Object, err error) {
				patched = true
				updated := testApp.DeepCopy()
				updated.ResourceVersion = "2"
				appServer.appBroadcaster.OnUpdate(testApp, updated)
				return true, testApp, nil
			})
			fakeClientSet.AddReactor("get", "applications", func(action kubetesting.Action) (handled bool, ret runtime.Object, err error) {
				return true, &appsv1.Application{Spec: appsv1.ApplicationSpec{Source: &appsv1.ApplicationSource{}}}, nil
			})
			fakeClientSet.Unlock()
			fakeClientSet.AddWatchReactor("applications", func(action kubetesting.Action) (handled bool, ret watch.Interface, err error) {
				return true, watcher, nil
			})
		}

		err := appServer.getCachedAppState(context.Background(), testApp, func() error {
			res := cache.ErrCacheMiss
			if retryCount == 1 {
				res = nil
			}
			retryCount++
			return res
		})
		assert.Equal(t, nil, err)
		assert.Equal(t, 2, retryCount)
		assert.True(t, patched)
	})

	t.Run("NonCacheErrorDoesNotTriggerRefresh", func(t *testing.T) {
		randomError := coreerrors.New("random error")
		err := appServer.getCachedAppState(context.Background(), testApp, func() error {
			return randomError
		})
		assert.Equal(t, randomError, err)
	})
}

func TestSplitStatusPatch(t *testing.T) {
	specPatch := `{"spec":{"aaa":"bbb"}}`
	statusPatch := `{"status":{"ccc":"ddd"}}`
	{
		nonStatus, status, err := splitStatusPatch([]byte(specPatch))
		assert.NoError(t, err)
		assert.Equal(t, specPatch, string(nonStatus))
		assert.Nil(t, status)
	}
	{
		nonStatus, status, err := splitStatusPatch([]byte(statusPatch))
		assert.NoError(t, err)
		assert.Nil(t, nonStatus)
		assert.Equal(t, statusPatch, string(status))
	}
	{
		bothPatch := `{"spec":{"aaa":"bbb"},"status":{"ccc":"ddd"}}`
		nonStatus, status, err := splitStatusPatch([]byte(bothPatch))
		assert.NoError(t, err)
		assert.Equal(t, specPatch, string(nonStatus))
		assert.Equal(t, statusPatch, string(status))
	}
	{
		otherFields := `{"operation":{"eee":"fff"},"spec":{"aaa":"bbb"},"status":{"ccc":"ddd"}}`
		nonStatus, status, err := splitStatusPatch([]byte(otherFields))
		assert.NoError(t, err)
		assert.Equal(t, `{"operation":{"eee":"fff"},"spec":{"aaa":"bbb"}}`, string(nonStatus))
		assert.Equal(t, statusPatch, string(status))
	}
}

func TestLogsGetSelectedPod(t *testing.T) {
	deployment := appsv1.ResourceRef{Group: "", Version: "v1", Kind: "Deployment", Name: "deployment", UID: "1"}
	rs := appsv1.ResourceRef{Group: "", Version: "v1", Kind: "ReplicaSet", Name: "rs", UID: "2"}
	podRS := appsv1.ResourceRef{Group: "", Version: "v1", Kind: "Pod", Name: "podrs", UID: "3"}
	pod := appsv1.ResourceRef{Group: "", Version: "v1", Kind: "Pod", Name: "pod", UID: "4"}
	treeNodes := []appsv1.ResourceNode{
		{ResourceRef: deployment, ParentRefs: nil},
		{ResourceRef: rs, ParentRefs: []appsv1.ResourceRef{deployment}},
		{ResourceRef: podRS, ParentRefs: []appsv1.ResourceRef{rs}},
		{ResourceRef: pod, ParentRefs: nil},
	}
	appName := "appName"

	t.Run("GetAllPods", func(t *testing.T) {
		podQuery := application.ApplicationPodLogsQuery{
			Name: &appName,
		}
		pods := getSelectedPods(treeNodes, &podQuery)
		assert.Equal(t, 2, len(pods))
	})

	t.Run("GetRSPods", func(t *testing.T) {
		group := ""
		kind := "ReplicaSet"
		name := "rs"
		podQuery := application.ApplicationPodLogsQuery{
			Name:         &appName,
			Group:        &group,
			Kind:         &kind,
			ResourceName: &name,
		}
		pods := getSelectedPods(treeNodes, &podQuery)
		assert.Equal(t, 1, len(pods))
	})

	t.Run("GetDeploymentPods", func(t *testing.T) {
		group := ""
		kind := "Deployment"
		name := "deployment"
		podQuery := application.ApplicationPodLogsQuery{
			Name:         &appName,
			Group:        &group,
			Kind:         &kind,
			ResourceName: &name,
		}
		pods := getSelectedPods(treeNodes, &podQuery)
		assert.Equal(t, 1, len(pods))
	})

	t.Run("NoMatchingPods", func(t *testing.T) {
		group := ""
		kind := "Service"
		name := "service"
		podQuery := application.ApplicationPodLogsQuery{
			Name:         &appName,
			Group:        &group,
			Kind:         &kind,
			ResourceName: &name,
		}
		pods := getSelectedPods(treeNodes, &podQuery)
		assert.Equal(t, 0, len(pods))
	})
}

// refreshAnnotationRemover runs an infinite loop until it detects and removes refresh annotation or given context is done
func refreshAnnotationRemover(t *testing.T, ctx context.Context, patched *int32, appServer *Server, appName string, ch chan string) {
	for ctx.Err() == nil {
		aName, appNs := argo.ParseAppQualifiedName(appName, appServer.ns)
		a, err := appServer.appLister.Applications(appNs).Get(aName)
		require.NoError(t, err)
		a = a.DeepCopy()
		if a.GetAnnotations() != nil && a.GetAnnotations()[appsv1.AnnotationKeyRefresh] != "" {
			a.SetAnnotations(map[string]string{})
			a.SetResourceVersion("999")
			_, err = appServer.appclientset.ArgoprojV1alpha1().Applications(a.Namespace).Update(
				context.Background(), a, metav1.UpdateOptions{})
			require.NoError(t, err)
			atomic.AddInt32(patched, 1)
			ch <- ""
		}
		time.Sleep(100 * time.Millisecond)
	}
}

func TestGetAppRefresh_NormalRefresh(t *testing.T) {
	ctx, cancel := context.WithCancel(context.Background())
	defer cancel()
	testApp := newTestApp()
	testApp.ObjectMeta.ResourceVersion = "1"
	appServer := newTestAppServer(t, testApp)

	var patched int32

	ch := make(chan string, 1)

	go refreshAnnotationRemover(t, ctx, &patched, appServer, testApp.Name, ch)

	_, err := appServer.Get(context.Background(), &application.ApplicationQuery{
		Name:    &testApp.Name,
		Refresh: pointer.StringPtr(string(appsv1.RefreshTypeNormal)),
	})
	assert.NoError(t, err)

	select {
	case <-ch:
		assert.Equal(t, atomic.LoadInt32(&patched), int32(1))
	case <-time.After(10 * time.Second):
		assert.Fail(t, "Out of time ( 10 seconds )")
	}

}

func TestGetAppRefresh_HardRefresh(t *testing.T) {
	ctx, cancel := context.WithCancel(context.Background())
	defer cancel()
	testApp := newTestApp()
	testApp.ObjectMeta.ResourceVersion = "1"
	appServer := newTestAppServer(t, testApp)

	var getAppDetailsQuery *apiclient.RepoServerAppDetailsQuery
	mockRepoServiceClient := mocks.RepoServerServiceClient{}
	mockRepoServiceClient.On("GetAppDetails", mock.Anything, mock.MatchedBy(func(q *apiclient.RepoServerAppDetailsQuery) bool {
		getAppDetailsQuery = q
		return true
	})).Return(&apiclient.RepoAppDetailsResponse{}, nil)
	appServer.repoClientset = &mocks.Clientset{RepoServerServiceClient: &mockRepoServiceClient}

	var patched int32

	ch := make(chan string, 1)

	go refreshAnnotationRemover(t, ctx, &patched, appServer, testApp.Name, ch)

	_, err := appServer.Get(context.Background(), &application.ApplicationQuery{
		Name:    &testApp.Name,
		Refresh: pointer.StringPtr(string(appsv1.RefreshTypeHard)),
	})
	assert.NoError(t, err)
	require.NotNil(t, getAppDetailsQuery)
	assert.True(t, getAppDetailsQuery.NoCache)
	assert.Equal(t, testApp.Spec.Source, getAppDetailsQuery.Source)

	assert.NoError(t, err)
	select {
	case <-ch:
		assert.Equal(t, atomic.LoadInt32(&patched), int32(1))
	case <-time.After(10 * time.Second):
		assert.Fail(t, "Out of time ( 10 seconds )")
	}
}

func TestInferResourcesStatusHealth(t *testing.T) {
	cacheClient := cacheutil.NewCache(cacheutil.NewInMemoryCache(1 * time.Hour))

	testApp := newTestApp()
	testApp.Status.ResourceHealthSource = appsv1.ResourceHealthLocationAppTree
	testApp.Status.Resources = []appsv1.ResourceStatus{{
		Group:     "apps",
		Kind:      "Deployment",
		Name:      "guestbook",
		Namespace: "default",
	}, {
		Group:     "apps",
		Kind:      "StatefulSet",
		Name:      "guestbook-stateful",
		Namespace: "default",
	}}
	appServer := newTestAppServer(t, testApp)
	appStateCache := appstate.NewCache(cacheClient, time.Minute)
	err := appStateCache.SetAppResourcesTree(testApp.Name, &appsv1.ApplicationTree{Nodes: []appsv1.ResourceNode{{
		ResourceRef: appsv1.ResourceRef{
			Group:     "apps",
			Kind:      "Deployment",
			Name:      "guestbook",
			Namespace: "default",
		},
		Health: &appsv1.HealthStatus{
			Status: health.HealthStatusDegraded,
		},
	}}})

	require.NoError(t, err)

	appServer.cache = servercache.NewCache(appStateCache, time.Minute, time.Minute, time.Minute)

	appServer.inferResourcesStatusHealth(testApp)

	assert.Equal(t, health.HealthStatusDegraded, testApp.Status.Resources[0].Health.Status)
	assert.Nil(t, testApp.Status.Resources[1].Health)
}

func returnCronJob() *unstructured.Unstructured {
	return &unstructured.Unstructured{Object: map[string]interface{}{
		"apiVersion": "batch/v1",
		"kind":       "CronJob",
		"metadata": map[string]interface{}{
			"name":      "my-cron-job",
			"namespace": testNamespace,
		},
		"spec": map[string]interface{}{
			"jobTemplate": map[string]interface{}{
				"spec": map[string]interface{}{
					"template": map[string]interface{}{
						"spec": map[string]interface{}{
							"containers": []map[string]interface{}{{
								"name":            "hello",
								"image":           "busybox:1.28",
								"imagePullPolicy": "IfNotPresent",
								"command":         []string{"/bin/sh", "-c", "date; echo Hello from the Kubernetes cluster"}}},
							// "resources":     {},
							"restartPolicy": "OnFailure",
						},
					},
				},
			},
			"schedule": "* * * * *",
		},
	}}
}

func returnDeployment() *unstructured.Unstructured {
	return &unstructured.Unstructured{Object: map[string]interface{}{
		"apiVersion": "apps/v1",
		"kind":       "Deployment",
		"metadata": map[string]interface{}{
			"name":      "nginx-deploy",
			"namespace": testNamespace,
		},
		"spec": map[string]interface{}{},
	}}
}

func TestRunNewStyleResourceAction(t *testing.T) {
	cacheClient := cacheutil.NewCache(cacheutil.NewInMemoryCache(1 * time.Hour))

	group := "batch"
	kind := "CronJob"
	version := "v1"
	resourceName := "my-cron-job"
	namespace := testNamespace
	action := "create-job"
	uid := "1"

	resources := []appsv1.ResourceStatus{{
		Group:     group,
		Kind:      kind,
		Name:      resourceName,
		Namespace: testNamespace,
		Version:   version,
	}}

	getResourceFunc := func(ctx context.Context, config *rest.Config, gvk schema.GroupVersionKind, name string, namespace string) (*unstructured.Unstructured, error) {
		return returnCronJob(), nil
	}

	appStateCache := appstate.NewCache(cacheClient, time.Minute)

	nodes := []appsv1.ResourceNode{{
		ResourceRef: appsv1.ResourceRef{
			Group:     group,
			Kind:      kind,
			Version:   version,
			Name:      resourceName,
			Namespace: testNamespace,
			UID:       uid,
		},
	}}

	createJobDenyingProj := &appsv1.AppProject{
		ObjectMeta: metav1.ObjectMeta{Name: "createJobDenyingProj", Namespace: "default"},
		Spec: appsv1.AppProjectSpec{
			SourceRepos:                []string{"*"},
			Destinations:               []appsv1.ApplicationDestination{{Server: "*", Namespace: "*"}},
			NamespaceResourceWhitelist: []metav1.GroupKind{{Group: "kuku", Kind: "muku"}},
		},
	}

	t.Run("CreateOperationNotPermitted", func(t *testing.T) {
		testApp := newTestApp()
		testApp.Spec.Project = "createJobDenyingProj"
		testApp.Status.ResourceHealthSource = appsv1.ResourceHealthLocationAppTree
		testApp.Status.Resources = resources

		appServer := newTestAppServerWithResourceFunc(&getResourceFunc, testApp, createJobDenyingProj)
		appServer.cache = servercache.NewCache(appStateCache, time.Minute, time.Minute, time.Minute)

		err := appStateCache.SetAppResourcesTree(testApp.Name, &appsv1.ApplicationTree{Nodes: nodes})
		require.NoError(t, err)

		appResponse, runErr := appServer.RunResourceAction(context.Background(), &application.ResourceActionRunRequest{
			Name:         &testApp.Name,
			Namespace:    &namespace,
			Action:       &action,
			AppNamespace: &testApp.Namespace,
			ResourceName: &resourceName,
			Version:      &version,
			Group:        &group,
			Kind:         &kind,
		})

		assert.Contains(t, runErr.Error(), "creation not permitted in project")
		assert.Nil(t, appResponse)
	})

	t.Run("CreateOperationPermitted", func(t *testing.T) {
		testApp := newTestApp()
		testApp.Status.ResourceHealthSource = appsv1.ResourceHealthLocationAppTree
		testApp.Status.Resources = resources

		appServer := newTestAppServerWithResourceFunc(&getResourceFunc, testApp)
		appServer.cache = servercache.NewCache(appStateCache, time.Minute, time.Minute, time.Minute)

		err := appStateCache.SetAppResourcesTree(testApp.Name, &appsv1.ApplicationTree{Nodes: nodes})
		require.NoError(t, err)

		appResponse, runErr := appServer.RunResourceAction(context.Background(), &application.ResourceActionRunRequest{
			Name:         &testApp.Name,
			Namespace:    &namespace,
			Action:       &action,
			AppNamespace: &testApp.Namespace,
			ResourceName: &resourceName,
			Version:      &version,
			Group:        &group,
			Kind:         &kind,
		})

		require.NoError(t, runErr)
		assert.NotNil(t, appResponse)
	})
}

func TestRunOldStyleResourceAction(t *testing.T) {
	cacheClient := cacheutil.NewCache(cacheutil.NewInMemoryCache(1 * time.Hour))

	group := "apps"
	kind := "Deployment"
	version := "v1"
	resourceName := "nginx-deploy"
	namespace := testNamespace
	action := "pause"
	uid := "2"

	resources := []appsv1.ResourceStatus{{
		Group:     group,
		Kind:      kind,
		Name:      resourceName,
		Namespace: testNamespace,
		Version:   version,
	}}

	getResourceFunc := func(ctx context.Context, config *rest.Config, gvk schema.GroupVersionKind, name string, namespace string) (*unstructured.Unstructured, error) {
		return returnDeployment(), nil
	}

	appStateCache := appstate.NewCache(cacheClient, time.Minute)

	nodes := []appsv1.ResourceNode{{
		ResourceRef: appsv1.ResourceRef{
			Group:     group,
			Kind:      kind,
			Version:   version,
			Name:      resourceName,
			Namespace: testNamespace,
			UID:       uid,
		},
	}}

	t.Run("DefaultPatchOperation", func(t *testing.T) {
		testApp := newTestApp()
		testApp.Status.ResourceHealthSource = appsv1.ResourceHealthLocationAppTree
		testApp.Status.Resources = resources

		appServer := newTestAppServerWithResourceFunc(&getResourceFunc, testApp)
		appServer.cache = servercache.NewCache(appStateCache, time.Minute, time.Minute, time.Minute)

		err := appStateCache.SetAppResourcesTree(testApp.Name, &appsv1.ApplicationTree{Nodes: nodes})
		require.NoError(t, err)

		appResponse, runErr := appServer.RunResourceAction(context.Background(), &application.ResourceActionRunRequest{
			Name:         &testApp.Name,
			Namespace:    &namespace,
			Action:       &action,
			AppNamespace: &testApp.Namespace,
			ResourceName: &resourceName,
			Version:      &version,
			Group:        &group,
			Kind:         &kind,
		})

		require.NoError(t, runErr)
		assert.NotNil(t, appResponse)
	})
}<|MERGE_RESOLUTION|>--- conflicted
+++ resolved
@@ -86,14 +86,14 @@
 	}
 }
 
-func fakeResolveRevisionResponse() *apiclient.ResolveRevisionResponse {
+func fakeResolveRevesionResponse() *apiclient.ResolveRevisionResponse {
 	return &apiclient.ResolveRevisionResponse{
 		Revision:          "f9ba9e98119bf8c1176fbd65dbae26a71d044add",
 		AmbiguousRevision: "HEAD (f9ba9e98119bf8c1176fbd65dbae26a71d044add)",
 	}
 }
 
-func fakeResolveRevisionResponseHelm() *apiclient.ResolveRevisionResponse {
+func fakeResolveRevesionResponseHelm() *apiclient.ResolveRevisionResponse {
 	return &apiclient.ResolveRevisionResponse{
 		Revision:          "0.7.*",
 		AmbiguousRevision: "0.7.* (0.7.2)",
@@ -113,9 +113,9 @@
 	mockRepoServiceClient.On("GenerateManifestWithFiles", mock.Anything, mock.Anything).Return(mockWithFilesClient, nil)
 
 	if isHelm {
-		mockRepoServiceClient.On("ResolveRevision", mock.Anything, mock.Anything).Return(fakeResolveRevisionResponseHelm(), nil)
+		mockRepoServiceClient.On("ResolveRevision", mock.Anything, mock.Anything).Return(fakeResolveRevesionResponseHelm(), nil)
 	} else {
-		mockRepoServiceClient.On("ResolveRevision", mock.Anything, mock.Anything).Return(fakeResolveRevisionResponse(), nil)
+		mockRepoServiceClient.On("ResolveRevision", mock.Anything, mock.Anything).Return(fakeResolveRevesionResponse(), nil)
 	}
 
 	return &mockRepoServiceClient
@@ -127,25 +127,10 @@
 		_ = enf.SetBuiltinPolicy(assets.BuiltinPolicyCSV)
 		enf.SetDefaultRole("role:admin")
 	}
-<<<<<<< HEAD
-	return newTestAppServerWithEnforcerConfigure(nil, f, objects...)
-}
-
-func newTestAppServerWithResourceFunc(getResourceFunc *func(ctx context.Context, config *rest.Config, gvk schema.GroupVersionKind, name string, namespace string) (*unstructured.Unstructured, error), objects ...runtime.Object) *Server {
-	f := func(enf *rbac.Enforcer) {
-		_ = enf.SetBuiltinPolicy(assets.BuiltinPolicyCSV)
-		enf.SetDefaultRole("role:admin")
-	}
-	return newTestAppServerWithEnforcerConfigure(getResourceFunc, f, objects...)
-}
-
-func newTestAppServerWithEnforcerConfigure(getResourceFunc *func(ctx context.Context, config *rest.Config, gvk schema.GroupVersionKind, name string, namespace string) (*unstructured.Unstructured, error), f func(*rbac.Enforcer), objects ...runtime.Object) *Server {
-=======
 	return newTestAppServerWithEnforcerConfigure(f, t, objects...)
 }
 
 func newTestAppServerWithEnforcerConfigure(f func(*rbac.Enforcer), t *testing.T, objects ...runtime.Object) *Server {
->>>>>>> 8f1b5d54
 	kubeclientset := fake.NewSimpleClientset(&v1.ConfigMap{
 		ObjectMeta: metav1.ObjectMeta{
 			Namespace: testNamespace,
@@ -187,7 +172,6 @@
 			Destinations: []appsv1.ApplicationDestination{{Server: "*", Namespace: "*"}},
 		},
 	}
-
 	projWithSyncWindows := &appsv1.AppProject{
 		ObjectMeta: metav1.ObjectMeta{Name: "proj-maint", Namespace: "default"},
 		Spec: appsv1.AppProjectSpec{
@@ -231,12 +215,6 @@
 		panic("Timed out waiting for caches to sync")
 	}
 
-<<<<<<< HEAD
-	mockKubectlCmd := &kubetest.MockKubectlCmd{}
-	if getResourceFunc != nil {
-		mockKubectlCmd.WithGetResourceFunc(*getResourceFunc)
-	}
-=======
 	broadcaster := new(appmocks.Broadcaster)
 	broadcaster.On("Subscribe", mock.Anything, mock.Anything).Return(func() {}).Run(func(args mock.Arguments) {
 		// Simulate the broadcaster notifying the subscriber of an application update.
@@ -304,7 +282,6 @@
 		return nil, nil
 	})
 
->>>>>>> 8f1b5d54
 	server, _ := NewServer(
 		testNamespace,
 		kubeclientset,
@@ -313,13 +290,8 @@
 		appInformer,
 		broadcaster,
 		mockRepoClient,
-<<<<<<< HEAD
-		nil,
-		mockKubectlCmd,
-=======
 		appCache,
 		kubectl,
->>>>>>> 8f1b5d54
 		db,
 		enforcer,
 		sync.NewKeyLock(),
@@ -1025,11 +997,7 @@
 `
 		_ = enf.SetUserPolicy(policy)
 	}
-<<<<<<< HEAD
-	appServer := newTestAppServerWithEnforcerConfigure(nil, f, objects...)
-=======
 	appServer := newTestAppServerWithEnforcerConfigure(f, t, objects...)
->>>>>>> 8f1b5d54
 
 	res, err := appServer.List(ctx, &application.ApplicationQuery{})
 
@@ -1719,207 +1687,4 @@
 
 	assert.Equal(t, health.HealthStatusDegraded, testApp.Status.Resources[0].Health.Status)
 	assert.Nil(t, testApp.Status.Resources[1].Health)
-}
-
-func returnCronJob() *unstructured.Unstructured {
-	return &unstructured.Unstructured{Object: map[string]interface{}{
-		"apiVersion": "batch/v1",
-		"kind":       "CronJob",
-		"metadata": map[string]interface{}{
-			"name":      "my-cron-job",
-			"namespace": testNamespace,
-		},
-		"spec": map[string]interface{}{
-			"jobTemplate": map[string]interface{}{
-				"spec": map[string]interface{}{
-					"template": map[string]interface{}{
-						"spec": map[string]interface{}{
-							"containers": []map[string]interface{}{{
-								"name":            "hello",
-								"image":           "busybox:1.28",
-								"imagePullPolicy": "IfNotPresent",
-								"command":         []string{"/bin/sh", "-c", "date; echo Hello from the Kubernetes cluster"}}},
-							// "resources":     {},
-							"restartPolicy": "OnFailure",
-						},
-					},
-				},
-			},
-			"schedule": "* * * * *",
-		},
-	}}
-}
-
-func returnDeployment() *unstructured.Unstructured {
-	return &unstructured.Unstructured{Object: map[string]interface{}{
-		"apiVersion": "apps/v1",
-		"kind":       "Deployment",
-		"metadata": map[string]interface{}{
-			"name":      "nginx-deploy",
-			"namespace": testNamespace,
-		},
-		"spec": map[string]interface{}{},
-	}}
-}
-
-func TestRunNewStyleResourceAction(t *testing.T) {
-	cacheClient := cacheutil.NewCache(cacheutil.NewInMemoryCache(1 * time.Hour))
-
-	group := "batch"
-	kind := "CronJob"
-	version := "v1"
-	resourceName := "my-cron-job"
-	namespace := testNamespace
-	action := "create-job"
-	uid := "1"
-
-	resources := []appsv1.ResourceStatus{{
-		Group:     group,
-		Kind:      kind,
-		Name:      resourceName,
-		Namespace: testNamespace,
-		Version:   version,
-	}}
-
-	getResourceFunc := func(ctx context.Context, config *rest.Config, gvk schema.GroupVersionKind, name string, namespace string) (*unstructured.Unstructured, error) {
-		return returnCronJob(), nil
-	}
-
-	appStateCache := appstate.NewCache(cacheClient, time.Minute)
-
-	nodes := []appsv1.ResourceNode{{
-		ResourceRef: appsv1.ResourceRef{
-			Group:     group,
-			Kind:      kind,
-			Version:   version,
-			Name:      resourceName,
-			Namespace: testNamespace,
-			UID:       uid,
-		},
-	}}
-
-	createJobDenyingProj := &appsv1.AppProject{
-		ObjectMeta: metav1.ObjectMeta{Name: "createJobDenyingProj", Namespace: "default"},
-		Spec: appsv1.AppProjectSpec{
-			SourceRepos:                []string{"*"},
-			Destinations:               []appsv1.ApplicationDestination{{Server: "*", Namespace: "*"}},
-			NamespaceResourceWhitelist: []metav1.GroupKind{{Group: "kuku", Kind: "muku"}},
-		},
-	}
-
-	t.Run("CreateOperationNotPermitted", func(t *testing.T) {
-		testApp := newTestApp()
-		testApp.Spec.Project = "createJobDenyingProj"
-		testApp.Status.ResourceHealthSource = appsv1.ResourceHealthLocationAppTree
-		testApp.Status.Resources = resources
-
-		appServer := newTestAppServerWithResourceFunc(&getResourceFunc, testApp, createJobDenyingProj)
-		appServer.cache = servercache.NewCache(appStateCache, time.Minute, time.Minute, time.Minute)
-
-		err := appStateCache.SetAppResourcesTree(testApp.Name, &appsv1.ApplicationTree{Nodes: nodes})
-		require.NoError(t, err)
-
-		appResponse, runErr := appServer.RunResourceAction(context.Background(), &application.ResourceActionRunRequest{
-			Name:         &testApp.Name,
-			Namespace:    &namespace,
-			Action:       &action,
-			AppNamespace: &testApp.Namespace,
-			ResourceName: &resourceName,
-			Version:      &version,
-			Group:        &group,
-			Kind:         &kind,
-		})
-
-		assert.Contains(t, runErr.Error(), "creation not permitted in project")
-		assert.Nil(t, appResponse)
-	})
-
-	t.Run("CreateOperationPermitted", func(t *testing.T) {
-		testApp := newTestApp()
-		testApp.Status.ResourceHealthSource = appsv1.ResourceHealthLocationAppTree
-		testApp.Status.Resources = resources
-
-		appServer := newTestAppServerWithResourceFunc(&getResourceFunc, testApp)
-		appServer.cache = servercache.NewCache(appStateCache, time.Minute, time.Minute, time.Minute)
-
-		err := appStateCache.SetAppResourcesTree(testApp.Name, &appsv1.ApplicationTree{Nodes: nodes})
-		require.NoError(t, err)
-
-		appResponse, runErr := appServer.RunResourceAction(context.Background(), &application.ResourceActionRunRequest{
-			Name:         &testApp.Name,
-			Namespace:    &namespace,
-			Action:       &action,
-			AppNamespace: &testApp.Namespace,
-			ResourceName: &resourceName,
-			Version:      &version,
-			Group:        &group,
-			Kind:         &kind,
-		})
-
-		require.NoError(t, runErr)
-		assert.NotNil(t, appResponse)
-	})
-}
-
-func TestRunOldStyleResourceAction(t *testing.T) {
-	cacheClient := cacheutil.NewCache(cacheutil.NewInMemoryCache(1 * time.Hour))
-
-	group := "apps"
-	kind := "Deployment"
-	version := "v1"
-	resourceName := "nginx-deploy"
-	namespace := testNamespace
-	action := "pause"
-	uid := "2"
-
-	resources := []appsv1.ResourceStatus{{
-		Group:     group,
-		Kind:      kind,
-		Name:      resourceName,
-		Namespace: testNamespace,
-		Version:   version,
-	}}
-
-	getResourceFunc := func(ctx context.Context, config *rest.Config, gvk schema.GroupVersionKind, name string, namespace string) (*unstructured.Unstructured, error) {
-		return returnDeployment(), nil
-	}
-
-	appStateCache := appstate.NewCache(cacheClient, time.Minute)
-
-	nodes := []appsv1.ResourceNode{{
-		ResourceRef: appsv1.ResourceRef{
-			Group:     group,
-			Kind:      kind,
-			Version:   version,
-			Name:      resourceName,
-			Namespace: testNamespace,
-			UID:       uid,
-		},
-	}}
-
-	t.Run("DefaultPatchOperation", func(t *testing.T) {
-		testApp := newTestApp()
-		testApp.Status.ResourceHealthSource = appsv1.ResourceHealthLocationAppTree
-		testApp.Status.Resources = resources
-
-		appServer := newTestAppServerWithResourceFunc(&getResourceFunc, testApp)
-		appServer.cache = servercache.NewCache(appStateCache, time.Minute, time.Minute, time.Minute)
-
-		err := appStateCache.SetAppResourcesTree(testApp.Name, &appsv1.ApplicationTree{Nodes: nodes})
-		require.NoError(t, err)
-
-		appResponse, runErr := appServer.RunResourceAction(context.Background(), &application.ResourceActionRunRequest{
-			Name:         &testApp.Name,
-			Namespace:    &namespace,
-			Action:       &action,
-			AppNamespace: &testApp.Namespace,
-			ResourceName: &resourceName,
-			Version:      &version,
-			Group:        &group,
-			Kind:         &kind,
-		})
-
-		require.NoError(t, runErr)
-		assert.NotNil(t, appResponse)
-	})
 }