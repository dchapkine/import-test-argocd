--- conflicted
+++ resolved
@@ -63,14 +63,10 @@
 	var err error
 	repo, err := s.db.GetRepository(ctx, url)
 	if err == nil {
-<<<<<<< HEAD
 		client, err = factory.NewFactory().NewClient(repo)
 	}
 	if client != nil && err == nil {
 		err = client.Test()
-=======
-		err = git.TestRepo(repo.Repo, argo.GetRepoCreds(repo), repo.IsInsecure(), repo.EnableLFS)
->>>>>>> 604ac4f0
 	}
 	if err != nil {
 		connectionState.Status = appsv1.ConnectionStatusFailed
@@ -89,27 +85,18 @@
 	if err != nil {
 		return nil, err
 	}
-<<<<<<< HEAD
 	items := appsv1.Repositories{}
 	for _, repo := range repos {
 		if s.enf.Enforce(ctx.Value("claims"), rbacpolicy.ResourceRepositories, rbacpolicy.ActionGet, repo.Repo) {
 			// remove secrets
-			items = append(items, &appsv1.Repository{Repo: repo.Repo, Type: repo.Type, Name: repo.Name, Insecure: (repo.InsecureIgnoreHostKey || repo.Insecure), Username: repo.Username})
-=======
-	items := make([]appsv1.Repository, 0)
-	for _, url := range urls {
-		if s.enf.Enforce(ctx.Value("claims"), rbacpolicy.ResourceRepositories, rbacpolicy.ActionGet, url) {
-			repo, err := s.db.GetRepository(ctx, url)
-			if err != nil {
-				return nil, err
-			}
-			items = append(items, appsv1.Repository{
-				Repo:      url,
-				Username:  repo.Username,
+			items = append(items, &appsv1.Repository{
+				Repo: repo.Repo,
+				Type: repo.Type,
+				Name: repo.Name,
+				Username: repo.Username,
 				Insecure:  repo.IsInsecure(),
 				EnableLFS: repo.EnableLFS,
 			})
->>>>>>> 604ac4f0
 		}
 	}
 	err = util.RunAllAsync(len(items), func(i int) error {
@@ -125,15 +112,7 @@
 func (s *Server) listAppsPaths(
 	ctx context.Context, repoClient apiclient.RepoServerServiceClient, repo *appsv1.Repository, revision string, subPath string) (map[string]appsv1.ApplicationSourceType, error) {
 
-<<<<<<< HEAD
-	ksonnetRes, err := repoClient.ListDir(ctx, &repository.ListDirRequest{Repo: repo, Revision: revision, Path: path.Join(subPath, "*app.yaml")})
-=======
-	if revision == "" {
-		revision = "HEAD"
-	}
-
 	ksonnetRes, err := repoClient.ListDir(ctx, &apiclient.ListDirRequest{Repo: repo, Revision: revision, Path: path.Join(subPath, "*app.yaml")})
->>>>>>> 604ac4f0
 	if err != nil {
 		return nil, err
 	}
@@ -235,23 +214,13 @@
 	if err != nil {
 		return nil, err
 	}
-<<<<<<< HEAD
-	return repoClient.GetAppDetails(ctx, &repository.RepoServerAppDetailsQuery{
+	return repoClient.GetAppDetails(ctx, &apiclient.RepoServerAppDetailsQuery{
 		Repo:     repo,
 		Revision: q.Revision,
 		Path:     q.Path,
 		Repos:    repos,
 		Helm:     q.Helm,
 		Ksonnet:  q.Ksonnet,
-=======
-	return repoClient.GetAppDetails(ctx, &apiclient.RepoServerAppDetailsQuery{
-		Repo:      repo,
-		Revision:  q.Revision,
-		Path:      q.Path,
-		HelmRepos: helmRepos,
-		Helm:      q.Helm,
-		Ksonnet:   q.Ksonnet,
->>>>>>> 604ac4f0
 	})
 }
 
@@ -262,11 +231,7 @@
 		return nil, err
 	}
 	r := q.Repo
-<<<<<<< HEAD
 	_, err = factory.NewFactory().NewClient(q.Repo)
-=======
-	err := git.TestRepo(r.Repo, argo.GetRepoCreds(r), r.IsInsecure(), r.EnableLFS)
->>>>>>> 604ac4f0
 	if err != nil {
 		return nil, err
 	}
@@ -324,7 +289,6 @@
 		return nil, err
 	}
 
-<<<<<<< HEAD
 	repo := &appsv1.Repository{
 		Repo:          q.Repo,
 		Username:      q.Username,
@@ -336,10 +300,6 @@
 	}
 
 	client, err := factory.NewFactory().NewClient(repo)
-=======
-	repo := &appsv1.Repository{Username: q.Username, Password: q.Password, SSHPrivateKey: q.SshPrivateKey, Insecure: q.Insecure}
-	err := git.TestRepo(q.Repo, argo.GetRepoCreds(repo), q.Insecure, false)
->>>>>>> 604ac4f0
 	if err != nil {
 		return nil, err
 	}
