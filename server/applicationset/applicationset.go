--- conflicted
+++ resolved
@@ -370,8 +370,7 @@
 		user = "Unknown user"
 	}
 	message := fmt.Sprintf("%s %s", user, action)
-<<<<<<< HEAD
-	s.auditLogger.LogAppSetEvent(a, eventInfo, message)
+	s.auditLogger.LogAppSetEvent(a, eventInfo, message, user)
 }
 
 func (s *Server) appsetNamespaceOrDefault(appNs string) string {
@@ -384,7 +383,4 @@
 
 func (s *Server) isNamespaceEnabled(namespace string) bool {
 	return security.IsNamespaceEnabled(namespace, s.ns, s.enabledNamespaces)
-=======
-	s.auditLogger.LogAppSetEvent(a, eventInfo, message, user)
->>>>>>> 064c8da9
 }