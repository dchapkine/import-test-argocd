--- conflicted
+++ resolved
@@ -155,30 +155,18 @@
 	// Cluster if provided, will have to match the application
 	// destination name to have requests properly forwarded to this
 	// service URL.
-<<<<<<< HEAD
-	Cluster *ClusterConfig `json:"cluster,omitempty"`
-
-	// Headers if provided, the headers list will be added on all
-	// outgoing requests for this service config.
-	Headers []Header `json:"headers"`
-=======
 	Cluster *ClusterConfig `yaml:"cluster,omitempty"`
 
 	// Headers if provided, the headers list will be added on all
 	// outgoing requests for this service config.
 	Headers []Header `yaml:"headers"`
->>>>>>> 6eba5be8
 }
 
 // Header defines the header to be added in the proxy requests.
 type Header struct {
 	// Name defines the name of the header. It is a mandatory field if
 	// a header is provided.
-<<<<<<< HEAD
-	Name string `json:"name"`
-=======
 	Name string `yaml:"name"`
->>>>>>> 6eba5be8
 	// Value defines the value of the header. The actual value can be
 	// provided as verbatim or as a reference to an Argo CD secret key.
 	// In order to provide it as a reference, it is necessary to prefix
@@ -187,11 +175,7 @@
 	//   value: '$some.argocd.secret.key'
 	// In the example above, the value will be replaced with the one from
 	// the argocd-secret with key 'some.argocd.secret.key'.
-<<<<<<< HEAD
-	Value string `json:"value"`
-=======
 	Value string `yaml:"value"`
->>>>>>> 6eba5be8
 }
 
 type ClusterConfig struct {
@@ -365,13 +349,10 @@
 }
 
 func parseAndValidateConfig(s *settings.ArgoCDSettings) (*ExtensionConfigs, error) {
-<<<<<<< HEAD
-=======
 	if s.ExtensionConfig == "" {
 		return nil, fmt.Errorf("no extensions configurations found")
 	}
 
->>>>>>> 6eba5be8
 	extConfigMap := map[string]interface{}{}
 	err := yaml.Unmarshal([]byte(s.ExtensionConfig), &extConfigMap)
 	if err != nil {
@@ -496,44 +477,26 @@
 	}
 }
 
-<<<<<<< HEAD
-// RegisterHandlers will retrieve all configured extensions
-// and register the respective http handlers in the given
-// router.
-func (m *Manager) RegisterHandlers(r *mux.Router) error {
-	m.log.Info("Registering extension handlers...")
-=======
 // RegisterExtensions will retrieve all extensions configurations
 // and update the extension registry.
 func (m *Manager) RegisterExtensions() error {
->>>>>>> 6eba5be8
 	settings, err := m.settings.Get()
 	if err != nil {
 		return fmt.Errorf("error getting settings: %s", err)
 	}
-<<<<<<< HEAD
-
-	if settings.ExtensionConfig == "" {
-		return fmt.Errorf("No extensions configurations found")
-=======
 	err = m.UpdateExtensionRegistry(settings)
 	if err != nil {
 		return fmt.Errorf("error updating extension registry: %s", err)
->>>>>>> 6eba5be8
 	}
 	return nil
 }
 
-<<<<<<< HEAD
-	extConfigs, err := parseAndValidateConfig(settings)
-=======
 // UpdateExtensionRegistry will first parse and validate the extensions
 // configurations from the given settings. If no errors are found, it will
 // iterate over the given configurations building a new extension registry.
 // At the end, it will update the manager with the newly created registry.
 func (m *Manager) UpdateExtensionRegistry(s *settings.ArgoCDSettings) error {
 	extConfigs, err := parseAndValidateConfig(s)
->>>>>>> 6eba5be8
 	if err != nil {
 		return fmt.Errorf("error parsing extension config: %s", err)
 	}
@@ -596,34 +559,6 @@
 	return nil
 }
 
-<<<<<<< HEAD
-// registerExtensions will iterate over the given extConfigs and register
-// http handlers for every extension. It also registers a list extensions
-// handler under the "/extensions/" endpoint.
-func (m *Manager) registerExtensions(r *mux.Router, extConfigs *ExtensionConfigs) error {
-	extRouter := r.PathPrefix(fmt.Sprintf("%s/", URLPrefix)).Subrouter()
-	for _, ext := range extConfigs.Extensions {
-		registry := NewProxyRegistry()
-		singleBackend := len(ext.Backend.Services) == 1
-		for _, service := range ext.Backend.Services {
-			proxy, err := NewProxy(service.URL, service.Headers, ext.Backend.ProxyConfig)
-			if err != nil {
-				return fmt.Errorf("error creating proxy: %s", err)
-			}
-			err = appendProxy(registry, ext.Name, service, proxy, singleBackend)
-			if err != nil {
-				return fmt.Errorf("error appending proxy: %s", err)
-			}
-		}
-		m.log.Infof("Registering handler for %s/%s...", URLPrefix, ext.Name)
-		extRouter.PathPrefix(fmt.Sprintf("/%s/", ext.Name)).
-			HandlerFunc(m.CallExtension(ext.Name, registry))
-	}
-	return nil
-}
-
-=======
->>>>>>> 6eba5be8
 // authorize will enforce rbac rules are satified for the given RequestResources.
 // The following validations are executed:
 //   - enforce the subject has permission to read application/project provided
