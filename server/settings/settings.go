--- conflicted
+++ resolved
@@ -46,27 +46,18 @@
 		overrides[k] = &val
 	}
 
-<<<<<<< HEAD
-	kustomizeOptions := v1alpha1.KustomizeOptions{
-		BuildOptions: argoCDSettings.KustomizeBuildOptions,
-	}
-
-	set := settingspkg.Settings{
-		URL:               argoCDSettings.URL,
-		AppLabelKey:       appInstanceLabelKey,
-		ResourceOverrides: overrides,
-		KustomizeOptions:  &kustomizeOptions,
-=======
 	set := settingspkg.Settings{
 		URL:                argoCDSettings.URL,
 		AppLabelKey:        appInstanceLabelKey,
 		ResourceOverrides:  overrides,
 		StatusBadgeEnabled: argoCDSettings.StatusBadgeEnabled,
+		KustomizeOptions:  &v1alpha1.KustomizeOptions{
+			BuildOptions: argoCDSettings.KustomizeBuildOptions,
+		},
 		GoogleAnalytics: &settingspkg.GoogleAnalyticsConfig{
 			TrackingID:     gaSettings.TrackingID,
 			AnonymizeUsers: gaSettings.AnonymizeUsers,
 		},
->>>>>>> b2131e4a
 	}
 	if argoCDSettings.DexConfig != "" {
 		var cfg settingspkg.DexConfig
