--- conflicted
+++ resolved
@@ -30,9 +30,6 @@
 
 ## Community
 
-<<<<<<< HEAD
-1. [How to Apply GitOps to Everything - Combining Argo CD and Crossplane](https://youtu.be/yrj4lmScKHQ)
-=======
 ### Contribution, Discussion and Support
 
  You can reach the Argo CD community and developers via the following channels:
@@ -48,7 +45,7 @@
 
 ### Blogs and Presentations
 
->>>>>>> 8bfe41b4
+1. [How to Apply GitOps to Everything - Combining Argo CD and Crossplane](https://youtu.be/yrj4lmScKHQ)
 1. [Couchbase - How To Run a Database Cluster in Kubernetes Using Argo CD](https://youtu.be/nkPoPaVzExY)
 1. [Automation of Everything - How To Combine Argo Events, Workflows & Pipelines, CD, and Rollouts](https://youtu.be/XNXJtxkUKeY)
 1. [Environments Based On Pull Requests (PRs): Using Argo CD To Apply GitOps Principles On Previews](https://youtu.be/cpAaI8p4R60)
