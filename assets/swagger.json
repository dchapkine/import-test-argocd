{
  "consumes": [
    "application/json"
  ],
  "produces": [
    "application/json"
  ],
  "swagger": "2.0",
  "info": {
    "description": "Description of all APIs",
    "title": "Consolidate Services",
    "version": "version not set"
  },
  "paths": {
    "/api/v1/account": {
      "get": {
        "tags": [
          "AccountService"
        ],
        "summary": "ListAccounts returns the list of accounts",
        "operationId": "ListAccounts",
        "responses": {
          "200": {
            "description": "A successful response.",
            "schema": {
              "$ref": "#/definitions/accountAccountsList"
            }
          }
        }
      }
    },
    "/api/v1/account/can-i/{resource}/{action}/{subresource}": {
      "get": {
        "tags": [
          "AccountService"
        ],
        "summary": "CanI checks if the current account has permission to perform an action",
        "operationId": "CanI",
        "parameters": [
          {
            "type": "string",
            "name": "resource",
            "in": "path",
            "required": true
          },
          {
            "type": "string",
            "name": "action",
            "in": "path",
            "required": true
          },
          {
            "type": "string",
            "name": "subresource",
            "in": "path",
            "required": true
          }
        ],
        "responses": {
          "200": {
            "description": "A successful response.",
            "schema": {
              "$ref": "#/definitions/accountCanIResponse"
            }
          }
        }
      }
    },
    "/api/v1/account/password": {
      "put": {
        "tags": [
          "AccountService"
        ],
        "summary": "UpdatePassword updates an account's password to a new value",
        "operationId": "UpdatePassword",
        "parameters": [
          {
            "name": "body",
            "in": "body",
            "required": true,
            "schema": {
              "$ref": "#/definitions/accountUpdatePasswordRequest"
            }
          }
        ],
        "responses": {
          "200": {
            "description": "A successful response.",
            "schema": {
              "$ref": "#/definitions/accountUpdatePasswordResponse"
            }
          }
        }
      }
    },
    "/api/v1/account/{name}": {
      "get": {
        "tags": [
          "AccountService"
        ],
        "summary": "GetAccount returns an account",
        "operationId": "GetAccount",
        "parameters": [
          {
            "type": "string",
            "name": "name",
            "in": "path",
            "required": true
          }
        ],
        "responses": {
          "200": {
            "description": "A successful response.",
            "schema": {
              "$ref": "#/definitions/accountAccount"
            }
          }
        }
      }
    },
    "/api/v1/account/{name}/token": {
      "post": {
        "tags": [
          "AccountService"
        ],
        "summary": "CreateToken creates a token",
        "operationId": "CreateToken",
        "parameters": [
          {
            "type": "string",
            "name": "name",
            "in": "path",
            "required": true
          },
          {
            "name": "body",
            "in": "body",
            "required": true,
            "schema": {
              "$ref": "#/definitions/accountCreateTokenRequest"
            }
          }
        ],
        "responses": {
          "200": {
            "description": "A successful response.",
            "schema": {
              "$ref": "#/definitions/accountCreateTokenResponse"
            }
          }
        }
      }
    },
    "/api/v1/account/{name}/token/{id}": {
      "delete": {
        "tags": [
          "AccountService"
        ],
        "summary": "DeleteToken deletes a token",
        "operationId": "DeleteToken",
        "parameters": [
          {
            "type": "string",
            "name": "name",
            "in": "path",
            "required": true
          },
          {
            "type": "string",
            "name": "id",
            "in": "path",
            "required": true
          }
        ],
        "responses": {
          "200": {
            "description": "A successful response.",
            "schema": {
              "$ref": "#/definitions/accountEmptyResponse"
            }
          }
        }
      }
    },
    "/api/v1/applications": {
      "get": {
        "tags": [
          "ApplicationService"
        ],
        "summary": "List returns list of applications",
<<<<<<< HEAD
        "operationId": "ListMixin11",
=======
        "operationId": "List",
>>>>>>> dd856e1c
        "parameters": [
          {
            "type": "string",
            "description": "the application's name.",
            "name": "name",
            "in": "query"
          },
          {
            "type": "string",
            "description": "forces application reconciliation if set to true.",
            "name": "refresh",
            "in": "query"
          },
          {
            "type": "array",
            "items": {
              "type": "string"
            },
            "collectionFormat": "multi",
            "description": "the project names to restrict returned list applications.",
            "name": "project",
            "in": "query"
          },
          {
            "type": "string",
            "description": "when specified with a watch call, shows changes that occur after that particular version of a resource.",
            "name": "resourceVersion",
            "in": "query"
          },
          {
            "type": "string",
            "description": "the selector to to restrict returned list to applications only with matched labels.",
            "name": "selector",
            "in": "query"
          }
        ],
        "responses": {
          "200": {
            "description": "A successful response.",
            "schema": {
              "$ref": "#/definitions/v1alpha1ApplicationList"
            }
          }
        }
      },
      "post": {
        "tags": [
          "ApplicationService"
        ],
        "summary": "Create creates an application",
<<<<<<< HEAD
        "operationId": "CreateMixin11",
=======
        "operationId": "Create",
>>>>>>> dd856e1c
        "parameters": [
          {
            "name": "body",
            "in": "body",
            "required": true,
            "schema": {
              "$ref": "#/definitions/v1alpha1Application"
            }
          }
        ],
        "responses": {
          "200": {
            "description": "A successful response.",
            "schema": {
              "$ref": "#/definitions/v1alpha1Application"
            }
          }
        }
      }
    },
    "/api/v1/applications/{application.metadata.name}": {
      "put": {
        "tags": [
          "ApplicationService"
        ],
        "summary": "Update updates an application",
<<<<<<< HEAD
        "operationId": "UpdateMixin11",
=======
        "operationId": "Update",
>>>>>>> dd856e1c
        "parameters": [
          {
            "type": "string",
            "description": "Name must be unique within a namespace. Is required when creating resources, although\nsome resources may allow a client to request the generation of an appropriate name\nautomatically. Name is primarily intended for creation idempotence and configuration\ndefinition.\nCannot be updated.\nMore info: http://kubernetes.io/docs/user-guide/identifiers#names\n+optional",
            "name": "application.metadata.name",
            "in": "path",
            "required": true
          },
          {
            "name": "body",
            "in": "body",
            "required": true,
            "schema": {
              "$ref": "#/definitions/v1alpha1Application"
            }
          }
        ],
        "responses": {
          "200": {
            "description": "A successful response.",
            "schema": {
              "$ref": "#/definitions/v1alpha1Application"
            }
          }
        }
      }
    },
    "/api/v1/applications/{applicationName}/managed-resources": {
      "get": {
        "tags": [
          "ApplicationService"
        ],
        "summary": "ManagedResources returns list of managed resources",
        "operationId": "ManagedResources",
        "parameters": [
          {
            "type": "string",
            "name": "applicationName",
            "in": "path",
            "required": true
          },
          {
            "type": "string",
            "name": "namespace",
            "in": "query"
          },
          {
            "type": "string",
            "name": "name",
            "in": "query"
          },
          {
            "type": "string",
            "name": "version",
            "in": "query"
          },
          {
            "type": "string",
            "name": "group",
            "in": "query"
          },
          {
            "type": "string",
            "name": "kind",
            "in": "query"
          }
        ],
        "responses": {
          "200": {
            "description": "A successful response.",
            "schema": {
              "$ref": "#/definitions/applicationManagedResourcesResponse"
            }
          }
        }
      }
    },
    "/api/v1/applications/{applicationName}/resource-tree": {
      "get": {
        "tags": [
          "ApplicationService"
        ],
        "summary": "ResourceTree returns resource tree",
        "operationId": "ResourceTree",
        "parameters": [
          {
            "type": "string",
            "name": "applicationName",
            "in": "path",
            "required": true
          },
          {
            "type": "string",
            "name": "namespace",
            "in": "query"
          },
          {
            "type": "string",
            "name": "name",
            "in": "query"
          },
          {
            "type": "string",
            "name": "version",
            "in": "query"
          },
          {
            "type": "string",
            "name": "group",
            "in": "query"
          },
          {
            "type": "string",
            "name": "kind",
            "in": "query"
          }
        ],
        "responses": {
          "200": {
            "description": "A successful response.",
            "schema": {
              "$ref": "#/definitions/v1alpha1ApplicationTree"
            }
          }
        }
      }
    },
    "/api/v1/applications/{name}": {
      "get": {
        "tags": [
          "ApplicationService"
        ],
        "summary": "Get returns an application by name",
<<<<<<< HEAD
        "operationId": "GetMixin11",
=======
        "operationId": "Get",
>>>>>>> dd856e1c
        "parameters": [
          {
            "type": "string",
            "description": "the application's name",
            "name": "name",
            "in": "path",
            "required": true
          },
          {
            "type": "string",
            "description": "forces application reconciliation if set to true.",
            "name": "refresh",
            "in": "query"
          },
          {
            "type": "array",
            "items": {
              "type": "string"
            },
            "collectionFormat": "multi",
            "description": "the project names to restrict returned list applications.",
            "name": "project",
            "in": "query"
          },
          {
            "type": "string",
            "description": "when specified with a watch call, shows changes that occur after that particular version of a resource.",
            "name": "resourceVersion",
            "in": "query"
          },
          {
            "type": "string",
            "description": "the selector to to restrict returned list to applications only with matched labels.",
            "name": "selector",
            "in": "query"
          }
        ],
        "responses": {
          "200": {
            "description": "A successful response.",
            "schema": {
              "$ref": "#/definitions/v1alpha1Application"
            }
          }
        }
      },
      "delete": {
        "tags": [
          "ApplicationService"
        ],
        "summary": "Delete deletes an application",
<<<<<<< HEAD
        "operationId": "DeleteMixin11",
=======
        "operationId": "Delete",
>>>>>>> dd856e1c
        "parameters": [
          {
            "type": "string",
            "name": "name",
            "in": "path",
            "required": true
          },
          {
            "type": "boolean",
            "format": "boolean",
            "name": "cascade",
            "in": "query"
          }
        ],
        "responses": {
          "200": {
            "description": "A successful response.",
            "schema": {
              "$ref": "#/definitions/applicationApplicationResponse"
            }
          }
        }
      },
      "patch": {
        "tags": [
          "ApplicationService"
        ],
        "summary": "Patch patch an application",
        "operationId": "Patch",
        "parameters": [
          {
            "type": "string",
            "name": "name",
            "in": "path",
            "required": true
          },
          {
            "name": "body",
            "in": "body",
            "required": true,
            "schema": {
              "$ref": "#/definitions/applicationApplicationPatchRequest"
            }
          }
        ],
        "responses": {
          "200": {
            "description": "A successful response.",
            "schema": {
              "$ref": "#/definitions/v1alpha1Application"
            }
          }
        }
      }
    },
    "/api/v1/applications/{name}/events": {
      "get": {
        "tags": [
          "ApplicationService"
        ],
        "summary": "ListResourceEvents returns a list of event resources",
        "operationId": "ListResourceEvents",
        "parameters": [
          {
            "type": "string",
            "name": "name",
            "in": "path",
            "required": true
          },
          {
            "type": "string",
            "name": "resourceNamespace",
            "in": "query"
          },
          {
            "type": "string",
            "name": "resourceName",
            "in": "query"
          },
          {
            "type": "string",
            "name": "resourceUID",
            "in": "query"
          }
        ],
        "responses": {
          "200": {
            "description": "A successful response.",
            "schema": {
              "$ref": "#/definitions/v1EventList"
            }
          }
        }
      }
    },
    "/api/v1/applications/{name}/manifests": {
      "get": {
        "tags": [
          "ApplicationService"
        ],
        "summary": "GetManifests returns application manifests",
        "operationId": "GetManifests",
        "parameters": [
          {
            "type": "string",
            "name": "name",
            "in": "path",
            "required": true
          },
          {
            "type": "string",
            "name": "revision",
            "in": "query"
          }
        ],
        "responses": {
          "200": {
            "description": "A successful response.",
            "schema": {
              "$ref": "#/definitions/repositoryManifestResponse"
            }
          }
        }
      }
    },
    "/api/v1/applications/{name}/operation": {
      "delete": {
        "tags": [
          "ApplicationService"
        ],
        "summary": "TerminateOperation terminates the currently running operation",
        "operationId": "TerminateOperation",
        "parameters": [
          {
            "type": "string",
            "name": "name",
            "in": "path",
            "required": true
          }
        ],
        "responses": {
          "200": {
            "description": "A successful response.",
            "schema": {
              "$ref": "#/definitions/applicationOperationTerminateResponse"
            }
          }
        }
      }
    },
    "/api/v1/applications/{name}/pods/{podName}/logs": {
      "get": {
        "tags": [
          "ApplicationService"
        ],
        "summary": "PodLogs returns stream of log entries for the specified pod. Pod",
        "operationId": "PodLogs",
        "parameters": [
          {
            "type": "string",
            "name": "name",
            "in": "path",
            "required": true
          },
          {
            "type": "string",
            "name": "podName",
            "in": "path",
            "required": true
          },
          {
            "type": "string",
            "name": "namespace",
            "in": "query"
          },
          {
            "type": "string",
            "name": "container",
            "in": "query"
          },
          {
            "type": "string",
            "format": "int64",
            "name": "sinceSeconds",
            "in": "query"
          },
          {
            "type": "string",
            "format": "int64",
            "description": "Represents seconds of UTC time since Unix epoch\n1970-01-01T00:00:00Z. Must be from 0001-01-01T00:00:00Z to\n9999-12-31T23:59:59Z inclusive.",
            "name": "sinceTime.seconds",
            "in": "query"
          },
          {
            "type": "integer",
            "format": "int32",
            "description": "Non-negative fractions of a second at nanosecond resolution. Negative\nsecond values with fractions must still have non-negative nanos values\nthat count forward in time. Must be from 0 to 999,999,999\ninclusive. This field may be limited in precision depending on context.",
            "name": "sinceTime.nanos",
            "in": "query"
          },
          {
            "type": "string",
            "format": "int64",
            "name": "tailLines",
            "in": "query"
          },
          {
            "type": "boolean",
            "format": "boolean",
            "name": "follow",
            "in": "query"
          }
        ],
        "responses": {
          "200": {
            "description": "A successful response.(streaming responses)",
            "schema": {
              "type": "object",
              "title": "Stream result of applicationLogEntry",
              "properties": {
                "error": {
                  "$ref": "#/definitions/runtimeStreamError"
                },
                "result": {
                  "$ref": "#/definitions/applicationLogEntry"
                }
              }
            }
          }
        }
      }
    },
    "/api/v1/applications/{name}/resource": {
      "get": {
        "tags": [
          "ApplicationService"
        ],
        "summary": "GetResource returns single application resource",
        "operationId": "GetResource",
        "parameters": [
          {
            "type": "string",
            "name": "name",
            "in": "path",
            "required": true
          },
          {
            "type": "string",
            "name": "namespace",
            "in": "query"
          },
          {
            "type": "string",
            "name": "resourceName",
            "in": "query"
          },
          {
            "type": "string",
            "name": "version",
            "in": "query"
          },
          {
            "type": "string",
            "name": "group",
            "in": "query"
          },
          {
            "type": "string",
            "name": "kind",
            "in": "query"
          }
        ],
        "responses": {
          "200": {
            "description": "A successful response.",
            "schema": {
              "$ref": "#/definitions/applicationApplicationResourceResponse"
            }
          }
        }
      },
      "post": {
        "tags": [
          "ApplicationService"
        ],
        "summary": "PatchResource patch single application resource",
        "operationId": "PatchResource",
        "parameters": [
          {
            "type": "string",
            "name": "name",
            "in": "path",
            "required": true
          },
          {
            "name": "body",
            "in": "body",
            "required": true,
            "schema": {
              "type": "string"
            }
          }
        ],
        "responses": {
          "200": {
            "description": "A successful response.",
            "schema": {
              "$ref": "#/definitions/applicationApplicationResourceResponse"
            }
          }
        }
      },
      "delete": {
        "tags": [
          "ApplicationService"
        ],
        "summary": "DeleteResource deletes a single application resource",
        "operationId": "DeleteResource",
        "parameters": [
          {
            "type": "string",
            "name": "name",
            "in": "path",
            "required": true
          },
          {
            "type": "string",
            "name": "namespace",
            "in": "query"
          },
          {
            "type": "string",
            "name": "resourceName",
            "in": "query"
          },
          {
            "type": "string",
            "name": "version",
            "in": "query"
          },
          {
            "type": "string",
            "name": "group",
            "in": "query"
          },
          {
            "type": "string",
            "name": "kind",
            "in": "query"
          },
          {
            "type": "boolean",
            "format": "boolean",
            "name": "force",
            "in": "query"
          }
        ],
        "responses": {
          "200": {
            "description": "A successful response.",
            "schema": {
              "$ref": "#/definitions/applicationApplicationResponse"
            }
          }
        }
      }
    },
    "/api/v1/applications/{name}/resource/actions": {
      "get": {
        "tags": [
          "ApplicationService"
        ],
        "summary": "ListResourceActions returns list of resource actions",
        "operationId": "ListResourceActions",
        "parameters": [
          {
            "type": "string",
            "name": "name",
            "in": "path",
            "required": true
          },
          {
            "type": "string",
            "name": "namespace",
            "in": "query"
          },
          {
            "type": "string",
            "name": "resourceName",
            "in": "query"
          },
          {
            "type": "string",
            "name": "version",
            "in": "query"
          },
          {
            "type": "string",
            "name": "group",
            "in": "query"
          },
          {
            "type": "string",
            "name": "kind",
            "in": "query"
          }
        ],
        "responses": {
          "200": {
            "description": "A successful response.",
            "schema": {
              "$ref": "#/definitions/applicationResourceActionsListResponse"
            }
          }
        }
      },
      "post": {
        "tags": [
          "ApplicationService"
        ],
        "summary": "RunResourceAction run resource action",
        "operationId": "RunResourceAction",
        "parameters": [
          {
            "type": "string",
            "name": "name",
            "in": "path",
            "required": true
          },
          {
            "name": "body",
            "in": "body",
            "required": true,
            "schema": {
              "type": "string"
            }
          }
        ],
        "responses": {
          "200": {
            "description": "A successful response.",
            "schema": {
              "$ref": "#/definitions/applicationApplicationResponse"
            }
          }
        }
      }
    },
    "/api/v1/applications/{name}/revisions/{revision}/metadata": {
      "get": {
        "tags": [
          "ApplicationService"
        ],
        "summary": "Get the meta-data (author, date, tags, message) for a specific revision of the application",
        "operationId": "RevisionMetadata",
        "parameters": [
          {
            "type": "string",
            "description": "the application's name",
            "name": "name",
            "in": "path",
            "required": true
          },
          {
            "type": "string",
            "description": "the revision of the app",
            "name": "revision",
            "in": "path",
            "required": true
          }
        ],
        "responses": {
          "200": {
            "description": "A successful response.",
            "schema": {
              "$ref": "#/definitions/v1alpha1RevisionMetadata"
            }
          }
        }
      }
    },
    "/api/v1/applications/{name}/rollback": {
      "post": {
        "tags": [
          "ApplicationService"
        ],
        "summary": "Rollback syncs an application to its target state",
        "operationId": "Rollback",
        "parameters": [
          {
            "type": "string",
            "name": "name",
            "in": "path",
            "required": true
          },
          {
            "name": "body",
            "in": "body",
            "required": true,
            "schema": {
              "$ref": "#/definitions/applicationApplicationRollbackRequest"
            }
          }
        ],
        "responses": {
          "200": {
            "description": "A successful response.",
            "schema": {
              "$ref": "#/definitions/v1alpha1Application"
            }
          }
        }
      }
    },
    "/api/v1/applications/{name}/spec": {
      "put": {
        "tags": [
          "ApplicationService"
        ],
        "summary": "UpdateSpec updates an application spec",
        "operationId": "UpdateSpec",
        "parameters": [
          {
            "type": "string",
            "name": "name",
            "in": "path",
            "required": true
          },
          {
            "name": "body",
            "in": "body",
            "required": true,
            "schema": {
              "$ref": "#/definitions/v1alpha1ApplicationSpec"
            }
          }
        ],
        "responses": {
          "200": {
            "description": "A successful response.",
            "schema": {
              "$ref": "#/definitions/v1alpha1ApplicationSpec"
            }
          }
        }
      }
    },
    "/api/v1/applications/{name}/sync": {
      "post": {
        "tags": [
          "ApplicationService"
        ],
        "summary": "Sync syncs an application to its target state",
        "operationId": "Sync",
        "parameters": [
          {
            "type": "string",
            "name": "name",
            "in": "path",
            "required": true
          },
          {
            "name": "body",
            "in": "body",
            "required": true,
            "schema": {
              "$ref": "#/definitions/applicationApplicationSyncRequest"
            }
          }
        ],
        "responses": {
          "200": {
            "description": "A successful response.",
            "schema": {
              "$ref": "#/definitions/v1alpha1Application"
            }
          }
        }
      }
    },
    "/api/v1/applications/{name}/syncwindows": {
      "get": {
        "tags": [
          "ApplicationService"
        ],
        "summary": "Get returns an application by name",
        "operationId": "GetApplicationSyncWindows",
        "parameters": [
          {
            "type": "string",
            "name": "name",
            "in": "path",
            "required": true
          }
        ],
        "responses": {
          "200": {
            "description": "A successful response.",
            "schema": {
              "$ref": "#/definitions/applicationApplicationSyncWindowsResponse"
            }
          }
        }
      }
    },
    "/api/v1/certificates": {
      "get": {
        "tags": [
          "CertificateService"
        ],
        "summary": "List all available repository certificates",
        "operationId": "ListCertificates",
        "parameters": [
          {
            "type": "string",
            "description": "A file-glob pattern (not regular expression) the host name has to match.",
            "name": "hostNamePattern",
            "in": "query"
          },
          {
            "type": "string",
            "description": "The type of the certificate to match (ssh or https).",
            "name": "certType",
            "in": "query"
          },
          {
            "type": "string",
            "description": "The sub type of the certificate to match (protocol dependent, usually only used for ssh certs).",
            "name": "certSubType",
            "in": "query"
          }
        ],
        "responses": {
          "200": {
            "description": "A successful response.",
            "schema": {
              "$ref": "#/definitions/v1alpha1RepositoryCertificateList"
            }
          }
        }
      },
      "post": {
        "tags": [
          "CertificateService"
        ],
        "summary": "Creates repository certificates on the server",
        "operationId": "CreateCertificate",
        "parameters": [
          {
            "description": "List of certificates to be created",
            "name": "body",
            "in": "body",
            "required": true,
            "schema": {
              "$ref": "#/definitions/v1alpha1RepositoryCertificateList"
            }
          }
        ],
        "responses": {
          "200": {
            "description": "A successful response.",
            "schema": {
              "$ref": "#/definitions/v1alpha1RepositoryCertificateList"
            }
          }
        }
      },
      "delete": {
        "tags": [
          "CertificateService"
        ],
        "summary": "Delete the certificates that match the RepositoryCertificateQuery",
        "operationId": "DeleteCertificate",
        "parameters": [
          {
            "type": "string",
            "description": "A file-glob pattern (not regular expression) the host name has to match.",
            "name": "hostNamePattern",
            "in": "query"
          },
          {
            "type": "string",
            "description": "The type of the certificate to match (ssh or https).",
            "name": "certType",
            "in": "query"
          },
          {
            "type": "string",
            "description": "The sub type of the certificate to match (protocol dependent, usually only used for ssh certs).",
            "name": "certSubType",
            "in": "query"
          }
        ],
        "responses": {
          "200": {
            "description": "A successful response.",
            "schema": {
              "$ref": "#/definitions/v1alpha1RepositoryCertificateList"
            }
          }
        }
      }
    },
    "/api/v1/clusters": {
      "get": {
        "tags": [
          "ClusterService"
        ],
        "summary": "List returns list of clusters",
<<<<<<< HEAD
        "operationId": "ListMixin2",
=======
        "operationId": "ListMixin3",
>>>>>>> dd856e1c
        "parameters": [
          {
            "type": "string",
            "name": "server",
            "in": "query"
          },
          {
            "type": "string",
            "name": "name",
            "in": "query"
          }
        ],
        "responses": {
          "200": {
            "description": "A successful response.",
            "schema": {
              "$ref": "#/definitions/v1alpha1ClusterList"
            }
          }
        }
      },
      "post": {
        "tags": [
          "ClusterService"
        ],
        "summary": "Create creates a cluster",
<<<<<<< HEAD
        "operationId": "CreateMixin2",
=======
        "operationId": "CreateMixin3",
>>>>>>> dd856e1c
        "parameters": [
          {
            "name": "body",
            "in": "body",
            "required": true,
            "schema": {
              "$ref": "#/definitions/v1alpha1Cluster"
            }
          }
        ],
        "responses": {
          "200": {
            "description": "A successful response.",
            "schema": {
              "$ref": "#/definitions/v1alpha1Cluster"
            }
          }
        }
      }
    },
    "/api/v1/clusters/{cluster.server}": {
      "put": {
        "tags": [
          "ClusterService"
        ],
        "summary": "Update updates a cluster",
        "operationId": "UpdateMixin3",
        "parameters": [
          {
            "type": "string",
            "description": "Server is the API server URL of the Kubernetes cluster",
            "name": "cluster.server",
            "in": "path",
            "required": true
          },
          {
            "name": "body",
            "in": "body",
            "required": true,
            "schema": {
              "$ref": "#/definitions/v1alpha1Cluster"
            }
          }
        ],
        "responses": {
          "200": {
            "description": "A successful response.",
            "schema": {
              "$ref": "#/definitions/v1alpha1Cluster"
            }
          }
        }
      }
    },
    "/api/v1/clusters/{server}": {
      "get": {
        "tags": [
          "ClusterService"
        ],
        "summary": "Get returns a cluster by server address",
        "operationId": "GetMixin3",
        "parameters": [
          {
            "type": "string",
            "name": "server",
            "in": "path",
            "required": true
          },
          {
            "type": "string",
            "name": "name",
            "in": "query"
          }
        ],
        "responses": {
          "200": {
            "description": "A successful response.",
            "schema": {
              "$ref": "#/definitions/v1alpha1Cluster"
            }
          }
        }
      },
      "delete": {
        "tags": [
          "ClusterService"
        ],
        "summary": "Delete deletes a cluster",
<<<<<<< HEAD
        "operationId": "DeleteMixin2",
=======
        "operationId": "DeleteMixin3",
>>>>>>> dd856e1c
        "parameters": [
          {
            "type": "string",
            "name": "server",
            "in": "path",
            "required": true
          },
          {
            "type": "string",
            "name": "name",
            "in": "query"
          }
        ],
        "responses": {
          "200": {
            "description": "A successful response.",
            "schema": {
              "$ref": "#/definitions/clusterClusterResponse"
            }
          }
        }
      }
    },
    "/api/v1/clusters/{server}/invalidate-cache": {
      "post": {
        "tags": [
          "ClusterService"
        ],
        "summary": "InvalidateCache invalidates cluster cache",
        "operationId": "InvalidateCache",
        "parameters": [
          {
            "type": "string",
            "name": "server",
            "in": "path",
            "required": true
          }
        ],
        "responses": {
          "200": {
            "description": "A successful response.",
            "schema": {
              "$ref": "#/definitions/v1alpha1Cluster"
            }
          }
        }
      }
    },
    "/api/v1/clusters/{server}/rotate-auth": {
      "post": {
        "tags": [
          "ClusterService"
        ],
        "summary": "RotateAuth rotates the bearer token used for a cluster",
        "operationId": "RotateAuth",
        "parameters": [
          {
            "type": "string",
            "name": "server",
            "in": "path",
            "required": true
          }
        ],
        "responses": {
          "200": {
            "description": "A successful response.",
            "schema": {
              "$ref": "#/definitions/clusterClusterResponse"
            }
          }
        }
      }
    },
    "/api/v1/gpgkeys": {
      "get": {
        "tags": [
          "GPGKeyService"
        ],
        "summary": "List all available repository certificates",
<<<<<<< HEAD
        "operationId": "List",
=======
        "operationId": "ListMixin4",
>>>>>>> dd856e1c
        "parameters": [
          {
            "type": "string",
            "description": "The GPG key ID to query for.",
            "name": "keyID",
            "in": "query"
          }
        ],
        "responses": {
          "200": {
            "description": "A successful response.",
            "schema": {
              "$ref": "#/definitions/v1alpha1GnuPGPublicKeyList"
            }
          }
        }
      },
      "post": {
        "tags": [
          "GPGKeyService"
        ],
        "summary": "Create one or more GPG public keys in the server's configuration",
<<<<<<< HEAD
        "operationId": "Create",
=======
        "operationId": "CreateMixin4",
>>>>>>> dd856e1c
        "parameters": [
          {
            "description": "Raw key data of the GPG key(s) to create",
            "name": "body",
            "in": "body",
            "required": true,
            "schema": {
              "$ref": "#/definitions/v1alpha1GnuPGPublicKey"
            }
          }
        ],
        "responses": {
          "200": {
            "description": "A successful response.",
            "schema": {
              "$ref": "#/definitions/gpgkeyGnuPGPublicKeyCreateResponse"
            }
          }
        }
      },
      "delete": {
        "tags": [
          "GPGKeyService"
        ],
        "summary": "Delete specified GPG public key from the server's configuration",
<<<<<<< HEAD
        "operationId": "Delete",
=======
        "operationId": "DeleteMixin4",
>>>>>>> dd856e1c
        "parameters": [
          {
            "type": "string",
            "description": "The GPG key ID to query for.",
            "name": "keyID",
            "in": "query"
          }
        ],
        "responses": {
          "200": {
            "description": "A successful response.",
            "schema": {
              "$ref": "#/definitions/gpgkeyGnuPGPublicKeyResponse"
            }
          }
        }
      }
    },
    "/api/v1/gpgkeys/{keyID}": {
      "get": {
        "tags": [
          "GPGKeyService"
        ],
        "summary": "Get information about specified GPG public key from the server",
<<<<<<< HEAD
        "operationId": "Get",
=======
        "operationId": "GetMixin4",
>>>>>>> dd856e1c
        "parameters": [
          {
            "type": "string",
            "description": "The GPG key ID to query for",
            "name": "keyID",
            "in": "path",
            "required": true
          }
        ],
        "responses": {
          "200": {
            "description": "A successful response.",
            "schema": {
              "$ref": "#/definitions/v1alpha1GnuPGPublicKey"
            }
          }
        }
      }
    },
    "/api/v1/projects": {
      "get": {
        "tags": [
          "ProjectService"
        ],
        "summary": "List returns list of projects",
<<<<<<< HEAD
        "operationId": "ListMixin8",
=======
        "operationId": "ListMixin5",
>>>>>>> dd856e1c
        "parameters": [
          {
            "type": "string",
            "name": "name",
            "in": "query"
          }
        ],
        "responses": {
          "200": {
            "description": "A successful response.",
            "schema": {
              "$ref": "#/definitions/v1alpha1AppProjectList"
            }
          }
        }
      },
      "post": {
        "tags": [
          "ProjectService"
        ],
        "summary": "Create a new project",
<<<<<<< HEAD
        "operationId": "CreateMixin8",
=======
        "operationId": "CreateMixin5",
>>>>>>> dd856e1c
        "parameters": [
          {
            "name": "body",
            "in": "body",
            "required": true,
            "schema": {
              "$ref": "#/definitions/projectProjectCreateRequest"
            }
          }
        ],
        "responses": {
          "200": {
            "description": "A successful response.",
            "schema": {
              "$ref": "#/definitions/v1alpha1AppProject"
            }
          }
        }
      }
    },
    "/api/v1/projects/{name}": {
      "get": {
        "tags": [
          "ProjectService"
        ],
        "summary": "Get returns a project by name",
<<<<<<< HEAD
        "operationId": "GetMixin8",
=======
        "operationId": "GetMixin5",
>>>>>>> dd856e1c
        "parameters": [
          {
            "type": "string",
            "name": "name",
            "in": "path",
            "required": true
          }
        ],
        "responses": {
          "200": {
            "description": "A successful response.",
            "schema": {
              "$ref": "#/definitions/v1alpha1AppProject"
            }
          }
        }
      },
      "delete": {
        "tags": [
          "ProjectService"
        ],
        "summary": "Delete deletes a project",
<<<<<<< HEAD
        "operationId": "DeleteMixin8",
=======
        "operationId": "DeleteMixin5",
>>>>>>> dd856e1c
        "parameters": [
          {
            "type": "string",
            "name": "name",
            "in": "path",
            "required": true
          }
        ],
        "responses": {
          "200": {
            "description": "A successful response.",
            "schema": {
              "$ref": "#/definitions/projectEmptyResponse"
            }
          }
        }
      }
    },
    "/api/v1/projects/{name}/events": {
      "get": {
        "tags": [
          "ProjectService"
        ],
        "summary": "ListEvents returns a list of project events",
        "operationId": "ListEvents",
        "parameters": [
          {
            "type": "string",
            "name": "name",
            "in": "path",
            "required": true
          }
        ],
        "responses": {
          "200": {
            "description": "A successful response.",
            "schema": {
              "$ref": "#/definitions/v1EventList"
            }
          }
        }
      }
    },
    "/api/v1/projects/{name}/globalprojects": {
      "get": {
        "tags": [
          "ProjectService"
        ],
        "summary": "Get returns a virtual project by name",
        "operationId": "GetGlobalProjects",
        "parameters": [
          {
            "type": "string",
            "name": "name",
            "in": "path",
            "required": true
          }
        ],
        "responses": {
          "200": {
            "description": "A successful response.",
            "schema": {
              "$ref": "#/definitions/projectGlobalProjectsResponse"
            }
          }
        }
      }
    },
    "/api/v1/projects/{name}/syncwindows": {
      "get": {
        "tags": [
          "ProjectService"
        ],
        "summary": "GetSchedulesState returns true if there are any active sync syncWindows",
        "operationId": "GetSyncWindowsState",
        "parameters": [
          {
            "type": "string",
            "name": "name",
            "in": "path",
            "required": true
          }
        ],
        "responses": {
          "200": {
            "description": "A successful response.",
            "schema": {
              "$ref": "#/definitions/projectSyncWindowsResponse"
            }
          }
        }
      }
    },
    "/api/v1/projects/{project.metadata.name}": {
      "put": {
        "tags": [
          "ProjectService"
        ],
        "summary": "Update updates a project",
<<<<<<< HEAD
        "operationId": "UpdateMixin8",
=======
        "operationId": "UpdateMixin5",
>>>>>>> dd856e1c
        "parameters": [
          {
            "type": "string",
            "description": "Name must be unique within a namespace. Is required when creating resources, although\nsome resources may allow a client to request the generation of an appropriate name\nautomatically. Name is primarily intended for creation idempotence and configuration\ndefinition.\nCannot be updated.\nMore info: http://kubernetes.io/docs/user-guide/identifiers#names\n+optional",
            "name": "project.metadata.name",
            "in": "path",
            "required": true
          },
          {
            "name": "body",
            "in": "body",
            "required": true,
            "schema": {
              "$ref": "#/definitions/projectProjectUpdateRequest"
            }
          }
        ],
        "responses": {
          "200": {
            "description": "A successful response.",
            "schema": {
              "$ref": "#/definitions/v1alpha1AppProject"
            }
          }
        }
      }
    },
    "/api/v1/projects/{project}/roles/{role}/token": {
      "post": {
        "tags": [
          "ProjectService"
        ],
        "summary": "Create a new project token",
<<<<<<< HEAD
        "operationId": "CreateTokenMixin8",
=======
        "operationId": "CreateTokenMixin5",
>>>>>>> dd856e1c
        "parameters": [
          {
            "type": "string",
            "name": "project",
            "in": "path",
            "required": true
          },
          {
            "type": "string",
            "name": "role",
            "in": "path",
            "required": true
          },
          {
            "name": "body",
            "in": "body",
            "required": true,
            "schema": {
              "$ref": "#/definitions/projectProjectTokenCreateRequest"
            }
          }
        ],
        "responses": {
          "200": {
            "description": "A successful response.",
            "schema": {
              "$ref": "#/definitions/projectProjectTokenResponse"
            }
          }
        }
      }
    },
    "/api/v1/projects/{project}/roles/{role}/token/{iat}": {
      "delete": {
        "tags": [
          "ProjectService"
        ],
        "summary": "Delete a new project token",
<<<<<<< HEAD
        "operationId": "DeleteTokenMixin8",
=======
        "operationId": "DeleteTokenMixin5",
>>>>>>> dd856e1c
        "parameters": [
          {
            "type": "string",
            "name": "project",
            "in": "path",
            "required": true
          },
          {
            "type": "string",
            "name": "role",
            "in": "path",
            "required": true
          },
          {
            "type": "string",
            "format": "int64",
            "name": "iat",
            "in": "path",
            "required": true
          },
          {
            "type": "string",
            "name": "id",
            "in": "query"
          }
        ],
        "responses": {
          "200": {
            "description": "A successful response.",
            "schema": {
              "$ref": "#/definitions/projectEmptyResponse"
            }
          }
        }
      }
    },
    "/api/v1/repocreds": {
      "get": {
        "tags": [
          "RepoCredsService"
        ],
        "summary": "ListRepositoryCredentials gets a list of all configured repository credential sets",
        "operationId": "ListRepositoryCredentials",
        "parameters": [
          {
            "type": "string",
            "description": "Repo URL for query.",
            "name": "url",
            "in": "query"
          }
        ],
        "responses": {
          "200": {
            "description": "A successful response.",
            "schema": {
              "$ref": "#/definitions/v1alpha1RepoCredsList"
            }
          }
        }
      },
      "post": {
        "tags": [
          "RepoCredsService"
        ],
        "summary": "CreateRepositoryCredentials creates a new repository credential set",
        "operationId": "CreateRepositoryCredentials",
        "parameters": [
          {
            "description": "Repository definition",
            "name": "body",
            "in": "body",
            "required": true,
            "schema": {
              "$ref": "#/definitions/v1alpha1RepoCreds"
            }
          }
        ],
        "responses": {
          "200": {
            "description": "A successful response.",
            "schema": {
              "$ref": "#/definitions/v1alpha1RepoCreds"
            }
          }
        }
      }
    },
    "/api/v1/repocreds/{creds.url}": {
      "put": {
        "tags": [
          "RepoCredsService"
        ],
        "summary": "UpdateRepositoryCredentials updates a repository credential set",
        "operationId": "UpdateRepositoryCredentials",
        "parameters": [
          {
            "type": "string",
            "description": "URL is the URL that this credentials matches to",
            "name": "creds.url",
            "in": "path",
            "required": true
          },
          {
            "name": "body",
            "in": "body",
            "required": true,
            "schema": {
              "$ref": "#/definitions/v1alpha1RepoCreds"
            }
          }
        ],
        "responses": {
          "200": {
            "description": "A successful response.",
            "schema": {
              "$ref": "#/definitions/v1alpha1RepoCreds"
            }
          }
        }
      }
    },
    "/api/v1/repocreds/{url}": {
      "delete": {
        "tags": [
          "RepoCredsService"
        ],
        "summary": "DeleteRepositoryCredentials deletes a repository credential set from the configuration",
        "operationId": "DeleteRepositoryCredentials",
        "parameters": [
          {
            "type": "string",
            "name": "url",
            "in": "path",
            "required": true
          }
        ],
        "responses": {
          "200": {
            "description": "A successful response.",
            "schema": {
              "$ref": "#/definitions/repocredsRepoCredsResponse"
            }
          }
        }
      }
    },
    "/api/v1/repositories": {
      "get": {
        "tags": [
          "RepositoryService"
        ],
        "summary": "ListRepositories gets a list of all configured repositories",
        "operationId": "ListRepositories",
        "parameters": [
          {
            "type": "string",
            "description": "Repo URL for query.",
            "name": "repo",
            "in": "query"
          },
          {
            "type": "boolean",
            "format": "boolean",
            "description": "Whether to force a cache refresh on repo's connection state.",
            "name": "forceRefresh",
            "in": "query"
          }
        ],
        "responses": {
          "200": {
            "description": "A successful response.",
            "schema": {
              "$ref": "#/definitions/v1alpha1RepositoryList"
            }
          }
        }
      },
      "post": {
        "tags": [
          "RepositoryService"
        ],
        "summary": "CreateRepository creates a new repository configuration",
        "operationId": "CreateRepository",
        "parameters": [
          {
            "description": "Repository definition",
            "name": "body",
            "in": "body",
            "required": true,
            "schema": {
              "$ref": "#/definitions/v1alpha1Repository"
            }
          }
        ],
        "responses": {
          "200": {
            "description": "A successful response.",
            "schema": {
              "$ref": "#/definitions/v1alpha1Repository"
            }
          }
        }
      }
    },
    "/api/v1/repositories/{repo.repo}": {
      "put": {
        "tags": [
          "RepositoryService"
        ],
        "summary": "UpdateRepository updates a repository configuration",
        "operationId": "UpdateRepository",
        "parameters": [
          {
            "type": "string",
            "description": "URL of the repo",
            "name": "repo.repo",
            "in": "path",
            "required": true
          },
          {
            "name": "body",
            "in": "body",
            "required": true,
            "schema": {
              "$ref": "#/definitions/v1alpha1Repository"
            }
          }
        ],
        "responses": {
          "200": {
            "description": "A successful response.",
            "schema": {
              "$ref": "#/definitions/v1alpha1Repository"
            }
          }
        }
      }
    },
    "/api/v1/repositories/{repo}": {
      "get": {
        "tags": [
          "RepositoryService"
        ],
        "summary": "Get returns a repository or its credentials",
<<<<<<< HEAD
        "operationId": "GetMixin6",
=======
        "operationId": "GetMixin7",
>>>>>>> dd856e1c
        "parameters": [
          {
            "type": "string",
            "description": "Repo URL for query",
            "name": "repo",
            "in": "path",
            "required": true
          },
          {
            "type": "boolean",
            "format": "boolean",
            "description": "Whether to force a cache refresh on repo's connection state.",
            "name": "forceRefresh",
            "in": "query"
          }
        ],
        "responses": {
          "200": {
            "description": "A successful response.",
            "schema": {
              "$ref": "#/definitions/v1alpha1Repository"
            }
          }
        }
      },
      "delete": {
        "tags": [
          "RepositoryService"
        ],
        "summary": "DeleteRepository deletes a repository from the configuration",
        "operationId": "DeleteRepository",
        "parameters": [
          {
            "type": "string",
            "description": "Repo URL for query",
            "name": "repo",
            "in": "path",
            "required": true
          },
          {
            "type": "boolean",
            "format": "boolean",
            "description": "Whether to force a cache refresh on repo's connection state.",
            "name": "forceRefresh",
            "in": "query"
          }
        ],
        "responses": {
          "200": {
            "description": "A successful response.",
            "schema": {
              "$ref": "#/definitions/repositoryRepoResponse"
            }
          }
        }
      }
    },
    "/api/v1/repositories/{repo}/apps": {
      "get": {
        "tags": [
          "RepositoryService"
        ],
        "summary": "ListApps returns list of apps in the repo",
        "operationId": "ListApps",
        "parameters": [
          {
            "type": "string",
            "name": "repo",
            "in": "path",
            "required": true
          },
          {
            "type": "string",
            "name": "revision",
            "in": "query"
          }
        ],
        "responses": {
          "200": {
            "description": "A successful response.",
            "schema": {
              "$ref": "#/definitions/repositoryRepoAppsResponse"
            }
          }
        }
      }
    },
    "/api/v1/repositories/{repo}/helmcharts": {
      "get": {
        "tags": [
          "RepositoryService"
        ],
        "summary": "GetHelmCharts returns list of helm charts in the specified repository",
        "operationId": "GetHelmCharts",
        "parameters": [
          {
            "type": "string",
            "description": "Repo URL for query",
            "name": "repo",
            "in": "path",
            "required": true
          },
          {
            "type": "boolean",
            "format": "boolean",
            "description": "Whether to force a cache refresh on repo's connection state.",
            "name": "forceRefresh",
            "in": "query"
          }
        ],
        "responses": {
          "200": {
            "description": "A successful response.",
            "schema": {
              "$ref": "#/definitions/repositoryHelmChartsResponse"
            }
          }
        }
      }
    },
    "/api/v1/repositories/{repo}/validate": {
      "post": {
        "tags": [
          "RepositoryService"
        ],
        "summary": "ValidateAccess validates access to a repository with given parameters",
        "operationId": "ValidateAccess",
        "parameters": [
          {
            "type": "string",
            "description": "The URL to the repo",
            "name": "repo",
            "in": "path",
            "required": true
          },
          {
            "description": "The URL to the repo",
            "name": "body",
            "in": "body",
            "required": true,
            "schema": {
              "type": "string"
            }
          }
        ],
        "responses": {
          "200": {
            "description": "A successful response.",
            "schema": {
              "$ref": "#/definitions/repositoryRepoResponse"
            }
          }
        }
      }
    },
    "/api/v1/repositories/{source.repoURL}/appdetails": {
      "post": {
        "tags": [
          "RepositoryService"
        ],
        "summary": "GetAppDetails returns application details by given path",
        "operationId": "GetAppDetails",
        "parameters": [
          {
            "type": "string",
            "description": "RepoURL is the repository URL of the application manifests",
            "name": "source.repoURL",
            "in": "path",
            "required": true
          },
          {
            "name": "body",
            "in": "body",
            "required": true,
            "schema": {
              "$ref": "#/definitions/repositoryRepoAppDetailsQuery"
            }
          }
        ],
        "responses": {
          "200": {
            "description": "A successful response.",
            "schema": {
              "$ref": "#/definitions/repositoryRepoAppDetailsResponse"
            }
          }
        }
      }
    },
    "/api/v1/session": {
      "post": {
        "tags": [
          "SessionService"
        ],
        "summary": "Create a new JWT for authentication and set a cookie if using HTTP",
<<<<<<< HEAD
        "operationId": "CreateMixin7",
=======
        "operationId": "CreateMixin8",
>>>>>>> dd856e1c
        "parameters": [
          {
            "name": "body",
            "in": "body",
            "required": true,
            "schema": {
              "$ref": "#/definitions/sessionSessionCreateRequest"
            }
          }
        ],
        "responses": {
          "200": {
            "description": "A successful response.",
            "schema": {
              "$ref": "#/definitions/sessionSessionResponse"
            }
          }
        }
      },
      "delete": {
        "tags": [
          "SessionService"
        ],
        "summary": "Delete an existing JWT cookie if using HTTP",
<<<<<<< HEAD
        "operationId": "DeleteMixin7",
=======
        "operationId": "DeleteMixin8",
>>>>>>> dd856e1c
        "responses": {
          "200": {
            "description": "A successful response.",
            "schema": {
              "$ref": "#/definitions/sessionSessionResponse"
            }
          }
        }
      }
    },
    "/api/v1/session/userinfo": {
      "get": {
        "tags": [
          "SessionService"
        ],
        "summary": "Get the current user's info",
        "operationId": "GetUserInfo",
        "responses": {
          "200": {
            "description": "A successful response.",
            "schema": {
              "$ref": "#/definitions/sessionGetUserInfoResponse"
            }
          }
        }
      }
    },
    "/api/v1/settings": {
      "get": {
        "tags": [
          "SettingsService"
        ],
        "summary": "Get returns Argo CD settings",
<<<<<<< HEAD
        "operationId": "GetMixin3",
=======
        "operationId": "GetMixin10",
>>>>>>> dd856e1c
        "responses": {
          "200": {
            "description": "A successful response.",
            "schema": {
              "$ref": "#/definitions/clusterSettings"
            }
          }
        }
      }
    },
    "/api/v1/stream/applications": {
      "get": {
        "tags": [
          "ApplicationService"
        ],
        "summary": "Watch returns stream of application change events",
        "operationId": "Watch",
        "parameters": [
          {
            "type": "string",
            "description": "the application's name.",
            "name": "name",
            "in": "query"
          },
          {
            "type": "string",
            "description": "forces application reconciliation if set to true.",
            "name": "refresh",
            "in": "query"
          },
          {
            "type": "array",
            "items": {
              "type": "string"
            },
            "collectionFormat": "multi",
            "description": "the project names to restrict returned list applications.",
            "name": "project",
            "in": "query"
          },
          {
            "type": "string",
            "description": "when specified with a watch call, shows changes that occur after that particular version of a resource.",
            "name": "resourceVersion",
            "in": "query"
          },
          {
            "type": "string",
            "description": "the selector to to restrict returned list to applications only with matched labels.",
            "name": "selector",
            "in": "query"
          }
        ],
        "responses": {
          "200": {
            "description": "A successful response.(streaming responses)",
            "schema": {
              "type": "object",
              "title": "Stream result of v1alpha1ApplicationWatchEvent",
              "properties": {
                "error": {
                  "$ref": "#/definitions/runtimeStreamError"
                },
                "result": {
                  "$ref": "#/definitions/v1alpha1ApplicationWatchEvent"
                }
              }
            }
          }
        }
      }
    },
    "/api/v1/stream/applications/{applicationName}/resource-tree": {
      "get": {
        "tags": [
          "ApplicationService"
        ],
        "summary": "Watch returns stream of application resource tree",
        "operationId": "WatchResourceTree",
        "parameters": [
          {
            "type": "string",
            "name": "applicationName",
            "in": "path",
            "required": true
          },
          {
            "type": "string",
            "name": "namespace",
            "in": "query"
          },
          {
            "type": "string",
            "name": "name",
            "in": "query"
          },
          {
            "type": "string",
            "name": "version",
            "in": "query"
          },
          {
            "type": "string",
            "name": "group",
            "in": "query"
          },
          {
            "type": "string",
            "name": "kind",
            "in": "query"
          }
        ],
        "responses": {
          "200": {
            "description": "A successful response.(streaming responses)",
            "schema": {
              "type": "object",
              "title": "Stream result of v1alpha1ApplicationTree",
              "properties": {
                "error": {
                  "$ref": "#/definitions/runtimeStreamError"
                },
                "result": {
                  "$ref": "#/definitions/v1alpha1ApplicationTree"
                }
              }
            }
          }
        }
      }
    },
    "/api/version": {
      "get": {
        "tags": [
          "VersionService"
        ],
        "summary": "Version returns version information of the API server",
        "operationId": "Version",
        "responses": {
          "200": {
            "description": "A successful response.",
            "schema": {
              "$ref": "#/definitions/versionVersionMessage"
            }
          }
        }
      }
    }
  },
  "definitions": {
    "accountAccount": {
      "type": "object",
      "properties": {
        "capabilities": {
          "type": "array",
          "items": {
            "type": "string"
          }
        },
        "enabled": {
          "type": "boolean",
          "format": "boolean"
        },
        "name": {
          "type": "string"
        },
        "tokens": {
          "type": "array",
          "items": {
            "$ref": "#/definitions/accountToken"
          }
        }
      }
    },
    "accountAccountsList": {
      "type": "object",
      "properties": {
        "items": {
          "type": "array",
          "items": {
            "$ref": "#/definitions/accountAccount"
          }
        }
      }
    },
    "accountCanIResponse": {
      "type": "object",
      "properties": {
        "value": {
          "type": "string"
        }
      }
    },
    "accountCreateTokenRequest": {
      "type": "object",
      "properties": {
        "expiresIn": {
          "type": "string",
          "format": "int64",
          "title": "expiresIn represents a duration in seconds"
        },
        "id": {
          "type": "string"
        },
        "name": {
          "type": "string"
        }
      }
    },
    "accountCreateTokenResponse": {
      "type": "object",
      "properties": {
        "token": {
          "type": "string"
        }
      }
    },
    "accountEmptyResponse": {
      "type": "object"
    },
    "accountToken": {
      "type": "object",
      "properties": {
        "expiresAt": {
          "type": "string",
          "format": "int64"
        },
        "id": {
          "type": "string"
        },
        "issuedAt": {
          "type": "string",
          "format": "int64"
        }
      }
    },
    "accountUpdatePasswordRequest": {
      "type": "object",
      "properties": {
        "currentPassword": {
          "type": "string"
        },
        "name": {
          "type": "string"
        },
        "newPassword": {
          "type": "string"
        }
      }
    },
    "accountUpdatePasswordResponse": {
      "type": "object"
    },
    "applicationApplicationPatchRequest": {
      "type": "object",
      "title": "ApplicationPatchRequest is a request to patch an application",
      "properties": {
        "name": {
          "type": "string"
        },
        "patch": {
          "type": "string"
        },
        "patchType": {
          "type": "string"
        }
      }
    },
    "applicationApplicationResourceResponse": {
      "type": "object",
      "properties": {
        "manifest": {
          "type": "string"
        }
      }
    },
    "applicationApplicationResponse": {
      "type": "object"
    },
    "applicationApplicationRollbackRequest": {
      "type": "object",
      "properties": {
        "dryRun": {
          "type": "boolean",
          "format": "boolean"
        },
        "id": {
          "type": "string",
          "format": "int64"
        },
        "name": {
          "type": "string"
        },
        "prune": {
          "type": "boolean",
          "format": "boolean"
        }
      }
    },
    "applicationApplicationSyncRequest": {
      "type": "object",
      "title": "ApplicationSyncRequest is a request to apply the config state to live state",
      "properties": {
        "dryRun": {
          "type": "boolean",
          "format": "boolean"
        },
        "infos": {
          "type": "array",
          "items": {
            "$ref": "#/definitions/v1alpha1Info"
          }
        },
        "manifests": {
          "type": "array",
          "items": {
            "type": "string"
          }
        },
        "name": {
          "type": "string"
        },
        "prune": {
          "type": "boolean",
          "format": "boolean"
        },
        "resources": {
          "type": "array",
          "items": {
            "$ref": "#/definitions/v1alpha1SyncOperationResource"
          }
        },
        "retryStrategy": {
          "$ref": "#/definitions/v1alpha1RetryStrategy"
        },
        "revision": {
          "type": "string"
        },
        "strategy": {
          "$ref": "#/definitions/v1alpha1SyncStrategy"
        }
      }
    },
    "applicationApplicationSyncWindow": {
      "type": "object",
      "properties": {
        "duration": {
          "type": "string"
        },
        "kind": {
          "type": "string"
        },
        "manualSync": {
          "type": "boolean",
          "format": "boolean"
        },
        "schedule": {
          "type": "string"
        }
      }
    },
    "applicationApplicationSyncWindowsResponse": {
      "type": "object",
      "properties": {
        "activeWindows": {
          "type": "array",
          "items": {
            "$ref": "#/definitions/applicationApplicationSyncWindow"
          }
        },
        "assignedWindows": {
          "type": "array",
          "items": {
            "$ref": "#/definitions/applicationApplicationSyncWindow"
          }
        },
        "canSync": {
          "type": "boolean",
          "format": "boolean"
        }
      }
    },
    "applicationLogEntry": {
      "type": "object",
      "properties": {
        "content": {
          "type": "string"
        },
        "timeStamp": {
          "$ref": "#/definitions/v1Time"
        }
      }
    },
    "applicationManagedResourcesResponse": {
      "type": "object",
      "properties": {
        "items": {
          "type": "array",
          "items": {
            "$ref": "#/definitions/v1alpha1ResourceDiff"
          }
        }
      }
    },
    "applicationOperationTerminateResponse": {
      "type": "object"
    },
    "applicationResourceActionsListResponse": {
      "type": "object",
      "properties": {
        "actions": {
          "type": "array",
          "items": {
            "$ref": "#/definitions/v1alpha1ResourceAction"
          }
        }
      }
    },
    "clusterClusterResponse": {
      "type": "object"
    },
    "clusterConnector": {
      "type": "object",
      "properties": {
        "name": {
          "type": "string"
        },
        "type": {
          "type": "string"
        }
      }
    },
    "clusterDexConfig": {
      "type": "object",
      "properties": {
        "connectors": {
          "type": "array",
          "items": {
            "$ref": "#/definitions/clusterConnector"
          }
        }
      }
    },
    "clusterGoogleAnalyticsConfig": {
      "type": "object",
      "properties": {
        "anonymizeUsers": {
          "type": "boolean",
          "format": "boolean"
        },
        "trackingID": {
          "type": "string"
        }
      }
    },
    "clusterHelp": {
      "type": "object",
      "title": "Help settings",
      "properties": {
        "chatText": {
          "type": "string",
          "title": "the text for getting chat help, defaults to \"Chat now!\""
        },
        "chatUrl": {
          "type": "string",
          "title": "the URL for getting chat help, this will typically be your Slack channel for support"
        }
      }
    },
    "clusterOIDCConfig": {
      "type": "object",
      "properties": {
        "cliClientID": {
          "type": "string"
        },
        "clientID": {
          "type": "string"
        },
        "idTokenClaims": {
          "type": "object",
          "additionalProperties": {
            "$ref": "#/definitions/oidcClaim"
          }
        },
        "issuer": {
          "type": "string"
        },
        "name": {
          "type": "string"
        },
        "scopes": {
          "type": "array",
          "items": {
            "type": "string"
          }
        }
      }
    },
    "clusterPlugin": {
      "type": "object",
      "title": "Plugin settings",
      "properties": {
        "name": {
          "type": "string",
          "title": "the name of the plugin, e.g. \"kasane\""
        }
      }
    },
    "clusterSettings": {
      "type": "object",
      "properties": {
        "appLabelKey": {
          "type": "string"
        },
        "configManagementPlugins": {
          "type": "array",
          "items": {
            "$ref": "#/definitions/v1alpha1ConfigManagementPlugin"
          }
        },
        "dexConfig": {
          "$ref": "#/definitions/clusterDexConfig"
        },
        "googleAnalytics": {
          "$ref": "#/definitions/clusterGoogleAnalyticsConfig"
        },
        "help": {
          "$ref": "#/definitions/clusterHelp"
        },
        "kustomizeOptions": {
          "$ref": "#/definitions/v1alpha1KustomizeOptions"
        },
        "kustomizeVersions": {
          "type": "array",
          "items": {
            "type": "string"
          }
        },
        "oidcConfig": {
          "$ref": "#/definitions/clusterOIDCConfig"
        },
        "plugins": {
          "type": "array",
          "items": {
            "$ref": "#/definitions/clusterPlugin"
          }
        },
        "resourceOverrides": {
          "type": "object",
          "additionalProperties": {
            "$ref": "#/definitions/v1alpha1ResourceOverride"
          }
        },
        "statusBadgeEnabled": {
          "type": "boolean",
          "format": "boolean"
        },
        "uiCssURL": {
          "type": "string"
        },
        "url": {
          "type": "string"
        },
        "userLoginsDisabled": {
          "type": "boolean",
          "format": "boolean"
        }
      }
    },
    "gpgkeyGnuPGPublicKeyCreateResponse": {
      "type": "object",
      "title": "Response to a public key creation request",
      "properties": {
        "created": {
          "$ref": "#/definitions/v1alpha1GnuPGPublicKeyList"
        },
        "skipped": {
          "type": "array",
          "title": "List of key IDs that haven been skipped because they already exist on the server",
          "items": {
            "type": "string"
          }
        }
      }
    },
    "gpgkeyGnuPGPublicKeyResponse": {
      "type": "object",
      "title": "Generic (empty) response for GPG public key CRUD requests"
    },
    "oidcClaim": {
      "type": "object",
      "properties": {
        "essential": {
          "type": "boolean",
          "format": "boolean"
        },
        "value": {
          "type": "string"
        },
        "values": {
          "type": "array",
          "items": {
            "type": "string"
          }
        }
      }
    },
    "projectEmptyResponse": {
      "type": "object"
    },
    "projectGlobalProjectsResponse": {
      "type": "object",
      "properties": {
        "items": {
          "type": "array",
          "items": {
            "$ref": "#/definitions/v1alpha1AppProject"
          }
        }
      }
    },
    "projectProjectCreateRequest": {
      "description": "ProjectCreateRequest defines project creation parameters.",
      "type": "object",
      "properties": {
        "project": {
          "$ref": "#/definitions/v1alpha1AppProject"
        },
        "upsert": {
          "type": "boolean",
          "format": "boolean"
        }
      }
    },
    "projectProjectTokenCreateRequest": {
      "description": "ProjectTokenCreateRequest defines project token creation parameters.",
      "type": "object",
      "properties": {
        "description": {
          "type": "string"
        },
        "expiresIn": {
          "type": "string",
          "format": "int64",
          "title": "expiresIn represents a duration in seconds"
        },
        "id": {
          "type": "string"
        },
        "project": {
          "type": "string"
        },
        "role": {
          "type": "string"
        }
      }
    },
    "projectProjectTokenResponse": {
      "description": "ProjectTokenResponse wraps the created token or returns an empty string if deleted.",
      "type": "object",
      "properties": {
        "token": {
          "type": "string"
        }
      }
    },
    "projectProjectUpdateRequest": {
      "type": "object",
      "properties": {
        "project": {
          "$ref": "#/definitions/v1alpha1AppProject"
        }
      }
    },
    "projectSyncWindowsResponse": {
      "type": "object",
      "properties": {
        "windows": {
          "type": "array",
          "items": {
            "$ref": "#/definitions/v1alpha1SyncWindow"
          }
        }
      }
    },
    "protobufAny": {
      "type": "object",
      "properties": {
        "type_url": {
          "type": "string"
        },
        "value": {
          "type": "string",
          "format": "byte"
        }
      }
    },
    "repocredsRepoCredsResponse": {
      "type": "object",
      "title": "RepoCredsResponse is a response to most repository credentials requests"
    },
    "repositoryAppInfo": {
      "type": "object",
      "title": "AppInfo contains application type and app file path",
      "properties": {
        "path": {
          "type": "string"
        },
        "type": {
          "type": "string"
        }
      }
    },
    "repositoryDirectoryAppSpec": {
      "type": "object",
      "title": "DirectoryAppSpec contains directory"
    },
    "repositoryHelmAppSpec": {
      "type": "object",
      "title": "HelmAppSpec contains helm app name  in source repo",
      "properties": {
        "fileParameters": {
          "type": "array",
          "title": "helm file parameters",
          "items": {
            "$ref": "#/definitions/v1alpha1HelmFileParameter"
          }
        },
        "name": {
          "type": "string"
        },
        "parameters": {
          "type": "array",
          "title": "the output of `helm inspect values`",
          "items": {
            "$ref": "#/definitions/v1alpha1HelmParameter"
          }
        },
        "valueFiles": {
          "type": "array",
          "items": {
            "type": "string"
          }
        },
        "values": {
          "type": "string",
          "title": "the contents of values.yaml"
        }
      }
    },
    "repositoryHelmChart": {
      "type": "object",
      "properties": {
        "name": {
          "type": "string"
        },
        "versions": {
          "type": "array",
          "items": {
            "type": "string"
          }
        }
      }
    },
    "repositoryHelmChartsResponse": {
      "type": "object",
      "properties": {
        "items": {
          "type": "array",
          "items": {
            "$ref": "#/definitions/repositoryHelmChart"
          }
        }
      }
    },
    "repositoryKsonnetAppSpec": {
      "type": "object",
      "title": "KsonnetAppSpec contains Ksonnet app response\nThis roughly reflects: ksonnet/ksonnet/metadata/app/schema.go",
      "properties": {
        "environments": {
          "type": "object",
          "additionalProperties": {
            "$ref": "#/definitions/repositoryKsonnetEnvironment"
          }
        },
        "name": {
          "type": "string"
        },
        "parameters": {
          "type": "array",
          "items": {
            "$ref": "#/definitions/v1alpha1KsonnetParameter"
          }
        }
      }
    },
    "repositoryKsonnetEnvironment": {
      "type": "object",
      "properties": {
        "destination": {
          "$ref": "#/definitions/repositoryKsonnetEnvironmentDestination"
        },
        "k8sVersion": {
          "description": "KubernetesVersion is the kubernetes version the targeted cluster is running on.",
          "type": "string"
        },
        "name": {
          "type": "string",
          "title": "Name is the user defined name of an environment"
        }
      }
    },
    "repositoryKsonnetEnvironmentDestination": {
      "type": "object",
      "properties": {
        "namespace": {
          "type": "string",
          "title": "Namespace is the namespace of the Kubernetes server that targets should be deployed to"
        },
        "server": {
          "description": "Server is the Kubernetes server that the cluster is running on.",
          "type": "string"
        }
      }
    },
    "repositoryKustomizeAppSpec": {
      "type": "object",
      "title": "KustomizeAppSpec contains kustomize images",
      "properties": {
        "images": {
          "description": "images is a list of available images.",
          "type": "array",
          "items": {
            "type": "string"
          }
        }
      }
    },
    "repositoryManifestResponse": {
      "type": "object",
      "properties": {
        "manifests": {
          "type": "array",
          "items": {
            "type": "string"
          }
        },
        "namespace": {
          "type": "string"
        },
        "revision": {
          "type": "string",
          "title": "resolved revision"
        },
        "server": {
          "type": "string"
        },
        "sourceType": {
          "type": "string"
        },
        "verifyResult": {
          "type": "string",
          "title": "Raw response of git verify-commit operation (always the empty string for Helm)"
        }
      }
    },
    "repositoryRepoAppDetailsQuery": {
      "type": "object",
      "title": "RepoAppDetailsQuery contains query information for app details request",
      "properties": {
        "source": {
          "$ref": "#/definitions/v1alpha1ApplicationSource"
        }
      }
    },
    "repositoryRepoAppDetailsResponse": {
      "type": "object",
      "title": "RepoAppDetailsResponse application details",
      "properties": {
        "directory": {
          "$ref": "#/definitions/repositoryDirectoryAppSpec"
        },
        "helm": {
          "$ref": "#/definitions/repositoryHelmAppSpec"
        },
        "ksonnet": {
          "$ref": "#/definitions/repositoryKsonnetAppSpec"
        },
        "kustomize": {
          "$ref": "#/definitions/repositoryKustomizeAppSpec"
        },
        "type": {
          "type": "string"
        }
      }
    },
    "repositoryRepoAppsResponse": {
      "type": "object",
      "title": "RepoAppsResponse contains applications of specified repository",
      "properties": {
        "items": {
          "type": "array",
          "items": {
            "$ref": "#/definitions/repositoryAppInfo"
          }
        }
      }
    },
    "repositoryRepoResponse": {
      "type": "object"
    },
    "runtimeStreamError": {
      "type": "object",
      "properties": {
        "details": {
          "type": "array",
          "items": {
            "$ref": "#/definitions/protobufAny"
          }
        },
        "grpc_code": {
          "type": "integer",
          "format": "int32"
        },
        "http_code": {
          "type": "integer",
          "format": "int32"
        },
        "http_status": {
          "type": "string"
        },
        "message": {
          "type": "string"
        }
      }
    },
    "sessionGetUserInfoResponse": {
      "type": "object",
      "title": "The current user's userInfo info",
      "properties": {
        "groups": {
          "type": "array",
          "items": {
            "type": "string"
          }
        },
        "iss": {
          "type": "string"
        },
        "loggedIn": {
          "type": "boolean",
          "format": "boolean"
        },
        "username": {
          "type": "string"
        }
      }
    },
    "sessionSessionCreateRequest": {
      "description": "SessionCreateRequest is for logging in.",
      "type": "object",
      "properties": {
        "password": {
          "type": "string"
        },
        "token": {
          "type": "string"
        },
        "username": {
          "type": "string"
        }
      }
    },
    "sessionSessionResponse": {
      "description": "SessionResponse wraps the created token or returns an empty string if deleted.",
      "type": "object",
      "properties": {
        "token": {
          "type": "string"
        }
      }
    },
    "v1Event": {
      "description": "Event is a report of an event somewhere in the cluster.",
      "type": "object",
      "properties": {
        "action": {
          "type": "string",
          "title": "What action was taken/failed regarding to the Regarding object.\n+optional"
        },
        "count": {
          "type": "integer",
          "format": "int32",
          "title": "The number of times this event has occurred.\n+optional"
        },
        "eventTime": {
          "$ref": "#/definitions/v1MicroTime"
        },
        "firstTimestamp": {
          "$ref": "#/definitions/v1Time"
        },
        "involvedObject": {
          "$ref": "#/definitions/v1ObjectReference"
        },
        "lastTimestamp": {
          "$ref": "#/definitions/v1Time"
        },
        "message": {
          "type": "string",
          "title": "A human-readable description of the status of this operation.\nTODO: decide on maximum length.\n+optional"
        },
        "metadata": {
          "$ref": "#/definitions/v1ObjectMeta"
        },
        "reason": {
          "type": "string",
          "title": "This should be a short, machine understandable string that gives the reason\nfor the transition into the object's current status.\nTODO: provide exact specification for format.\n+optional"
        },
        "related": {
          "$ref": "#/definitions/v1ObjectReference"
        },
        "reportingComponent": {
          "type": "string",
          "title": "Name of the controller that emitted this Event, e.g. `kubernetes.io/kubelet`.\n+optional"
        },
        "reportingInstance": {
          "type": "string",
          "title": "ID of the controller instance, e.g. `kubelet-xyzf`.\n+optional"
        },
        "series": {
          "$ref": "#/definitions/v1EventSeries"
        },
        "source": {
          "$ref": "#/definitions/v1EventSource"
        },
        "type": {
          "type": "string",
          "title": "Type of this event (Normal, Warning), new types could be added in the future\n+optional"
        }
      }
    },
    "v1EventList": {
      "description": "EventList is a list of events.",
      "type": "object",
      "properties": {
        "items": {
          "type": "array",
          "title": "List of events",
          "items": {
            "$ref": "#/definitions/v1Event"
          }
        },
        "metadata": {
          "$ref": "#/definitions/v1ListMeta"
        }
      }
    },
    "v1EventSeries": {
      "description": "EventSeries contain information on series of events, i.e. thing that was/is happening\ncontinuously for some time.",
      "type": "object",
      "properties": {
        "count": {
          "type": "integer",
          "format": "int32",
          "title": "Number of occurrences in this series up to the last heartbeat time"
        },
        "lastObservedTime": {
          "$ref": "#/definitions/v1MicroTime"
        }
      }
    },
    "v1EventSource": {
      "description": "EventSource contains information for an event.",
      "type": "object",
      "properties": {
        "component": {
          "type": "string",
          "title": "Component from which the event is generated.\n+optional"
        },
        "host": {
          "type": "string",
          "title": "Node name on which the event is generated.\n+optional"
        }
      }
    },
    "v1FieldsV1": {
      "description": "FieldsV1 stores a set of fields in a data structure like a Trie, in JSON format.\n\nEach key is either a '.' representing the field itself, and will always map to an empty set,\nor a string representing a sub-field or item. The string will follow one of these four formats:\n'f:<name>', where <name> is the name of a field in a struct, or key in a map\n'v:<value>', where <value> is the exact json formatted value of a list item\n'i:<index>', where <index> is position of a item in a list\n'k:<keys>', where <keys> is a map of  a list item's key fields to their unique values\nIf a key maps to an empty Fields value, the field that key represents is part of the set.\n\nThe exact format is defined in sigs.k8s.io/structured-merge-diff\n+protobuf.options.(gogoproto.goproto_stringer)=false",
      "type": "object",
      "properties": {
        "Raw": {
          "description": "Raw is the underlying serialization of this object.",
          "type": "string",
          "format": "byte"
        }
      }
    },
    "v1GroupKind": {
      "description": "+protobuf.options.(gogoproto.goproto_stringer)=false",
      "type": "object",
      "title": "GroupKind specifies a Group and a Kind, but does not force a version.  This is useful for identifying\nconcepts during lookup stages without having partially valid types",
      "properties": {
        "group": {
          "type": "string"
        },
        "kind": {
          "type": "string"
        }
      }
    },
    "v1ListMeta": {
      "description": "ListMeta describes metadata that synthetic resources must have, including lists and\nvarious status objects. A resource may have only one of {ObjectMeta, ListMeta}.",
      "type": "object",
      "properties": {
        "continue": {
          "description": "continue may be set if the user set a limit on the number of items returned, and indicates that\nthe server has more data available. The value is opaque and may be used to issue another request\nto the endpoint that served this list to retrieve the next set of available objects. Continuing a\nconsistent list may not be possible if the server configuration has changed or more than a few\nminutes have passed. The resourceVersion field returned when using this continue value will be\nidentical to the value in the first response, unless you have received this token from an error\nmessage.",
          "type": "string"
        },
        "remainingItemCount": {
          "type": "string",
          "format": "int64",
          "title": "remainingItemCount is the number of subsequent items in the list which are not included in this\nlist response. If the list request contained label or field selectors, then the number of\nremaining items is unknown and the field will be left unset and omitted during serialization.\nIf the list is complete (either because it is not chunking or because this is the last chunk),\nthen there are no more remaining items and this field will be left unset and omitted during\nserialization.\nServers older than v1.15 do not set this field.\nThe intended use of the remainingItemCount is *estimating* the size of a collection. Clients\nshould not rely on the remainingItemCount to be set or to be exact.\n+optional"
        },
        "resourceVersion": {
          "type": "string",
          "title": "String that identifies the server's internal version of this object that\ncan be used by clients to determine when objects have changed.\nValue must be treated as opaque by clients and passed unmodified back to the server.\nPopulated by the system.\nRead-only.\nMore info: https://git.k8s.io/community/contributors/devel/sig-architecture/api-conventions.md#concurrency-control-and-consistency\n+optional"
        },
        "selfLink": {
          "description": "selfLink is a URL representing this object.\nPopulated by the system.\nRead-only.\n\nDEPRECATED\nKubernetes will stop propagating this field in 1.20 release and the field is planned\nto be removed in 1.21 release.\n+optional",
          "type": "string"
        }
      }
    },
    "v1LoadBalancerIngress": {
      "description": "LoadBalancerIngress represents the status of a load-balancer ingress point:\ntraffic intended for the service should be sent to an ingress point.",
      "type": "object",
      "properties": {
        "hostname": {
          "type": "string",
          "title": "Hostname is set for load-balancer ingress points that are DNS based\n(typically AWS load-balancers)\n+optional"
        },
        "ip": {
          "type": "string",
          "title": "IP is set for load-balancer ingress points that are IP based\n(typically GCE or OpenStack load-balancers)\n+optional"
        }
      }
    },
    "v1ManagedFieldsEntry": {
      "description": "ManagedFieldsEntry is a workflow-id, a FieldSet and the group version of the resource\nthat the fieldset applies to.",
      "type": "object",
      "properties": {
        "apiVersion": {
          "description": "APIVersion defines the version of this resource that this field set\napplies to. The format is \"group/version\" just like the top-level\nAPIVersion field. It is necessary to track the version of a field\nset because it cannot be automatically converted.",
          "type": "string"
        },
        "fieldsType": {
          "type": "string",
          "title": "FieldsType is the discriminator for the different fields format and version.\nThere is currently only one possible value: \"FieldsV1\""
        },
        "fieldsV1": {
          "$ref": "#/definitions/v1FieldsV1"
        },
        "manager": {
          "description": "Manager is an identifier of the workflow managing these fields.",
          "type": "string"
        },
        "operation": {
          "description": "Operation is the type of operation which lead to this ManagedFieldsEntry being created.\nThe only valid values for this field are 'Apply' and 'Update'.",
          "type": "string"
        },
        "time": {
          "$ref": "#/definitions/v1Time"
        }
      }
    },
    "v1MicroTime": {
      "description": "MicroTime is version of Time with microsecond level precision.\n\n+protobuf.options.marshal=false\n+protobuf.as=Timestamp\n+protobuf.options.(gogoproto.goproto_stringer)=false",
      "type": "object",
      "properties": {
        "nanos": {
          "description": "Non-negative fractions of a second at nanosecond resolution. Negative\nsecond values with fractions must still have non-negative nanos values\nthat count forward in time. Must be from 0 to 999,999,999\ninclusive. This field may be limited in precision depending on context.",
          "type": "integer",
          "format": "int32"
        },
        "seconds": {
          "description": "Represents seconds of UTC time since Unix epoch\n1970-01-01T00:00:00Z. Must be from 0001-01-01T00:00:00Z to\n9999-12-31T23:59:59Z inclusive.",
          "type": "string",
          "format": "int64"
        }
      }
    },
    "v1ObjectMeta": {
      "description": "ObjectMeta is metadata that all persisted resources must have, which includes all objects\nusers must create.",
      "type": "object",
      "properties": {
        "annotations": {
          "type": "object",
          "title": "Annotations is an unstructured key value map stored with a resource that may be\nset by external tools to store and retrieve arbitrary metadata. They are not\nqueryable and should be preserved when modifying objects.\nMore info: http://kubernetes.io/docs/user-guide/annotations\n+optional",
          "additionalProperties": {
            "type": "string"
          }
        },
        "clusterName": {
          "type": "string",
          "title": "The name of the cluster which the object belongs to.\nThis is used to distinguish resources with same name and namespace in different clusters.\nThis field is not set anywhere right now and apiserver is going to ignore it if set in create or update request.\n+optional"
        },
        "creationTimestamp": {
          "$ref": "#/definitions/v1Time"
        },
        "deletionGracePeriodSeconds": {
          "type": "string",
          "format": "int64",
          "title": "Number of seconds allowed for this object to gracefully terminate before\nit will be removed from the system. Only set when deletionTimestamp is also set.\nMay only be shortened.\nRead-only.\n+optional"
        },
        "deletionTimestamp": {
          "$ref": "#/definitions/v1Time"
        },
        "finalizers": {
          "type": "array",
          "title": "Must be empty before the object is deleted from the registry. Each entry\nis an identifier for the responsible component that will remove the entry\nfrom the list. If the deletionTimestamp of the object is non-nil, entries\nin this list can only be removed.\nFinalizers may be processed and removed in any order.  Order is NOT enforced\nbecause it introduces significant risk of stuck finalizers.\nfinalizers is a shared field, any actor with permission can reorder it.\nIf the finalizer list is processed in order, then this can lead to a situation\nin which the component responsible for the first finalizer in the list is\nwaiting for a signal (field value, external system, or other) produced by a\ncomponent responsible for a finalizer later in the list, resulting in a deadlock.\nWithout enforced ordering finalizers are free to order amongst themselves and\nare not vulnerable to ordering changes in the list.\n+optional\n+patchStrategy=merge",
          "items": {
            "type": "string"
          }
        },
        "generateName": {
          "description": "GenerateName is an optional prefix, used by the server, to generate a unique\nname ONLY IF the Name field has not been provided.\nIf this field is used, the name returned to the client will be different\nthan the name passed. This value will also be combined with a unique suffix.\nThe provided value has the same validation rules as the Name field,\nand may be truncated by the length of the suffix required to make the value\nunique on the server.\n\nIf this field is specified and the generated name exists, the server will\nNOT return a 409 - instead, it will either return 201 Created or 500 with Reason\nServerTimeout indicating a unique name could not be found in the time allotted, and the client\nshould retry (optionally after the time indicated in the Retry-After header).\n\nApplied only if Name is not specified.\nMore info: https://git.k8s.io/community/contributors/devel/sig-architecture/api-conventions.md#idempotency\n+optional",
          "type": "string"
        },
        "generation": {
          "type": "string",
          "format": "int64",
          "title": "A sequence number representing a specific generation of the desired state.\nPopulated by the system. Read-only.\n+optional"
        },
        "labels": {
          "type": "object",
          "title": "Map of string keys and values that can be used to organize and categorize\n(scope and select) objects. May match selectors of replication controllers\nand services.\nMore info: http://kubernetes.io/docs/user-guide/labels\n+optional",
          "additionalProperties": {
            "type": "string"
          }
        },
        "managedFields": {
          "description": "ManagedFields maps workflow-id and version to the set of fields\nthat are managed by that workflow. This is mostly for internal\nhousekeeping, and users typically shouldn't need to set or\nunderstand this field. A workflow can be the user's name, a\ncontroller's name, or the name of a specific apply path like\n\"ci-cd\". The set of fields is always in the version that the\nworkflow used when modifying the object.\n\n+optional",
          "type": "array",
          "items": {
            "$ref": "#/definitions/v1ManagedFieldsEntry"
          }
        },
        "name": {
          "type": "string",
          "title": "Name must be unique within a namespace. Is required when creating resources, although\nsome resources may allow a client to request the generation of an appropriate name\nautomatically. Name is primarily intended for creation idempotence and configuration\ndefinition.\nCannot be updated.\nMore info: http://kubernetes.io/docs/user-guide/identifiers#names\n+optional"
        },
        "namespace": {
          "description": "Namespace defines the space within which each name must be unique. An empty namespace is\nequivalent to the \"default\" namespace, but \"default\" is the canonical representation.\nNot all objects are required to be scoped to a namespace - the value of this field for\nthose objects will be empty.\n\nMust be a DNS_LABEL.\nCannot be updated.\nMore info: http://kubernetes.io/docs/user-guide/namespaces\n+optional",
          "type": "string"
        },
        "ownerReferences": {
          "type": "array",
          "title": "List of objects depended by this object. If ALL objects in the list have\nbeen deleted, this object will be garbage collected. If this object is managed by a controller,\nthen an entry in this list will point to this controller, with the controller field set to true.\nThere cannot be more than one managing controller.\n+optional\n+patchMergeKey=uid\n+patchStrategy=merge",
          "items": {
            "$ref": "#/definitions/v1OwnerReference"
          }
        },
        "resourceVersion": {
          "description": "An opaque value that represents the internal version of this object that can\nbe used by clients to determine when objects have changed. May be used for optimistic\nconcurrency, change detection, and the watch operation on a resource or set of resources.\nClients must treat these values as opaque and passed unmodified back to the server.\nThey may only be valid for a particular resource or set of resources.\n\nPopulated by the system.\nRead-only.\nValue must be treated as opaque by clients and .\nMore info: https://git.k8s.io/community/contributors/devel/sig-architecture/api-conventions.md#concurrency-control-and-consistency\n+optional",
          "type": "string"
        },
        "selfLink": {
          "description": "SelfLink is a URL representing this object.\nPopulated by the system.\nRead-only.\n\nDEPRECATED\nKubernetes will stop propagating this field in 1.20 release and the field is planned\nto be removed in 1.21 release.\n+optional",
          "type": "string"
        },
        "uid": {
          "description": "UID is the unique in time and space value for this object. It is typically generated by\nthe server on successful creation of a resource and is not allowed to change on PUT\noperations.\n\nPopulated by the system.\nRead-only.\nMore info: http://kubernetes.io/docs/user-guide/identifiers#uids\n+optional",
          "type": "string"
        }
      }
    },
    "v1ObjectReference": {
      "type": "object",
      "title": "ObjectReference contains enough information to let you inspect or modify the referred object.\n---\nNew uses of this type are discouraged because of difficulty describing its usage when embedded in APIs.\n 1. Ignored fields.  It includes many fields which are not generally honored.  For instance, ResourceVersion and FieldPath are both very rarely valid in actual usage.\n 2. Invalid usage help.  It is impossible to add specific help for individual usage.  In most embedded usages, there are particular\n    restrictions like, \"must refer only to types A and B\" or \"UID not honored\" or \"name must be restricted\".\n    Those cannot be well described when embedded.\n 3. Inconsistent validation.  Because the usages are different, the validation rules are different by usage, which makes it hard for users to predict what will happen.\n 4. The fields are both imprecise and overly precise.  Kind is not a precise mapping to a URL. This can produce ambiguity\n    during interpretation and require a REST mapping.  In most cases, the dependency is on the group,resource tuple\n    and the version of the actual struct is irrelevant.\n 5. We cannot easily change it.  Because this type is embedded in many locations, updates to this type\n    will affect numerous schemas.  Don't make new APIs embed an underspecified API type they do not control.\nInstead of using this type, create a locally provided and used type that is well-focused on your reference.\nFor example, ServiceReferences for admission registration: https://github.com/kubernetes/api/blob/release-1.17/admissionregistration/v1/types.go#L533 .\n+k8s:deepcopy-gen:interfaces=k8s.io/apimachinery/pkg/runtime.Object",
      "properties": {
        "apiVersion": {
          "type": "string",
          "title": "API version of the referent.\n+optional"
        },
        "fieldPath": {
          "type": "string",
          "title": "If referring to a piece of an object instead of an entire object, this string\nshould contain a valid JSON/Go field access statement, such as desiredState.manifest.containers[2].\nFor example, if the object reference is to a container within a pod, this would take on a value like:\n\"spec.containers{name}\" (where \"name\" refers to the name of the container that triggered\nthe event) or if no container name is specified \"spec.containers[2]\" (container with\nindex 2 in this pod). This syntax is chosen only to have some well-defined way of\nreferencing a part of an object.\nTODO: this design is not final and this field is subject to change in the future.\n+optional"
        },
        "kind": {
          "type": "string",
          "title": "Kind of the referent.\nMore info: https://git.k8s.io/community/contributors/devel/sig-architecture/api-conventions.md#types-kinds\n+optional"
        },
        "name": {
          "type": "string",
          "title": "Name of the referent.\nMore info: https://kubernetes.io/docs/concepts/overview/working-with-objects/names/#names\n+optional"
        },
        "namespace": {
          "type": "string",
          "title": "Namespace of the referent.\nMore info: https://kubernetes.io/docs/concepts/overview/working-with-objects/namespaces/\n+optional"
        },
        "resourceVersion": {
          "type": "string",
          "title": "Specific resourceVersion to which this reference is made, if any.\nMore info: https://git.k8s.io/community/contributors/devel/sig-architecture/api-conventions.md#concurrency-control-and-consistency\n+optional"
        },
        "uid": {
          "type": "string",
          "title": "UID of the referent.\nMore info: https://kubernetes.io/docs/concepts/overview/working-with-objects/names/#uids\n+optional"
        }
      }
    },
    "v1OwnerReference": {
      "description": "OwnerReference contains enough information to let you identify an owning\nobject. An owning object must be in the same namespace as the dependent, or\nbe cluster-scoped, so there is no namespace field.",
      "type": "object",
      "properties": {
        "apiVersion": {
          "description": "API version of the referent.",
          "type": "string"
        },
        "blockOwnerDeletion": {
          "type": "boolean",
          "format": "boolean",
          "title": "If true, AND if the owner has the \"foregroundDeletion\" finalizer, then\nthe owner cannot be deleted from the key-value store until this\nreference is removed.\nDefaults to false.\nTo set this field, a user needs \"delete\" permission of the owner,\notherwise 422 (Unprocessable Entity) will be returned.\n+optional"
        },
        "controller": {
          "type": "boolean",
          "format": "boolean",
          "title": "If true, this reference points to the managing controller.\n+optional"
        },
        "kind": {
          "type": "string",
          "title": "Kind of the referent.\nMore info: https://git.k8s.io/community/contributors/devel/sig-architecture/api-conventions.md#types-kinds"
        },
        "name": {
          "type": "string",
          "title": "Name of the referent.\nMore info: http://kubernetes.io/docs/user-guide/identifiers#names"
        },
        "uid": {
          "type": "string",
          "title": "UID of the referent.\nMore info: http://kubernetes.io/docs/user-guide/identifiers#uids"
        }
      }
    },
    "v1Time": {
      "description": "Time is a wrapper around time.Time which supports correct\nmarshaling to YAML and JSON.  Wrappers are provided for many\nof the factory methods that the time package offers.\n\n+protobuf.options.marshal=false\n+protobuf.as=Timestamp\n+protobuf.options.(gogoproto.goproto_stringer)=false",
      "type": "object",
      "properties": {
        "nanos": {
          "description": "Non-negative fractions of a second at nanosecond resolution. Negative\nsecond values with fractions must still have non-negative nanos values\nthat count forward in time. Must be from 0 to 999,999,999\ninclusive. This field may be limited in precision depending on context.",
          "type": "integer",
          "format": "int32"
        },
        "seconds": {
          "description": "Represents seconds of UTC time since Unix epoch\n1970-01-01T00:00:00Z. Must be from 0001-01-01T00:00:00Z to\n9999-12-31T23:59:59Z inclusive.",
          "type": "string",
          "format": "int64"
        }
      }
    },
    "v1alpha1AWSAuthConfig": {
      "type": "object",
      "title": "AWSAuthConfig is an AWS IAM authentication configuration",
      "properties": {
        "clusterName": {
          "type": "string",
          "title": "ClusterName contains AWS cluster name"
        },
        "roleARN": {
          "description": "RoleARN contains optional role ARN. If set then AWS IAM Authenticator assume a role to perform cluster operations instead of the default AWS credential provider chain.",
          "type": "string"
        }
      }
    },
    "v1alpha1AppProject": {
      "type": "object",
      "title": "AppProject provides a logical grouping of applications, providing controls for:\n* where the apps may deploy to (cluster whitelist)\n* what may be deployed (repository whitelist, resource whitelist/blacklist)\n* who can access these applications (roles, OIDC group claims bindings)\n* and what they can do (RBAC policies)\n* automation access to these roles (JWT tokens)\n+genclient\n+genclient:noStatus\n+k8s:deepcopy-gen:interfaces=k8s.io/apimachinery/pkg/runtime.Object\n+kubebuilder:resource:path=appprojects,shortName=appproj;appprojs",
      "properties": {
        "metadata": {
          "$ref": "#/definitions/v1ObjectMeta"
        },
        "spec": {
          "$ref": "#/definitions/v1alpha1AppProjectSpec"
        },
        "status": {
          "$ref": "#/definitions/v1alpha1AppProjectStatus"
        }
      }
    },
    "v1alpha1AppProjectList": {
      "type": "object",
      "title": "AppProjectList is list of AppProject resources\n+k8s:deepcopy-gen:interfaces=k8s.io/apimachinery/pkg/runtime.Object",
      "properties": {
        "items": {
          "type": "array",
          "items": {
            "$ref": "#/definitions/v1alpha1AppProject"
          }
        },
        "metadata": {
          "$ref": "#/definitions/v1ListMeta"
        }
      }
    },
    "v1alpha1AppProjectSpec": {
      "type": "object",
      "title": "AppProjectSpec is the specification of an AppProject",
      "properties": {
        "clusterResourceBlacklist": {
          "type": "array",
          "title": "ClusterResourceBlacklist contains list of blacklisted cluster level resources",
          "items": {
            "$ref": "#/definitions/v1GroupKind"
          }
        },
        "clusterResourceWhitelist": {
          "type": "array",
          "title": "ClusterResourceWhitelist contains list of whitelisted cluster level resources",
          "items": {
            "$ref": "#/definitions/v1GroupKind"
          }
        },
        "description": {
          "type": "string",
          "title": "Description contains optional project description"
        },
        "destinations": {
          "type": "array",
          "title": "Destinations contains list of destinations available for deployment",
          "items": {
            "$ref": "#/definitions/v1alpha1ApplicationDestination"
          }
        },
        "namespaceResourceBlacklist": {
          "type": "array",
          "title": "NamespaceResourceBlacklist contains list of blacklisted namespace level resources",
          "items": {
            "$ref": "#/definitions/v1GroupKind"
          }
        },
        "namespaceResourceWhitelist": {
          "type": "array",
          "title": "NamespaceResourceWhitelist contains list of whitelisted namespace level resources",
          "items": {
            "$ref": "#/definitions/v1GroupKind"
          }
        },
        "orphanedResources": {
          "$ref": "#/definitions/v1alpha1OrphanedResourcesMonitorSettings"
        },
        "roles": {
          "type": "array",
          "title": "Roles are user defined RBAC roles associated with this project",
          "items": {
            "$ref": "#/definitions/v1alpha1ProjectRole"
          }
        },
        "signatureKeys": {
          "type": "array",
          "title": "List of PGP key IDs that commits to be synced to must be signed with",
          "items": {
            "$ref": "#/definitions/v1alpha1SignatureKey"
          }
        },
        "sourceRepos": {
          "type": "array",
          "title": "SourceRepos contains list of repository URLs which can be used for deployment",
          "items": {
            "type": "string"
          }
        },
        "syncWindows": {
          "type": "array",
          "title": "SyncWindows controls when syncs can be run for apps in this project",
          "items": {
            "$ref": "#/definitions/v1alpha1SyncWindow"
          }
        }
      }
    },
    "v1alpha1AppProjectStatus": {
      "type": "object",
      "title": "AppProjectStatus contains information about appproj",
      "properties": {
        "jwtTokensByRole": {
          "type": "object",
          "additionalProperties": {
            "$ref": "#/definitions/v1alpha1JWTTokens"
          }
        }
      }
    },
    "v1alpha1Application": {
      "type": "object",
      "title": "Application is a definition of Application resource.\n+genclient\n+genclient:noStatus\n+k8s:deepcopy-gen:interfaces=k8s.io/apimachinery/pkg/runtime.Object\n+kubebuilder:resource:path=applications,shortName=app;apps\n+kubebuilder:printcolumn:name=\"Sync Status\",type=string,JSONPath=`.status.sync.status`\n+kubebuilder:printcolumn:name=\"Health Status\",type=string,JSONPath=`.status.health.status`\n+kubebuilder:printcolumn:name=\"Revision\",type=string,JSONPath=`.status.sync.revision`,priority=10",
      "properties": {
        "metadata": {
          "$ref": "#/definitions/v1ObjectMeta"
        },
        "operation": {
          "$ref": "#/definitions/v1alpha1Operation"
        },
        "spec": {
          "$ref": "#/definitions/v1alpha1ApplicationSpec"
        },
        "status": {
          "$ref": "#/definitions/v1alpha1ApplicationStatus"
        }
      }
    },
    "v1alpha1ApplicationCondition": {
      "type": "object",
      "title": "ApplicationCondition contains details about current application condition",
      "properties": {
        "lastTransitionTime": {
          "$ref": "#/definitions/v1Time"
        },
        "message": {
          "type": "string",
          "title": "Message contains human-readable message indicating details about condition"
        },
        "type": {
          "type": "string",
          "title": "Type is an application condition type"
        }
      }
    },
    "v1alpha1ApplicationDestination": {
      "type": "object",
      "title": "ApplicationDestination contains deployment destination information",
      "properties": {
        "name": {
          "type": "string",
          "title": "Name of the destination cluster which can be used instead of server (url) field"
        },
        "namespace": {
          "type": "string",
          "title": "Namespace overrides the environment namespace value in the ksonnet app.yaml"
        },
        "server": {
          "type": "string",
          "title": "Server overrides the environment server value in the ksonnet app.yaml"
        }
      }
    },
    "v1alpha1ApplicationList": {
      "type": "object",
      "title": "ApplicationList is list of Application resources\n+k8s:deepcopy-gen:interfaces=k8s.io/apimachinery/pkg/runtime.Object",
      "properties": {
        "items": {
          "type": "array",
          "items": {
            "$ref": "#/definitions/v1alpha1Application"
          }
        },
        "metadata": {
          "$ref": "#/definitions/v1ListMeta"
        }
      }
    },
    "v1alpha1ApplicationSource": {
      "description": "ApplicationSource contains information about github repository, path within repository and target application environment.",
      "type": "object",
      "properties": {
        "chart": {
          "type": "string",
          "title": "Chart is a Helm chart name"
        },
        "directory": {
          "$ref": "#/definitions/v1alpha1ApplicationSourceDirectory"
        },
        "helm": {
          "$ref": "#/definitions/v1alpha1ApplicationSourceHelm"
        },
        "ksonnet": {
          "$ref": "#/definitions/v1alpha1ApplicationSourceKsonnet"
        },
        "kustomize": {
          "$ref": "#/definitions/v1alpha1ApplicationSourceKustomize"
        },
        "path": {
          "type": "string",
          "title": "Path is a directory path within the Git repository"
        },
        "plugin": {
          "$ref": "#/definitions/v1alpha1ApplicationSourcePlugin"
        },
        "repoURL": {
          "type": "string",
          "title": "RepoURL is the repository URL of the application manifests"
        },
        "targetRevision": {
          "type": "string",
          "title": "TargetRevision defines the commit, tag, or branch in which to sync the application to.\nIf omitted, will sync to HEAD"
        }
      }
    },
    "v1alpha1ApplicationSourceDirectory": {
      "type": "object",
      "properties": {
        "jsonnet": {
          "$ref": "#/definitions/v1alpha1ApplicationSourceJsonnet"
        },
        "recurse": {
          "type": "boolean",
          "format": "boolean"
        }
      }
    },
    "v1alpha1ApplicationSourceHelm": {
      "type": "object",
      "title": "ApplicationSourceHelm holds helm specific options",
      "properties": {
        "fileParameters": {
          "type": "array",
          "title": "FileParameters are file parameters to the helm template",
          "items": {
            "$ref": "#/definitions/v1alpha1HelmFileParameter"
          }
        },
        "parameters": {
          "type": "array",
          "title": "Parameters are parameters to the helm template",
          "items": {
            "$ref": "#/definitions/v1alpha1HelmParameter"
          }
        },
        "releaseName": {
          "type": "string",
          "title": "The Helm release name. If omitted it will use the application name"
        },
        "valueFiles": {
          "type": "array",
          "title": "ValuesFiles is a list of Helm value files to use when generating a template",
          "items": {
            "type": "string"
          }
        },
        "values": {
          "type": "string",
          "title": "Values is Helm values, typically defined as a block"
        },
        "version": {
          "type": "string",
          "title": "Version is the Helm version to use for templating with"
        }
      }
    },
    "v1alpha1ApplicationSourceJsonnet": {
      "type": "object",
      "title": "ApplicationSourceJsonnet holds jsonnet specific options",
      "properties": {
        "extVars": {
          "type": "array",
          "title": "ExtVars is a list of Jsonnet External Variables",
          "items": {
            "$ref": "#/definitions/v1alpha1JsonnetVar"
          }
        },
        "libs": {
          "type": "array",
          "title": "Additional library search dirs",
          "items": {
            "type": "string"
          }
        },
        "tlas": {
          "type": "array",
          "title": "TLAS is a list of Jsonnet Top-level Arguments",
          "items": {
            "$ref": "#/definitions/v1alpha1JsonnetVar"
          }
        }
      }
    },
    "v1alpha1ApplicationSourceKsonnet": {
      "type": "object",
      "title": "ApplicationSourceKsonnet holds ksonnet specific options",
      "properties": {
        "environment": {
          "type": "string",
          "title": "Environment is a ksonnet application environment name"
        },
        "parameters": {
          "type": "array",
          "title": "Parameters are a list of ksonnet component parameter override values",
          "items": {
            "$ref": "#/definitions/v1alpha1KsonnetParameter"
          }
        }
      }
    },
    "v1alpha1ApplicationSourceKustomize": {
      "type": "object",
      "title": "ApplicationSourceKustomize holds kustomize specific options",
      "properties": {
        "commonAnnotations": {
          "type": "object",
          "title": "CommonAnnotations adds additional kustomize commonAnnotations",
          "additionalProperties": {
            "type": "string"
          }
        },
        "commonLabels": {
          "type": "object",
          "title": "CommonLabels adds additional kustomize commonLabels",
          "additionalProperties": {
            "type": "string"
          }
        },
        "images": {
          "type": "array",
          "title": "Images are kustomize image overrides",
          "items": {
            "type": "string"
          }
        },
        "namePrefix": {
          "type": "string",
          "title": "NamePrefix is a prefix appended to resources for kustomize apps"
        },
        "nameSuffix": {
          "type": "string",
          "title": "NameSuffix is a suffix appended to resources for kustomize apps"
        },
        "version": {
          "type": "string",
          "title": "Version contains optional Kustomize version"
        }
      }
    },
    "v1alpha1ApplicationSourcePlugin": {
      "type": "object",
      "title": "ApplicationSourcePlugin holds config management plugin specific options",
      "properties": {
        "env": {
          "type": "array",
          "items": {
            "$ref": "#/definitions/v1alpha1EnvEntry"
          }
        },
        "name": {
          "type": "string"
        }
      }
    },
    "v1alpha1ApplicationSpec": {
      "description": "ApplicationSpec represents desired application state. Contains link to repository with application definition and additional parameters link definition revision.",
      "type": "object",
      "properties": {
        "destination": {
          "$ref": "#/definitions/v1alpha1ApplicationDestination"
        },
        "ignoreDifferences": {
          "type": "array",
          "title": "IgnoreDifferences controls resources fields which should be ignored during comparison",
          "items": {
            "$ref": "#/definitions/v1alpha1ResourceIgnoreDifferences"
          }
        },
        "info": {
          "type": "array",
          "title": "Infos contains a list of useful information (URLs, email addresses, and plain text) that relates to the application",
          "items": {
            "$ref": "#/definitions/v1alpha1Info"
          }
        },
        "project": {
          "description": "Project is a application project name. Empty name means that application belongs to 'default' project.",
          "type": "string"
        },
        "revisionHistoryLimit": {
          "description": "This limits this number of items kept in the apps revision history.\nThis should only be changed in exceptional circumstances.\nSetting to zero will store no history. This will reduce storage used.\nIncreasing will increase the space used to store the history, so we do not recommend increasing it.\nDefault is 10.",
          "type": "string",
          "format": "int64"
        },
        "source": {
          "$ref": "#/definitions/v1alpha1ApplicationSource"
        },
        "syncPolicy": {
          "$ref": "#/definitions/v1alpha1SyncPolicy"
        }
      }
    },
    "v1alpha1ApplicationStatus": {
      "type": "object",
      "title": "ApplicationStatus contains information about application sync, health status",
      "properties": {
        "conditions": {
          "type": "array",
          "items": {
            "$ref": "#/definitions/v1alpha1ApplicationCondition"
          }
        },
        "health": {
          "$ref": "#/definitions/v1alpha1HealthStatus"
        },
        "history": {
          "type": "array",
          "items": {
            "$ref": "#/definitions/v1alpha1RevisionHistory"
          }
        },
        "observedAt": {
          "$ref": "#/definitions/v1Time"
        },
        "operationState": {
          "$ref": "#/definitions/v1alpha1OperationState"
        },
        "reconciledAt": {
          "$ref": "#/definitions/v1Time"
        },
        "resources": {
          "type": "array",
          "items": {
            "$ref": "#/definitions/v1alpha1ResourceStatus"
          }
        },
        "sourceType": {
          "type": "string"
        },
        "summary": {
          "$ref": "#/definitions/v1alpha1ApplicationSummary"
        },
        "sync": {
          "$ref": "#/definitions/v1alpha1SyncStatus"
        }
      }
    },
    "v1alpha1ApplicationSummary": {
      "type": "object",
      "properties": {
        "externalURLs": {
          "description": "ExternalURLs holds all external URLs of application child resources.",
          "type": "array",
          "items": {
            "type": "string"
          }
        },
        "images": {
          "description": "Images holds all images of application child resources.",
          "type": "array",
          "items": {
            "type": "string"
          }
        }
      }
    },
    "v1alpha1ApplicationTree": {
      "type": "object",
      "title": "ApplicationTree holds nodes which belongs to the application",
      "properties": {
        "nodes": {
          "description": "Nodes contains list of nodes which either directly managed by the application and children of directly managed nodes.",
          "type": "array",
          "items": {
            "$ref": "#/definitions/v1alpha1ResourceNode"
          }
        },
        "orphanedNodes": {
          "description": "OrphanedNodes contains if or orphaned nodes: nodes which are not managed by the app but in the same namespace. List is populated only if orphaned resources enabled in app project.",
          "type": "array",
          "items": {
            "$ref": "#/definitions/v1alpha1ResourceNode"
          }
        }
      }
    },
    "v1alpha1ApplicationWatchEvent": {
      "description": "ApplicationWatchEvent contains information about application change.",
      "type": "object",
      "properties": {
        "application": {
          "$ref": "#/definitions/v1alpha1Application"
        },
        "type": {
          "type": "string"
        }
      }
    },
    "v1alpha1Backoff": {
      "type": "object",
      "title": "Backoff is a backoff strategy to use within retryStrategy",
      "properties": {
        "duration": {
          "type": "string",
          "title": "Duration is the amount to back off. Default unit is seconds, but could also be a duration (e.g. \"2m\", \"1h\")"
        },
        "factor": {
          "type": "string",
          "format": "int64",
          "title": "Factor is a factor to multiply the base duration after each failed retry"
        },
        "maxDuration": {
          "type": "string",
          "title": "MaxDuration is the maximum amount of time allowed for the backoff strategy"
        }
      }
    },
    "v1alpha1Cluster": {
      "type": "object",
      "title": "Cluster is the definition of a cluster resource",
      "properties": {
        "config": {
          "$ref": "#/definitions/v1alpha1ClusterConfig"
        },
        "connectionState": {
          "$ref": "#/definitions/v1alpha1ConnectionState"
        },
        "info": {
          "$ref": "#/definitions/v1alpha1ClusterInfo"
        },
        "name": {
          "type": "string",
          "title": "Name of the cluster. If omitted, will use the server address"
        },
        "namespaces": {
          "description": "Holds list of namespaces which are accessible in that cluster. Cluster level resources would be ignored if namespace list is not empty.",
          "type": "array",
          "items": {
            "type": "string"
          }
        },
        "refreshRequestedAt": {
          "$ref": "#/definitions/v1Time"
        },
        "server": {
          "type": "string",
          "title": "Server is the API server URL of the Kubernetes cluster"
        },
        "serverVersion": {
          "type": "string",
          "title": "DEPRECATED: use Info.ServerVersion field instead.\nThe server version"
        },
        "shard": {
          "description": "Shard contains optional shard number. Calculated on the fly by the application controller if not specified.",
          "type": "string",
          "format": "int64"
        }
      }
    },
    "v1alpha1ClusterCacheInfo": {
      "type": "object",
      "properties": {
        "apisCount": {
          "type": "string",
          "format": "int64",
          "title": "APIsCount holds number of observed Kubernetes API count"
        },
        "lastCacheSyncTime": {
          "$ref": "#/definitions/v1Time"
        },
        "resourcesCount": {
          "type": "string",
          "format": "int64",
          "title": "ResourcesCount holds number of observed Kubernetes resources"
        }
      }
    },
    "v1alpha1ClusterConfig": {
      "description": "ClusterConfig is the configuration attributes. This structure is subset of the go-client\nrest.Config with annotations added for marshalling.",
      "type": "object",
      "properties": {
        "awsAuthConfig": {
          "$ref": "#/definitions/v1alpha1AWSAuthConfig"
        },
        "bearerToken": {
          "description": "Server requires Bearer authentication. This client will not attempt to use\nrefresh tokens for an OAuth2 flow.\nTODO: demonstrate an OAuth2 compatible client.",
          "type": "string"
        },
        "password": {
          "type": "string"
        },
        "tlsClientConfig": {
          "$ref": "#/definitions/v1alpha1TLSClientConfig"
        },
        "username": {
          "type": "string",
          "title": "Server requires Basic authentication"
        }
      }
    },
    "v1alpha1ClusterInfo": {
      "type": "object",
      "properties": {
        "applicationsCount": {
          "type": "string",
          "format": "int64"
        },
        "cacheInfo": {
          "$ref": "#/definitions/v1alpha1ClusterCacheInfo"
        },
        "connectionState": {
          "$ref": "#/definitions/v1alpha1ConnectionState"
        },
        "serverVersion": {
          "type": "string"
        }
      }
    },
    "v1alpha1ClusterList": {
      "description": "ClusterList is a collection of Clusters.",
      "type": "object",
      "properties": {
        "items": {
          "type": "array",
          "items": {
            "$ref": "#/definitions/v1alpha1Cluster"
          }
        },
        "metadata": {
          "$ref": "#/definitions/v1ListMeta"
        }
      }
    },
    "v1alpha1Command": {
      "type": "object",
      "title": "Command holds binary path and arguments list",
      "properties": {
        "args": {
          "type": "array",
          "items": {
            "type": "string"
          }
        },
        "command": {
          "type": "array",
          "items": {
            "type": "string"
          }
        }
      }
    },
    "v1alpha1ComparedTo": {
      "type": "object",
      "title": "ComparedTo contains application source and target which was used for resources comparison",
      "properties": {
        "destination": {
          "$ref": "#/definitions/v1alpha1ApplicationDestination"
        },
        "source": {
          "$ref": "#/definitions/v1alpha1ApplicationSource"
        }
      }
    },
    "v1alpha1ConfigManagementPlugin": {
      "type": "object",
      "title": "ConfigManagementPlugin contains config management plugin configuration",
      "properties": {
        "generate": {
          "$ref": "#/definitions/v1alpha1Command"
        },
        "init": {
          "$ref": "#/definitions/v1alpha1Command"
        },
        "name": {
          "type": "string"
        }
      }
    },
    "v1alpha1ConnectionState": {
      "type": "object",
      "title": "ConnectionState contains information about remote resource connection state",
      "properties": {
        "attemptedAt": {
          "$ref": "#/definitions/v1Time"
        },
        "message": {
          "type": "string"
        },
        "status": {
          "type": "string"
        }
      }
    },
    "v1alpha1EnvEntry": {
      "type": "object",
      "properties": {
        "name": {
          "type": "string",
          "title": "the name, usually uppercase"
        },
        "value": {
          "type": "string",
          "title": "the value"
        }
      }
    },
    "v1alpha1GnuPGPublicKey": {
      "type": "object",
      "title": "GnuPGPublicKey is a representation of a GnuPG public key",
      "properties": {
        "fingerprint": {
          "type": "string",
          "title": "Fingerprint of the key"
        },
        "keyData": {
          "type": "string",
          "title": "Key data"
        },
        "keyID": {
          "type": "string",
          "title": "KeyID in hexadecimal string format"
        },
        "owner": {
          "type": "string",
          "title": "Owner identification"
        },
        "subType": {
          "type": "string",
          "title": "Key sub type (e.g. rsa4096)"
        },
        "trust": {
          "type": "string",
          "title": "Trust level"
        }
      }
    },
    "v1alpha1GnuPGPublicKeyList": {
      "type": "object",
      "title": "GnuPGPublicKeyList is a collection of GnuPGPublicKey objects",
      "properties": {
        "items": {
          "type": "array",
          "items": {
            "$ref": "#/definitions/v1alpha1GnuPGPublicKey"
          }
        },
        "metadata": {
          "$ref": "#/definitions/v1ListMeta"
        }
      }
    },
    "v1alpha1HealthStatus": {
      "type": "object",
      "properties": {
        "message": {
          "type": "string"
        },
        "status": {
          "type": "string"
        }
      }
    },
    "v1alpha1HelmFileParameter": {
      "type": "object",
      "title": "HelmFileParameter is a file parameter to a helm template",
      "properties": {
        "name": {
          "type": "string",
          "title": "Name is the name of the helm parameter"
        },
        "path": {
          "type": "string",
          "title": "Path is the path value for the helm parameter"
        }
      }
    },
    "v1alpha1HelmParameter": {
      "type": "object",
      "title": "HelmParameter is a parameter to a helm template",
      "properties": {
        "forceString": {
          "type": "boolean",
          "format": "boolean",
          "title": "ForceString determines whether to tell Helm to interpret booleans and numbers as strings"
        },
        "name": {
          "type": "string",
          "title": "Name is the name of the helm parameter"
        },
        "value": {
          "type": "string",
          "title": "Value is the value for the helm parameter"
        }
      }
    },
    "v1alpha1Info": {
      "type": "object",
      "properties": {
        "name": {
          "type": "string"
        },
        "value": {
          "type": "string"
        }
      }
    },
    "v1alpha1InfoItem": {
      "type": "object",
      "title": "InfoItem contains human readable information about object",
      "properties": {
        "name": {
          "description": "Name is a human readable title for this piece of information.",
          "type": "string"
        },
        "value": {
          "description": "Value is human readable content.",
          "type": "string"
        }
      }
    },
    "v1alpha1JWTToken": {
      "type": "object",
      "title": "JWTToken holds the issuedAt and expiresAt values of a token",
      "properties": {
        "exp": {
          "type": "string",
          "format": "int64"
        },
        "iat": {
          "type": "string",
          "format": "int64"
        },
        "id": {
          "type": "string"
        }
      }
    },
    "v1alpha1JWTTokens": {
      "type": "object",
      "properties": {
        "items": {
          "type": "array",
          "items": {
            "$ref": "#/definitions/v1alpha1JWTToken"
          }
        }
      }
    },
    "v1alpha1JsonnetVar": {
      "type": "object",
      "title": "JsonnetVar is a jsonnet variable",
      "properties": {
        "code": {
          "type": "boolean",
          "format": "boolean"
        },
        "name": {
          "type": "string"
        },
        "value": {
          "type": "string"
        }
      }
    },
    "v1alpha1KnownTypeField": {
      "type": "object",
      "title": "KnownTypeField contains mapping between CRD field and known Kubernetes type",
      "properties": {
        "field": {
          "type": "string"
        },
        "type": {
          "type": "string"
        }
      }
    },
    "v1alpha1KsonnetParameter": {
      "type": "object",
      "title": "KsonnetParameter is a ksonnet component parameter",
      "properties": {
        "component": {
          "type": "string"
        },
        "name": {
          "type": "string"
        },
        "value": {
          "type": "string"
        }
      }
    },
    "v1alpha1KustomizeOptions": {
      "type": "object",
      "title": "KustomizeOptions are options for kustomize to use when building manifests",
      "properties": {
        "binaryPath": {
          "type": "string",
          "title": "BinaryPath holds optional path to kustomize binary"
        },
        "buildOptions": {
          "type": "string",
          "title": "BuildOptions is a string of build parameters to use when calling `kustomize build`"
        }
      }
    },
    "v1alpha1Operation": {
      "description": "Operation contains requested operation parameters.",
      "type": "object",
      "properties": {
        "info": {
          "type": "array",
          "items": {
            "$ref": "#/definitions/v1alpha1Info"
          }
        },
        "initiatedBy": {
          "$ref": "#/definitions/v1alpha1OperationInitiator"
        },
        "retry": {
          "$ref": "#/definitions/v1alpha1RetryStrategy"
        },
        "sync": {
          "$ref": "#/definitions/v1alpha1SyncOperation"
        }
      }
    },
    "v1alpha1OperationInitiator": {
      "type": "object",
      "title": "OperationInitiator holds information about the operation initiator",
      "properties": {
        "automated": {
          "description": "Automated is set to true if operation was initiated automatically by the application controller.",
          "type": "boolean",
          "format": "boolean"
        },
        "username": {
          "description": "Name of a user who started operation.",
          "type": "string"
        }
      }
    },
    "v1alpha1OperationState": {
      "description": "OperationState contains information about state of currently performing operation on application.",
      "type": "object",
      "properties": {
        "finishedAt": {
          "$ref": "#/definitions/v1Time"
        },
        "message": {
          "description": "Message hold any pertinent messages when attempting to perform operation (typically errors).",
          "type": "string"
        },
        "operation": {
          "$ref": "#/definitions/v1alpha1Operation"
        },
        "phase": {
          "type": "string",
          "title": "Phase is the current phase of the operation"
        },
        "retryCount": {
          "type": "string",
          "format": "int64",
          "title": "RetryCount contains time of operation retries"
        },
        "startedAt": {
          "$ref": "#/definitions/v1Time"
        },
        "syncResult": {
          "$ref": "#/definitions/v1alpha1SyncOperationResult"
        }
      }
    },
    "v1alpha1OrphanedResourceKey": {
      "type": "object",
      "properties": {
        "group": {
          "type": "string"
        },
        "kind": {
          "type": "string"
        },
        "name": {
          "type": "string"
        }
      }
    },
    "v1alpha1OrphanedResourcesMonitorSettings": {
      "type": "object",
      "title": "OrphanedResourcesMonitorSettings holds settings of orphaned resources monitoring",
      "properties": {
        "ignore": {
          "type": "array",
          "items": {
            "$ref": "#/definitions/v1alpha1OrphanedResourceKey"
          }
        },
        "warn": {
          "type": "boolean",
          "format": "boolean",
          "title": "Warn indicates if warning condition should be created for apps which have orphaned resources"
        }
      }
    },
    "v1alpha1OverrideIgnoreDiff": {
      "type": "object",
      "properties": {
        "jSONPointers": {
          "type": "array",
          "items": {
            "type": "string"
          }
        }
      }
    },
    "v1alpha1ProjectRole": {
      "type": "object",
      "title": "ProjectRole represents a role that has access to a project",
      "properties": {
        "description": {
          "type": "string",
          "title": "Description is a description of the role"
        },
        "groups": {
          "type": "array",
          "title": "Groups are a list of OIDC group claims bound to this role",
          "items": {
            "type": "string"
          }
        },
        "jwtTokens": {
          "type": "array",
          "title": "JWTTokens are a list of generated JWT tokens bound to this role",
          "items": {
            "$ref": "#/definitions/v1alpha1JWTToken"
          }
        },
        "name": {
          "type": "string",
          "title": "Name is a name for this role"
        },
        "policies": {
          "type": "array",
          "title": "Policies Stores a list of casbin formated strings that define access policies for the role in the project",
          "items": {
            "type": "string"
          }
        }
      }
    },
    "v1alpha1RepoCreds": {
      "type": "object",
      "title": "RepoCreds holds a repository credentials definition",
      "properties": {
        "password": {
          "type": "string",
          "title": "Password for authenticating at the repo server"
        },
        "sshPrivateKey": {
          "type": "string",
          "title": "SSH private key data for authenticating at the repo server (only Git repos)"
        },
        "tlsClientCertData": {
          "type": "string",
          "title": "TLS client cert data for authenticating at the repo server"
        },
        "tlsClientCertKey": {
          "type": "string",
          "title": "TLS client cert key for authenticating at the repo server"
        },
        "url": {
          "type": "string",
          "title": "URL is the URL that this credentials matches to"
        },
        "username": {
          "type": "string",
          "title": "Username for authenticating at the repo server"
        }
      }
    },
    "v1alpha1RepoCredsList": {
      "description": "RepositoryList is a collection of Repositories.",
      "type": "object",
      "properties": {
        "items": {
          "type": "array",
          "items": {
            "$ref": "#/definitions/v1alpha1RepoCreds"
          }
        },
        "metadata": {
          "$ref": "#/definitions/v1ListMeta"
        }
      }
    },
    "v1alpha1Repository": {
      "type": "object",
      "title": "Repository is a repository holding application configurations",
      "properties": {
        "connectionState": {
          "$ref": "#/definitions/v1alpha1ConnectionState"
        },
        "enableLfs": {
          "type": "boolean",
          "format": "boolean",
          "title": "Whether git-lfs support should be enabled for this repo"
        },
        "enableOCI": {
          "type": "boolean",
          "format": "boolean",
          "title": "Whether helm-oci support should be enabled for this repo"
        },
        "inheritedCreds": {
          "type": "boolean",
          "format": "boolean",
          "title": "Whether credentials were inherited from a credential set"
        },
        "insecure": {
          "type": "boolean",
          "format": "boolean",
          "title": "Whether the repo is insecure"
        },
        "insecureIgnoreHostKey": {
          "type": "boolean",
          "format": "boolean",
          "title": "InsecureIgnoreHostKey should not be used anymore, Insecure is favoured\nonly for Git repos"
        },
        "name": {
          "type": "string",
          "title": "only for Helm repos"
        },
        "password": {
          "type": "string",
          "title": "Password for authenticating at the repo server"
        },
        "repo": {
          "type": "string",
          "title": "URL of the repo"
        },
        "sshPrivateKey": {
          "type": "string",
          "title": "SSH private key data for authenticating at the repo server\nonly for Git repos"
        },
        "tlsClientCertData": {
          "type": "string",
          "title": "TLS client cert data for authenticating at the repo server"
        },
        "tlsClientCertKey": {
          "type": "string",
          "title": "TLS client cert key for authenticating at the repo server"
        },
        "type": {
          "type": "string",
          "title": "type of the repo, maybe \"git or \"helm, \"git\" is assumed if empty or absent"
        },
        "username": {
          "type": "string",
          "title": "Username for authenticating at the repo server"
        }
      }
    },
    "v1alpha1RepositoryCertificate": {
      "type": "object",
      "title": "A RepositoryCertificate is either SSH known hosts entry or TLS certificate",
      "properties": {
        "certData": {
          "type": "string",
          "format": "byte",
          "title": "Actual certificate data, protocol dependent"
        },
        "certInfo": {
          "type": "string",
          "title": "Additional certificate info (e.g. SSH fingerprint, X509 CommonName)"
        },
        "certSubType": {
          "type": "string",
          "title": "The sub type of the cert, i.e. \"ssh-rsa\""
        },
        "certType": {
          "type": "string",
          "title": "Type of certificate - currently \"https\" or \"ssh\""
        },
        "serverName": {
          "type": "string",
          "title": "Name of the server the certificate is intended for"
        }
      }
    },
    "v1alpha1RepositoryCertificateList": {
      "type": "object",
      "title": "RepositoryCertificateList is a collection of RepositoryCertificates",
      "properties": {
        "items": {
          "type": "array",
          "title": "List of certificates to be processed",
          "items": {
            "$ref": "#/definitions/v1alpha1RepositoryCertificate"
          }
        },
        "metadata": {
          "$ref": "#/definitions/v1ListMeta"
        }
      }
    },
    "v1alpha1RepositoryList": {
      "description": "RepositoryList is a collection of Repositories.",
      "type": "object",
      "properties": {
        "items": {
          "type": "array",
          "items": {
            "$ref": "#/definitions/v1alpha1Repository"
          }
        },
        "metadata": {
          "$ref": "#/definitions/v1ListMeta"
        }
      }
    },
    "v1alpha1ResourceAction": {
      "type": "object",
      "properties": {
        "disabled": {
          "type": "boolean",
          "format": "boolean"
        },
        "name": {
          "type": "string"
        },
        "params": {
          "type": "array",
          "items": {
            "$ref": "#/definitions/v1alpha1ResourceActionParam"
          }
        }
      }
    },
    "v1alpha1ResourceActionParam": {
      "type": "object",
      "properties": {
        "default": {
          "type": "string"
        },
        "name": {
          "type": "string"
        },
        "type": {
          "type": "string"
        },
        "value": {
          "type": "string"
        }
      }
    },
    "v1alpha1ResourceDiff": {
      "type": "object",
      "title": "ResourceDiff holds the diff of a live and target resource object",
      "properties": {
        "diff": {
          "type": "string",
          "title": "Diff contains the JSON patch between target and live resource\nDeprecated: use NormalizedLiveState and PredictedLiveState to render the difference"
        },
        "group": {
          "type": "string"
        },
        "hook": {
          "type": "boolean",
          "format": "boolean"
        },
        "kind": {
          "type": "string"
        },
        "liveState": {
          "type": "string",
          "title": "TargetState contains the JSON live resource manifest"
        },
        "name": {
          "type": "string"
        },
        "namespace": {
          "type": "string"
        },
        "normalizedLiveState": {
          "type": "string",
          "title": "NormalizedLiveState contains JSON serialized live resource state with applied normalizations"
        },
        "predictedLiveState": {
          "type": "string",
          "title": "PredictedLiveState contains JSON serialized resource state that is calculated based on normalized and target resource state"
        },
        "targetState": {
          "type": "string",
          "title": "TargetState contains the JSON serialized resource manifest defined in the Git/Helm"
        }
      }
    },
    "v1alpha1ResourceIgnoreDifferences": {
      "description": "ResourceIgnoreDifferences contains resource filter and list of json paths which should be ignored during comparison with live state.",
      "type": "object",
      "properties": {
        "group": {
          "type": "string"
        },
        "jsonPointers": {
          "type": "array",
          "items": {
            "type": "string"
          }
        },
        "kind": {
          "type": "string"
        },
        "name": {
          "type": "string"
        },
        "namespace": {
          "type": "string"
        }
      }
    },
    "v1alpha1ResourceNetworkingInfo": {
      "type": "object",
      "title": "ResourceNetworkingInfo holds networking resource related information",
      "properties": {
        "externalURLs": {
          "description": "ExternalURLs holds list of URLs which should be available externally. List is populated for ingress resources using rules hostnames.",
          "type": "array",
          "items": {
            "type": "string"
          }
        },
        "ingress": {
          "type": "array",
          "items": {
            "$ref": "#/definitions/v1LoadBalancerIngress"
          }
        },
        "labels": {
          "type": "object",
          "additionalProperties": {
            "type": "string"
          }
        },
        "targetLabels": {
          "type": "object",
          "additionalProperties": {
            "type": "string"
          }
        },
        "targetRefs": {
          "type": "array",
          "items": {
            "$ref": "#/definitions/v1alpha1ResourceRef"
          }
        }
      }
    },
    "v1alpha1ResourceNode": {
      "type": "object",
      "title": "ResourceNode contains information about live resource and its children",
      "properties": {
        "createdAt": {
          "$ref": "#/definitions/v1Time"
        },
        "health": {
          "$ref": "#/definitions/v1alpha1HealthStatus"
        },
        "images": {
          "type": "array",
          "items": {
            "type": "string"
          }
        },
        "info": {
          "type": "array",
          "items": {
            "$ref": "#/definitions/v1alpha1InfoItem"
          }
        },
        "networkingInfo": {
          "$ref": "#/definitions/v1alpha1ResourceNetworkingInfo"
        },
        "parentRefs": {
          "type": "array",
          "items": {
            "$ref": "#/definitions/v1alpha1ResourceRef"
          }
        },
        "resourceRef": {
          "$ref": "#/definitions/v1alpha1ResourceRef"
        },
        "resourceVersion": {
          "type": "string"
        }
      }
    },
    "v1alpha1ResourceOverride": {
      "type": "object",
      "title": "ResourceOverride holds configuration to customize resource diffing and health assessment",
      "properties": {
        "actions": {
          "type": "string"
        },
        "healthLua": {
          "type": "string"
        },
        "ignoreDifferences": {
          "$ref": "#/definitions/v1alpha1OverrideIgnoreDiff"
        },
        "knownTypeFields": {
          "type": "array",
          "items": {
            "$ref": "#/definitions/v1alpha1KnownTypeField"
          }
        }
      }
    },
    "v1alpha1ResourceRef": {
      "type": "object",
      "title": "ResourceRef includes fields which unique identify resource",
      "properties": {
        "group": {
          "type": "string"
        },
        "kind": {
          "type": "string"
        },
        "name": {
          "type": "string"
        },
        "namespace": {
          "type": "string"
        },
        "uid": {
          "type": "string"
        },
        "version": {
          "type": "string"
        }
      }
    },
    "v1alpha1ResourceResult": {
      "type": "object",
      "title": "ResourceResult holds the operation result details of a specific resource",
      "properties": {
        "group": {
          "type": "string"
        },
        "hookPhase": {
          "type": "string",
          "title": "the state of any operation associated with this resource OR hook\nnote: can contain values for non-hook resources"
        },
        "hookType": {
          "type": "string",
          "title": "the type of the hook, empty for non-hook resources"
        },
        "kind": {
          "type": "string"
        },
        "message": {
          "type": "string",
          "title": "message for the last sync OR operation"
        },
        "name": {
          "type": "string"
        },
        "namespace": {
          "type": "string"
        },
        "status": {
          "type": "string",
          "title": "the final result of the sync, this is be empty if the resources is yet to be applied/pruned and is always zero-value for hooks"
        },
        "syncPhase": {
          "type": "string",
          "title": "indicates the particular phase of the sync that this is for"
        },
        "version": {
          "type": "string"
        }
      }
    },
    "v1alpha1ResourceStatus": {
      "type": "object",
      "title": "ResourceStatus holds the current sync and health status of a resource",
      "properties": {
        "group": {
          "type": "string"
        },
        "health": {
          "$ref": "#/definitions/v1alpha1HealthStatus"
        },
        "hook": {
          "type": "boolean",
          "format": "boolean"
        },
        "kind": {
          "type": "string"
        },
        "name": {
          "type": "string"
        },
        "namespace": {
          "type": "string"
        },
        "requiresPruning": {
          "type": "boolean",
          "format": "boolean"
        },
        "status": {
          "type": "string"
        },
        "version": {
          "type": "string"
        }
      }
    },
    "v1alpha1RetryStrategy": {
      "type": "object",
      "properties": {
        "backoff": {
          "$ref": "#/definitions/v1alpha1Backoff"
        },
        "limit": {
          "type": "string",
          "format": "int64",
          "title": "Limit is the maximum number of attempts when retrying a container"
        }
      }
    },
    "v1alpha1RevisionHistory": {
      "type": "object",
      "title": "RevisionHistory contains information relevant to an application deployment",
      "properties": {
        "deployStartedAt": {
          "$ref": "#/definitions/v1Time"
        },
        "deployedAt": {
          "$ref": "#/definitions/v1Time"
        },
        "id": {
          "type": "string",
          "format": "int64",
          "title": "ID is an auto incrementing identifier of the RevisionHistory"
        },
        "revision": {
          "type": "string",
          "title": "Revision holds the revision of the sync"
        },
        "source": {
          "$ref": "#/definitions/v1alpha1ApplicationSource"
        }
      }
    },
    "v1alpha1RevisionMetadata": {
      "type": "object",
      "title": "data about a specific revision within a repo",
      "properties": {
        "author": {
          "type": "string",
          "title": "who authored this revision,\ntypically their name and email, e.g. \"John Doe <john_doe@my-company.com>\",\nbut might not match this example"
        },
        "date": {
          "$ref": "#/definitions/v1Time"
        },
        "message": {
          "type": "string",
          "title": "the message associated with the revision,\nprobably the commit message,\nthis is truncated to the first newline or 64 characters (which ever comes first)"
        },
        "signatureInfo": {
          "type": "string",
          "title": "If revision was signed with GPG, and signature verification is enabled,\nthis contains a hint on the signer"
        },
        "tags": {
          "type": "array",
          "title": "tags on the revision,\nnote - tags can move from one revision to another",
          "items": {
            "type": "string"
          }
        }
      }
    },
    "v1alpha1SignatureKey": {
      "type": "object",
      "title": "SignatureKey is the specification of a key required to verify commit signatures with",
      "properties": {
        "keyID": {
          "type": "string",
          "title": "The ID of the key in hexadecimal notation"
        }
      }
    },
    "v1alpha1SyncOperation": {
      "description": "SyncOperation contains sync operation details.",
      "type": "object",
      "properties": {
        "dryRun": {
          "type": "boolean",
          "format": "boolean",
          "title": "DryRun will perform a `kubectl apply --dry-run` without actually performing the sync"
        },
        "manifests": {
          "type": "array",
          "title": "Manifests is an optional field that overrides sync source with a local directory for development",
          "items": {
            "type": "string"
          }
        },
        "prune": {
          "type": "boolean",
          "format": "boolean",
          "title": "Prune deletes resources that are no longer tracked in git"
        },
        "resources": {
          "type": "array",
          "title": "Resources describes which resources to sync",
          "items": {
            "$ref": "#/definitions/v1alpha1SyncOperationResource"
          }
        },
        "revision": {
          "description": "Revision is the revision in which to sync the application to.\nIf omitted, will use the revision specified in app spec.",
          "type": "string"
        },
        "source": {
          "$ref": "#/definitions/v1alpha1ApplicationSource"
        },
        "syncOptions": {
          "type": "array",
          "title": "SyncOptions provide per-sync sync-options, e.g. Validate=false",
          "items": {
            "type": "string"
          }
        },
        "syncStrategy": {
          "$ref": "#/definitions/v1alpha1SyncStrategy"
        }
      }
    },
    "v1alpha1SyncOperationResource": {
      "description": "SyncOperationResource contains resources to sync.",
      "type": "object",
      "properties": {
        "group": {
          "type": "string"
        },
        "kind": {
          "type": "string"
        },
        "name": {
          "type": "string"
        },
        "namespace": {
          "type": "string"
        }
      }
    },
    "v1alpha1SyncOperationResult": {
      "type": "object",
      "title": "SyncOperationResult represent result of sync operation",
      "properties": {
        "resources": {
          "type": "array",
          "title": "Resources holds the sync result of each individual resource",
          "items": {
            "$ref": "#/definitions/v1alpha1ResourceResult"
          }
        },
        "revision": {
          "type": "string",
          "title": "Revision holds the revision of the sync"
        },
        "source": {
          "$ref": "#/definitions/v1alpha1ApplicationSource"
        }
      }
    },
    "v1alpha1SyncPolicy": {
      "type": "object",
      "title": "SyncPolicy controls when a sync will be performed in response to updates in git",
      "properties": {
        "automated": {
          "$ref": "#/definitions/v1alpha1SyncPolicyAutomated"
        },
        "retry": {
          "$ref": "#/definitions/v1alpha1RetryStrategy"
        },
        "syncOptions": {
          "type": "array",
          "title": "Options allow you to specify whole app sync-options",
          "items": {
            "type": "string"
          }
        }
      }
    },
    "v1alpha1SyncPolicyAutomated": {
      "type": "object",
      "title": "SyncPolicyAutomated controls the behavior of an automated sync",
      "properties": {
        "allowEmpty": {
          "type": "boolean",
          "format": "boolean",
          "title": "AllowEmpty allows apps have zero live resources (default: false)"
        },
        "prune": {
          "type": "boolean",
          "format": "boolean",
          "title": "Prune will prune resources automatically as part of automated sync (default: false)"
        },
        "selfHeal": {
          "type": "boolean",
          "format": "boolean",
          "title": "SelfHeal enables auto-syncing if  (default: false)"
        }
      }
    },
    "v1alpha1SyncStatus": {
      "description": "SyncStatus is a comparison result of application spec and deployed application.",
      "type": "object",
      "properties": {
        "comparedTo": {
          "$ref": "#/definitions/v1alpha1ComparedTo"
        },
        "revision": {
          "type": "string"
        },
        "status": {
          "type": "string"
        }
      }
    },
    "v1alpha1SyncStrategy": {
      "type": "object",
      "title": "SyncStrategy controls the manner in which a sync is performed",
      "properties": {
        "apply": {
          "$ref": "#/definitions/v1alpha1SyncStrategyApply"
        },
        "hook": {
          "$ref": "#/definitions/v1alpha1SyncStrategyHook"
        }
      }
    },
    "v1alpha1SyncStrategyApply": {
      "type": "object",
      "title": "SyncStrategyApply uses `kubectl apply` to perform the apply",
      "properties": {
        "force": {
          "description": "Force indicates whether or not to supply the --force flag to `kubectl apply`.\nThe --force flag deletes and re-create the resource, when PATCH encounters conflict and has\nretried for 5 times.",
          "type": "boolean",
          "format": "boolean"
        }
      }
    },
    "v1alpha1SyncStrategyHook": {
      "description": "SyncStrategyHook will perform a sync using hooks annotations.\nIf no hook annotation is specified falls back to `kubectl apply`.",
      "type": "object",
      "properties": {
        "syncStrategyApply": {
          "$ref": "#/definitions/v1alpha1SyncStrategyApply"
        }
      }
    },
    "v1alpha1SyncWindow": {
      "type": "object",
      "title": "SyncWindow contains the kind, time, duration and attributes that are used to assign the syncWindows to apps",
      "properties": {
        "applications": {
          "type": "array",
          "title": "Applications contains a list of applications that the window will apply to",
          "items": {
            "type": "string"
          }
        },
        "clusters": {
          "type": "array",
          "title": "Clusters contains a list of clusters that the window will apply to",
          "items": {
            "type": "string"
          }
        },
        "duration": {
          "type": "string",
          "title": "Duration is the amount of time the sync window will be open"
        },
        "kind": {
          "type": "string",
          "title": "Kind defines if the window allows or blocks syncs"
        },
        "manualSync": {
          "type": "boolean",
          "format": "boolean",
          "title": "ManualSync enables manual syncs when they would otherwise be blocked"
        },
        "namespaces": {
          "type": "array",
          "title": "Namespaces contains a list of namespaces that the window will apply to",
          "items": {
            "type": "string"
          }
        },
        "schedule": {
          "type": "string",
          "title": "Schedule is the time the window will begin, specified in cron format"
        }
      }
    },
    "v1alpha1TLSClientConfig": {
      "type": "object",
      "title": "TLSClientConfig contains settings to enable transport layer security",
      "properties": {
        "caData": {
          "type": "string",
          "format": "byte",
          "title": "CAData holds PEM-encoded bytes (typically read from a root certificates bundle).\nCAData takes precedence over CAFile"
        },
        "certData": {
          "type": "string",
          "format": "byte",
          "title": "CertData holds PEM-encoded bytes (typically read from a client certificate file).\nCertData takes precedence over CertFile"
        },
        "insecure": {
          "description": "Server should be accessed without verifying the TLS certificate. For testing only.",
          "type": "boolean",
          "format": "boolean"
        },
        "keyData": {
          "type": "string",
          "format": "byte",
          "title": "KeyData holds PEM-encoded bytes (typically read from a client certificate key file).\nKeyData takes precedence over KeyFile"
        },
        "serverName": {
          "description": "ServerName is passed to the server for SNI and is used in the client to check server\ncertificates against. If ServerName is empty, the hostname used to contact the\nserver is used.",
          "type": "string"
        }
      }
    },
    "versionVersionMessage": {
      "type": "object",
      "title": "VersionMessage represents version of the Argo CD API server",
      "properties": {
        "BuildDate": {
          "type": "string"
        },
        "Compiler": {
          "type": "string"
        },
        "GitCommit": {
          "type": "string"
        },
        "GitTag": {
          "type": "string"
        },
        "GitTreeState": {
          "type": "string"
        },
        "GoVersion": {
          "type": "string"
        },
        "HelmVersion": {
          "type": "string"
        },
        "JsonnetVersion": {
          "type": "string"
        },
        "KsonnetVersion": {
          "type": "string"
        },
        "KubectlVersion": {
          "type": "string"
        },
        "KustomizeVersion": {
          "type": "string"
        },
        "Platform": {
          "type": "string"
        },
        "Version": {
          "type": "string"
        }
      }
    }
  }
}<|MERGE_RESOLUTION|>--- conflicted
+++ resolved
@@ -188,11 +188,7 @@
           "ApplicationService"
         ],
         "summary": "List returns list of applications",
-<<<<<<< HEAD
-        "operationId": "ListMixin11",
-=======
         "operationId": "List",
->>>>>>> dd856e1c
         "parameters": [
           {
             "type": "string",
@@ -243,11 +239,7 @@
           "ApplicationService"
         ],
         "summary": "Create creates an application",
-<<<<<<< HEAD
-        "operationId": "CreateMixin11",
-=======
         "operationId": "Create",
->>>>>>> dd856e1c
         "parameters": [
           {
             "name": "body",
@@ -274,11 +266,7 @@
           "ApplicationService"
         ],
         "summary": "Update updates an application",
-<<<<<<< HEAD
-        "operationId": "UpdateMixin11",
-=======
         "operationId": "Update",
->>>>>>> dd856e1c
         "parameters": [
           {
             "type": "string",
@@ -412,11 +400,7 @@
           "ApplicationService"
         ],
         "summary": "Get returns an application by name",
-<<<<<<< HEAD
-        "operationId": "GetMixin11",
-=======
         "operationId": "Get",
->>>>>>> dd856e1c
         "parameters": [
           {
             "type": "string",
@@ -468,11 +452,7 @@
           "ApplicationService"
         ],
         "summary": "Delete deletes an application",
-<<<<<<< HEAD
-        "operationId": "DeleteMixin11",
-=======
         "operationId": "Delete",
->>>>>>> dd856e1c
         "parameters": [
           {
             "type": "string",
@@ -1182,11 +1162,7 @@
           "ClusterService"
         ],
         "summary": "List returns list of clusters",
-<<<<<<< HEAD
-        "operationId": "ListMixin2",
-=======
         "operationId": "ListMixin3",
->>>>>>> dd856e1c
         "parameters": [
           {
             "type": "string",
@@ -1213,11 +1189,7 @@
           "ClusterService"
         ],
         "summary": "Create creates a cluster",
-<<<<<<< HEAD
-        "operationId": "CreateMixin2",
-=======
         "operationId": "CreateMixin3",
->>>>>>> dd856e1c
         "parameters": [
           {
             "name": "body",
@@ -1306,11 +1278,7 @@
           "ClusterService"
         ],
         "summary": "Delete deletes a cluster",
-<<<<<<< HEAD
-        "operationId": "DeleteMixin2",
-=======
         "operationId": "DeleteMixin3",
->>>>>>> dd856e1c
         "parameters": [
           {
             "type": "string",
@@ -1390,11 +1358,7 @@
           "GPGKeyService"
         ],
         "summary": "List all available repository certificates",
-<<<<<<< HEAD
         "operationId": "List",
-=======
-        "operationId": "ListMixin4",
->>>>>>> dd856e1c
         "parameters": [
           {
             "type": "string",
@@ -1417,11 +1381,7 @@
           "GPGKeyService"
         ],
         "summary": "Create one or more GPG public keys in the server's configuration",
-<<<<<<< HEAD
         "operationId": "Create",
-=======
-        "operationId": "CreateMixin4",
->>>>>>> dd856e1c
         "parameters": [
           {
             "description": "Raw key data of the GPG key(s) to create",
@@ -1447,11 +1407,7 @@
           "GPGKeyService"
         ],
         "summary": "Delete specified GPG public key from the server's configuration",
-<<<<<<< HEAD
         "operationId": "Delete",
-=======
-        "operationId": "DeleteMixin4",
->>>>>>> dd856e1c
         "parameters": [
           {
             "type": "string",
@@ -1476,11 +1432,7 @@
           "GPGKeyService"
         ],
         "summary": "Get information about specified GPG public key from the server",
-<<<<<<< HEAD
         "operationId": "Get",
-=======
-        "operationId": "GetMixin4",
->>>>>>> dd856e1c
         "parameters": [
           {
             "type": "string",
@@ -1506,11 +1458,7 @@
           "ProjectService"
         ],
         "summary": "List returns list of projects",
-<<<<<<< HEAD
         "operationId": "ListMixin8",
-=======
-        "operationId": "ListMixin5",
->>>>>>> dd856e1c
         "parameters": [
           {
             "type": "string",
@@ -1532,11 +1480,7 @@
           "ProjectService"
         ],
         "summary": "Create a new project",
-<<<<<<< HEAD
         "operationId": "CreateMixin8",
-=======
-        "operationId": "CreateMixin5",
->>>>>>> dd856e1c
         "parameters": [
           {
             "name": "body",
@@ -1563,11 +1507,7 @@
           "ProjectService"
         ],
         "summary": "Get returns a project by name",
-<<<<<<< HEAD
         "operationId": "GetMixin8",
-=======
-        "operationId": "GetMixin5",
->>>>>>> dd856e1c
         "parameters": [
           {
             "type": "string",
@@ -1590,11 +1530,7 @@
           "ProjectService"
         ],
         "summary": "Delete deletes a project",
-<<<<<<< HEAD
         "operationId": "DeleteMixin8",
-=======
-        "operationId": "DeleteMixin5",
->>>>>>> dd856e1c
         "parameters": [
           {
             "type": "string",
@@ -1694,11 +1630,7 @@
           "ProjectService"
         ],
         "summary": "Update updates a project",
-<<<<<<< HEAD
         "operationId": "UpdateMixin8",
-=======
-        "operationId": "UpdateMixin5",
->>>>>>> dd856e1c
         "parameters": [
           {
             "type": "string",
@@ -1732,11 +1664,7 @@
           "ProjectService"
         ],
         "summary": "Create a new project token",
-<<<<<<< HEAD
         "operationId": "CreateTokenMixin8",
-=======
-        "operationId": "CreateTokenMixin5",
->>>>>>> dd856e1c
         "parameters": [
           {
             "type": "string",
@@ -1775,11 +1703,7 @@
           "ProjectService"
         ],
         "summary": "Delete a new project token",
-<<<<<<< HEAD
         "operationId": "DeleteTokenMixin8",
-=======
-        "operationId": "DeleteTokenMixin5",
->>>>>>> dd856e1c
         "parameters": [
           {
             "type": "string",
@@ -2024,11 +1948,7 @@
           "RepositoryService"
         ],
         "summary": "Get returns a repository or its credentials",
-<<<<<<< HEAD
         "operationId": "GetMixin6",
-=======
-        "operationId": "GetMixin7",
->>>>>>> dd856e1c
         "parameters": [
           {
             "type": "string",
@@ -2224,11 +2144,7 @@
           "SessionService"
         ],
         "summary": "Create a new JWT for authentication and set a cookie if using HTTP",
-<<<<<<< HEAD
         "operationId": "CreateMixin7",
-=======
-        "operationId": "CreateMixin8",
->>>>>>> dd856e1c
         "parameters": [
           {
             "name": "body",
@@ -2253,11 +2169,7 @@
           "SessionService"
         ],
         "summary": "Delete an existing JWT cookie if using HTTP",
-<<<<<<< HEAD
         "operationId": "DeleteMixin7",
-=======
-        "operationId": "DeleteMixin8",
->>>>>>> dd856e1c
         "responses": {
           "200": {
             "description": "A successful response.",
@@ -2291,11 +2203,7 @@
           "SettingsService"
         ],
         "summary": "Get returns Argo CD settings",
-<<<<<<< HEAD
-        "operationId": "GetMixin3",
-=======
         "operationId": "GetMixin10",
->>>>>>> dd856e1c
         "responses": {
           "200": {
             "description": "A successful response.",
