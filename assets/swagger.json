--- conflicted
+++ resolved
@@ -2624,7 +2624,7 @@
         },
         "sourceRepos": {
           "type": "array",
-          "title": "SourceRepos contains list of repository URLs which can be used for deployment",
+          "title": "SourceRepos contains list of git repository URLs which can be used for deployment",
           "items": {
             "type": "string"
           }
@@ -2717,7 +2717,7 @@
         },
         "repoURL": {
           "type": "string",
-          "title": "RepoURL is the repository URL of the application manifests"
+          "title": "RepoURL is the git repository URL of the application manifests"
         },
         "targetRevision": {
           "type": "string",
@@ -3249,18 +3249,8 @@
     },
     "v1alpha1Repository": {
       "type": "object",
-      "title": "Repository is a repository holding application configurations",
-      "properties": {
-        "caData": {
-          "type": "string",
-          "format": "byte",
-          "title": "only for Helm repos"
-        },
-        "certData": {
-          "type": "string",
-          "format": "byte",
-          "title": "only for Helm repos"
-        },
+      "title": "Repository is a Git repository holding application configurations",
+      "properties": {
         "connectionState": {
           "$ref": "#/definitions/v1alpha1ConnectionState"
         },
@@ -3272,20 +3262,7 @@
         "insecureIgnoreHostKey": {
           "type": "boolean",
           "format": "boolean",
-<<<<<<< HEAD
-          "title": "only for Git repos"
-        },
-        "keyData": {
-          "type": "string",
-          "format": "byte",
-          "title": "only for Helm repos"
-        },
-        "name": {
-          "type": "string",
-          "title": "only for Helm repos"
-=======
           "title": "InsecureIgnoreHostKey should not be used anymore, Insecure is favoured"
->>>>>>> 9a76a06f
         },
         "password": {
           "type": "string",
@@ -3297,15 +3274,7 @@
         },
         "sshPrivateKey": {
           "type": "string",
-<<<<<<< HEAD
-          "title": "only for Git repos"
-        },
-        "type": {
-          "type": "string",
-          "title": "type of the repo, maybe \"git or \"helm, \"git\" is assumed if empty or absent"
-=======
           "title": "SSH private key data for authenticating at the repo server"
->>>>>>> 9a76a06f
         },
         "username": {
           "type": "string",
@@ -3713,7 +3682,7 @@
           }
         },
         "revision": {
-          "description": "Revision is the revision in which to sync the application to.\nIf omitted, will use the revision specified in app spec.",
+          "description": "Revision is the git revision in which to sync the application to.\nIf omitted, will use the revision specified in app spec.",
           "type": "string"
         },
         "source": {
@@ -3752,7 +3721,7 @@
         },
         "revision": {
           "type": "string",
-          "title": "Revision holds the revision of the sync"
+          "title": "Revision holds the git commit SHA of the sync"
         },
         "source": {
           "$ref": "#/definitions/v1alpha1ApplicationSource"
