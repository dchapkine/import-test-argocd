--- conflicted
+++ resolved
@@ -436,11 +436,7 @@
         - -n
         - /usr/local/bin/argocd
         - /shared/argocd-dex
-<<<<<<< HEAD
-        image: quay.io/argoproj/argocd:latest
-=======
         image: quay.io/codefresh/argocd:v2.1.0-cf-CR-6338
->>>>>>> 4abde5c1
         imagePullPolicy: Always
         name: copyutil
         volumeMounts:
@@ -615,17 +611,13 @@
               key: reposerver.default.cache.expiration
               name: argocd-cmd-params-cm
               optional: true
-<<<<<<< HEAD
         - name: HELM_CACHE_HOME
           value: /helm-working-dir
         - name: HELM_CONFIG_HOME
           value: /helm-working-dir
         - name: HELM_DATA_HOME
           value: /helm-working-dir
-        image: quay.io/argoproj/argocd:latest
-=======
         image: quay.io/codefresh/argocd:v2.1.0-cf-CR-6338
->>>>>>> 4abde5c1
         imagePullPolicy: Always
         livenessProbe:
           failureThreshold: 3
@@ -874,11 +866,7 @@
               key: server.default.cache.expiration
               name: argocd-cmd-params-cm
               optional: true
-<<<<<<< HEAD
-        image: quay.io/argoproj/argocd:latest
-=======
         image: quay.io/codefresh/argocd:v2.1.0-cf-CR-6338
->>>>>>> 4abde5c1
         imagePullPolicy: Always
         livenessProbe:
           httpGet:
@@ -1068,11 +1056,7 @@
               key: controller.default.cache.expiration
               name: argocd-cmd-params-cm
               optional: true
-<<<<<<< HEAD
-        image: quay.io/argoproj/argocd:latest
-=======
         image: quay.io/codefresh/argocd:v2.1.0-cf-CR-6338
->>>>>>> 4abde5c1
         imagePullPolicy: Always
         livenessProbe:
           httpGet:
