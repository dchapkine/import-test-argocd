# This is an auto-generated file. DO NOT EDIT
apiVersion: v1
kind: ServiceAccount
metadata:
  labels:
    app.kubernetes.io/component: application-controller
    app.kubernetes.io/name: argocd-application-controller
    app.kubernetes.io/part-of: argocd
  name: argocd-application-controller
---
apiVersion: v1
kind: ServiceAccount
metadata:
  labels:
    app.kubernetes.io/component: applicationset-controller
    app.kubernetes.io/name: argocd-applicationset-controller
    app.kubernetes.io/part-of: argocd
  name: argocd-applicationset-controller
---
apiVersion: v1
kind: ServiceAccount
metadata:
  labels:
    app.kubernetes.io/component: dex-server
    app.kubernetes.io/name: argocd-dex-server
    app.kubernetes.io/part-of: argocd
  name: argocd-dex-server
---
apiVersion: v1
kind: ServiceAccount
metadata:
  labels:
    app.kubernetes.io/component: notifications-controller
    app.kubernetes.io/name: argocd-notifications-controller
    app.kubernetes.io/part-of: argocd
  name: argocd-notifications-controller
---
apiVersion: v1
kind: ServiceAccount
metadata:
  labels:
    app.kubernetes.io/component: redis
    app.kubernetes.io/name: argocd-redis
    app.kubernetes.io/part-of: argocd
  name: argocd-redis
---
apiVersion: v1
kind: ServiceAccount
metadata:
  labels:
    app.kubernetes.io/component: repo-server
    app.kubernetes.io/name: argocd-repo-server
    app.kubernetes.io/part-of: argocd
  name: argocd-repo-server
---
apiVersion: v1
kind: ServiceAccount
metadata:
  labels:
    app.kubernetes.io/component: server
    app.kubernetes.io/name: argocd-server
    app.kubernetes.io/part-of: argocd
  name: argocd-server
---
apiVersion: rbac.authorization.k8s.io/v1
kind: Role
metadata:
  labels:
    app.kubernetes.io/component: application-controller
    app.kubernetes.io/name: argocd-application-controller
    app.kubernetes.io/part-of: argocd
  name: argocd-application-controller
rules:
- apiGroups:
  - ""
  resources:
  - secrets
  - configmaps
  verbs:
  - get
  - list
  - watch
- apiGroups:
  - argoproj.io
  resources:
  - applications
  - appprojects
  verbs:
  - create
  - get
  - list
  - watch
  - update
  - patch
  - delete
- apiGroups:
  - ""
  resources:
  - events
  verbs:
  - create
  - list
---
apiVersion: rbac.authorization.k8s.io/v1
kind: Role
metadata:
  labels:
    app.kubernetes.io/component: applicationset-controller
    app.kubernetes.io/name: argocd-applicationset-controller
    app.kubernetes.io/part-of: argocd
  name: argocd-applicationset-controller
rules:
- apiGroups:
  - argoproj.io
  resources:
  - applications
  - applicationsets
  - applicationsets/finalizers
  verbs:
  - create
  - delete
  - get
  - list
  - patch
  - update
  - watch
- apiGroups:
  - argoproj.io
  resources:
  - appprojects
  verbs:
  - get
- apiGroups:
  - argoproj.io
  resources:
  - applicationsets/status
  verbs:
  - get
  - patch
  - update
- apiGroups:
  - ""
  resources:
  - events
  verbs:
  - create
  - get
  - list
  - patch
  - watch
- apiGroups:
  - ""
  resources:
  - secrets
  - configmaps
  verbs:
  - get
  - list
  - watch
- apiGroups:
  - apps
  - extensions
  resources:
  - deployments
  verbs:
  - get
  - list
  - watch
---
apiVersion: rbac.authorization.k8s.io/v1
kind: Role
metadata:
  labels:
    app.kubernetes.io/component: dex-server
    app.kubernetes.io/name: argocd-dex-server
    app.kubernetes.io/part-of: argocd
  name: argocd-dex-server
rules:
- apiGroups:
  - ""
  resources:
  - secrets
  - configmaps
  verbs:
  - get
  - list
  - watch
---
apiVersion: rbac.authorization.k8s.io/v1
kind: Role
metadata:
  name: argocd-notifications-controller
rules:
- apiGroups:
  - argoproj.io
  resources:
  - applications
  - appprojects
  verbs:
  - get
  - list
  - watch
  - update
  - patch
- apiGroups:
  - ""
  resources:
  - configmaps
  - secrets
  verbs:
  - list
  - watch
- apiGroups:
  - ""
  resourceNames:
  - argocd-notifications-cm
  resources:
  - configmaps
  verbs:
  - get
- apiGroups:
  - ""
  resourceNames:
  - argocd-notifications-secret
  resources:
  - secrets
  verbs:
  - get
---
apiVersion: rbac.authorization.k8s.io/v1
kind: Role
metadata:
  labels:
    app.kubernetes.io/component: server
    app.kubernetes.io/name: argocd-server
    app.kubernetes.io/part-of: argocd
  name: argocd-server
rules:
- apiGroups:
  - ""
  resources:
  - secrets
  - configmaps
  verbs:
  - create
  - get
  - list
  - watch
  - update
  - patch
  - delete
- apiGroups:
  - argoproj.io
  resources:
  - applications
  - appprojects
  - applicationsets
  verbs:
  - create
  - get
  - list
  - watch
  - update
  - delete
  - patch
- apiGroups:
  - ""
  resources:
  - events
  verbs:
  - create
  - list
---
apiVersion: rbac.authorization.k8s.io/v1
kind: RoleBinding
metadata:
  labels:
    app.kubernetes.io/component: application-controller
    app.kubernetes.io/name: argocd-application-controller
    app.kubernetes.io/part-of: argocd
  name: argocd-application-controller
roleRef:
  apiGroup: rbac.authorization.k8s.io
  kind: Role
  name: argocd-application-controller
subjects:
- kind: ServiceAccount
  name: argocd-application-controller
---
apiVersion: rbac.authorization.k8s.io/v1
kind: RoleBinding
metadata:
  labels:
    app.kubernetes.io/component: applicationset-controller
    app.kubernetes.io/name: argocd-applicationset-controller
    app.kubernetes.io/part-of: argocd
  name: argocd-applicationset-controller
roleRef:
  apiGroup: rbac.authorization.k8s.io
  kind: Role
  name: argocd-applicationset-controller
subjects:
- kind: ServiceAccount
  name: argocd-applicationset-controller
---
apiVersion: rbac.authorization.k8s.io/v1
kind: RoleBinding
metadata:
  labels:
    app.kubernetes.io/component: dex-server
    app.kubernetes.io/name: argocd-dex-server
    app.kubernetes.io/part-of: argocd
  name: argocd-dex-server
roleRef:
  apiGroup: rbac.authorization.k8s.io
  kind: Role
  name: argocd-dex-server
subjects:
- kind: ServiceAccount
  name: argocd-dex-server
---
apiVersion: rbac.authorization.k8s.io/v1
kind: RoleBinding
metadata:
  name: argocd-notifications-controller
roleRef:
  apiGroup: rbac.authorization.k8s.io
  kind: Role
  name: argocd-notifications-controller
subjects:
- kind: ServiceAccount
  name: argocd-notifications-controller
---
apiVersion: rbac.authorization.k8s.io/v1
kind: RoleBinding
metadata:
  labels:
    app.kubernetes.io/component: redis
    app.kubernetes.io/name: argocd-redis
    app.kubernetes.io/part-of: argocd
  name: argocd-redis
roleRef:
  apiGroup: rbac.authorization.k8s.io
  kind: Role
  name: argocd-redis
subjects:
- kind: ServiceAccount
  name: argocd-redis
---
apiVersion: rbac.authorization.k8s.io/v1
kind: RoleBinding
metadata:
  labels:
    app.kubernetes.io/component: server
    app.kubernetes.io/name: argocd-server
    app.kubernetes.io/part-of: argocd
  name: argocd-server
roleRef:
  apiGroup: rbac.authorization.k8s.io
  kind: Role
  name: argocd-server
subjects:
- kind: ServiceAccount
  name: argocd-server
---
apiVersion: v1
kind: ConfigMap
metadata:
  labels:
    app.kubernetes.io/name: argocd-cm
    app.kubernetes.io/part-of: argocd
  name: argocd-cm
---
apiVersion: v1
kind: ConfigMap
metadata:
  labels:
    app.kubernetes.io/name: argocd-cmd-params-cm
    app.kubernetes.io/part-of: argocd
  name: argocd-cmd-params-cm
---
apiVersion: v1
kind: ConfigMap
metadata:
  labels:
    app.kubernetes.io/name: argocd-gpg-keys-cm
    app.kubernetes.io/part-of: argocd
  name: argocd-gpg-keys-cm
---
apiVersion: v1
kind: ConfigMap
metadata:
  name: argocd-notifications-cm
---
apiVersion: v1
kind: ConfigMap
metadata:
  labels:
    app.kubernetes.io/name: argocd-rbac-cm
    app.kubernetes.io/part-of: argocd
  name: argocd-rbac-cm
---
apiVersion: v1
data:
  ssh_known_hosts: |-
    bitbucket.org ssh-rsa AAAAB3NzaC1yc2EAAAABIwAAAQEAubiN81eDcafrgMeLzaFPsw2kNvEcqTKl/VqLat/MaB33pZy0y3rJZtnqwR2qOOvbwKZYKiEO1O6VqNEBxKvJJelCq0dTXWT5pbO2gDXC6h6QDXCaHo6pOHGPUy+YBaGQRGuSusMEASYiWunYN0vCAI8QaXnWMXNMdFP3jHAJH0eDsoiGnLPBlBp4TNm6rYI74nMzgz3B9IikW4WVK+dc8KZJZWYjAuORU3jc1c/NPskD2ASinf8v3xnfXeukU0sJ5N6m5E8VLjObPEO+mN2t/FZTMZLiFqPWc/ALSqnMnnhwrNi2rbfg/rd/IpL8Le3pSBne8+seeFVBoGqzHM9yXw==
    github.com ssh-rsa AAAAB3NzaC1yc2EAAAABIwAAAQEAq2A7hRGmdnm9tUDbO9IDSwBK6TbQa+PXYPCPy6rbTrTtw7PHkccKrpp0yVhp5HdEIcKr6pLlVDBfOLX9QUsyCOV0wzfjIJNlGEYsdlLJizHhbn2mUjvSAHQqZETYP81eFzLQNnPHt4EVVUh7VfDESU84KezmD5QlWpXLmvU31/yMf+Se8xhHTvKSCZIFImWwoG6mbUoWf9nzpIoaSjB+weqqUUmpaaasXVal72J+UX2B+2RPW3RcT0eOzQgqlJL3RKrTJvdsjE3JEAvGq3lGHSZXy28G3skua2SmVi/w4yCE6gbODqnTWlg7+wC604ydGXA8VJiS5ap43JXiUFFAaQ==
    gitlab.com ecdsa-sha2-nistp256 AAAAE2VjZHNhLXNoYTItbmlzdHAyNTYAAAAIbmlzdHAyNTYAAABBBFSMqzJeV9rUzU4kWitGjeR4PWSa29SPqJ1fVkhtj3Hw9xjLVXVYrU9QlYWrOLXBpQ6KWjbjTDTdDkoohFzgbEY=
    gitlab.com ssh-ed25519 AAAAC3NzaC1lZDI1NTE5AAAAIAfuCHKVTjquxvt6CM6tdG4SLp1Btn/nOeHHE5UOzRdf
    gitlab.com ssh-rsa AAAAB3NzaC1yc2EAAAADAQABAAABAQCsj2bNKTBSpIYDEGk9KxsGh3mySTRgMtXL583qmBpzeQ+jqCMRgBqB98u3z++J1sKlXHWfM9dyhSevkMwSbhoR8XIq/U0tCNyokEi/ueaBMCvbcTHhO7FcwzY92WK4Yt0aGROY5qX2UKSeOvuP4D6TPqKF1onrSzH9bx9XUf2lEdWT/ia1NEKjunUqu1xOB/StKDHMoX4/OKyIzuS0q/T1zOATthvasJFoPrAjkohTyaDUz2LN5JoH839hViyEG82yB+MjcFV5MU3N1l1QL3cVUCh93xSaua1N85qivl+siMkPGbO5xR/En4iEY6K2XPASUEMaieWVNTRCtJ4S8H+9
    ssh.dev.azure.com ssh-rsa AAAAB3NzaC1yc2EAAAADAQABAAABAQC7Hr1oTWqNqOlzGJOfGJ4NakVyIzf1rXYd4d7wo6jBlkLvCA4odBlL0mDUyZ0/QUfTTqeu+tm22gOsv+VrVTMk6vwRU75gY/y9ut5Mb3bR5BV58dKXyq9A9UeB5Cakehn5Zgm6x1mKoVyf+FFn26iYqXJRgzIZZcZ5V6hrE0Qg39kZm4az48o0AUbf6Sp4SLdvnuMa2sVNwHBboS7EJkm57XQPVU3/QpyNLHbWDdzwtrlS+ez30S3AdYhLKEOxAG8weOnyrtLJAUen9mTkol8oII1edf7mWWbWVf0nBmly21+nZcmCTISQBtdcyPaEno7fFQMDD26/s0lfKob4Kw8H
    vs-ssh.visualstudio.com ssh-rsa AAAAB3NzaC1yc2EAAAADAQABAAABAQC7Hr1oTWqNqOlzGJOfGJ4NakVyIzf1rXYd4d7wo6jBlkLvCA4odBlL0mDUyZ0/QUfTTqeu+tm22gOsv+VrVTMk6vwRU75gY/y9ut5Mb3bR5BV58dKXyq9A9UeB5Cakehn5Zgm6x1mKoVyf+FFn26iYqXJRgzIZZcZ5V6hrE0Qg39kZm4az48o0AUbf6Sp4SLdvnuMa2sVNwHBboS7EJkm57XQPVU3/QpyNLHbWDdzwtrlS+ez30S3AdYhLKEOxAG8weOnyrtLJAUen9mTkol8oII1edf7mWWbWVf0nBmly21+nZcmCTISQBtdcyPaEno7fFQMDD26/s0lfKob4Kw8H
    github.com ecdsa-sha2-nistp256 AAAAE2VjZHNhLXNoYTItbmlzdHAyNTYAAAAIbmlzdHAyNTYAAABBBEmKSENjQEezOmxkZMy7opKgwFB9nkt5YRrYMjNuG5N87uRgg6CLrbo5wAdT/y6v0mKV0U2w0WZ2YB/++Tpockg=
    github.com ssh-ed25519 AAAAC3NzaC1lZDI1NTE5AAAAIOMqqnkVzrm0SdG6UOoqKLsabgH5C9okWi0dh2l9GKJl
kind: ConfigMap
metadata:
  labels:
    app.kubernetes.io/name: argocd-ssh-known-hosts-cm
    app.kubernetes.io/part-of: argocd
  name: argocd-ssh-known-hosts-cm
---
apiVersion: v1
kind: ConfigMap
metadata:
  labels:
    app.kubernetes.io/name: argocd-tls-certs-cm
    app.kubernetes.io/part-of: argocd
  name: argocd-tls-certs-cm
---
apiVersion: v1
kind: Secret
metadata:
  name: argocd-notifications-secret
type: Opaque
---
apiVersion: v1
kind: Secret
metadata:
  labels:
    app.kubernetes.io/name: argocd-secret
    app.kubernetes.io/part-of: argocd
  name: argocd-secret
type: Opaque
---
apiVersion: v1
kind: Service
metadata:
  labels:
    app.kubernetes.io/component: applicationset-controller
    app.kubernetes.io/name: argocd-applicationset-controller
    app.kubernetes.io/part-of: argocd
  name: argocd-applicationset-controller
spec:
  ports:
  - name: webhook
    port: 7000
    protocol: TCP
    targetPort: webhook
  - name: metrics
    port: 8080
    protocol: TCP
    targetPort: metrics
  selector:
    app.kubernetes.io/name: argocd-applicationset-controller
---
apiVersion: v1
kind: Service
metadata:
  labels:
    app.kubernetes.io/component: dex-server
    app.kubernetes.io/name: argocd-dex-server
    app.kubernetes.io/part-of: argocd
  name: argocd-dex-server
spec:
  ports:
  - name: http
    port: 5556
    protocol: TCP
    targetPort: 5556
  - name: grpc
    port: 5557
    protocol: TCP
    targetPort: 5557
  - name: metrics
    port: 5558
    protocol: TCP
    targetPort: 5558
  selector:
    app.kubernetes.io/name: argocd-dex-server
---
apiVersion: v1
kind: Service
metadata:
  labels:
    app.kubernetes.io/component: metrics
    app.kubernetes.io/name: argocd-metrics
    app.kubernetes.io/part-of: argocd
  name: argocd-metrics
spec:
  ports:
  - name: metrics
    port: 8082
    protocol: TCP
    targetPort: 8082
  selector:
    app.kubernetes.io/name: argocd-application-controller
---
apiVersion: v1
kind: Service
metadata:
  labels:
    app.kubernetes.io/name: argocd-notifications-controller-metrics
  name: argocd-notifications-controller-metrics
spec:
  ports:
  - name: metrics
    port: 9001
    protocol: TCP
    targetPort: 9001
  selector:
    app.kubernetes.io/name: argocd-notifications-controller
---
apiVersion: v1
kind: Service
metadata:
  labels:
    app.kubernetes.io/component: redis
    app.kubernetes.io/name: argocd-redis
    app.kubernetes.io/part-of: argocd
  name: argocd-redis
spec:
  ports:
  - name: tcp-redis
    port: 6379
    targetPort: 6379
  selector:
    app.kubernetes.io/name: argocd-redis
---
apiVersion: v1
kind: Service
metadata:
  labels:
    app.kubernetes.io/component: repo-server
    app.kubernetes.io/name: argocd-repo-server
    app.kubernetes.io/part-of: argocd
  name: argocd-repo-server
spec:
  ports:
  - name: server
    port: 8081
    protocol: TCP
    targetPort: 8081
  - name: metrics
    port: 8084
    protocol: TCP
    targetPort: 8084
  selector:
    app.kubernetes.io/name: argocd-repo-server
---
apiVersion: v1
kind: Service
metadata:
  labels:
    app.kubernetes.io/component: server
    app.kubernetes.io/name: argocd-server
    app.kubernetes.io/part-of: argocd
  name: argocd-server
spec:
  ports:
  - name: http
    port: 80
    protocol: TCP
    targetPort: 8080
  - name: https
    port: 443
    protocol: TCP
    targetPort: 8080
  selector:
    app.kubernetes.io/name: argocd-server
---
apiVersion: v1
kind: Service
metadata:
  labels:
    app.kubernetes.io/component: server
    app.kubernetes.io/name: argocd-server-metrics
    app.kubernetes.io/part-of: argocd
  name: argocd-server-metrics
spec:
  ports:
  - name: metrics
    port: 8083
    protocol: TCP
    targetPort: 8083
  selector:
    app.kubernetes.io/name: argocd-server
---
apiVersion: apps/v1
kind: Deployment
metadata:
  labels:
    app.kubernetes.io/component: applicationset-controller
    app.kubernetes.io/name: argocd-applicationset-controller
    app.kubernetes.io/part-of: argocd
  name: argocd-applicationset-controller
spec:
  selector:
    matchLabels:
      app.kubernetes.io/name: argocd-applicationset-controller
  template:
    metadata:
      labels:
        app.kubernetes.io/name: argocd-applicationset-controller
    spec:
      containers:
      - args:
        - /usr/local/bin/argocd-applicationset-controller
        env:
        - name: NAMESPACE
          valueFrom:
            fieldRef:
              fieldPath: metadata.namespace
        - name: ARGOCD_APPLICATIONSET_CONTROLLER_ENABLE_LEADER_ELECTION
          valueFrom:
            configMapKeyRef:
              key: applicationsetcontroller.enable.leader.election
              name: argocd-cmd-params-cm
              optional: true
        - name: ARGOCD_APPLICATIONSET_CONTROLLER_NAMESPACE
          valueFrom:
            configMapKeyRef:
              key: applicationsetcontroller.namespace
              name: argocd-cmd-params-cm
              optional: true
        - name: ARGOCD_APPLICATIONSET_CONTROLLER_REPO_SERVER
          valueFrom:
            configMapKeyRef:
              key: repo.server
              name: argocd-cmd-params-cm
              optional: true
        - name: ARGOCD_APPLICATIONSET_CONTROLLER_POLICY
          valueFrom:
            configMapKeyRef:
              key: applicationsetcontroller.policy
              name: argocd-cmd-params-cm
              optional: true
        - name: ARGOCD_APPLICATIONSET_CONTROLLER_DEBUG
          valueFrom:
            configMapKeyRef:
              key: applicationsetcontroller.debug
              name: argocd-cmd-params-cm
              optional: true
        - name: ARGOCD_APPLICATIONSET_CONTROLLER_LOGFORMAT
          valueFrom:
            configMapKeyRef:
              key: applicationsetcontroller.log.format
              name: argocd-cmd-params-cm
              optional: true
        - name: ARGOCD_APPLICATIONSET_CONTROLLER_LOGLEVEL
          valueFrom:
            configMapKeyRef:
              key: applicationsetcontroller.log.level
              name: argocd-cmd-params-cm
              optional: true
        - name: ARGOCD_APPLICATIONSET_CONTROLLER_DRY_RUN
          valueFrom:
            configMapKeyRef:
              key: applicationsetcontroller.dryrun
              name: argocd-cmd-params-cm
              optional: true
        - name: ARGOCD_GIT_MODULES_ENABLED
          valueFrom:
            configMapKeyRef:
              key: applicationsetcontroller.enable.git.submodule
              name: argocd-cmd-params-cm
              optional: true
        - name: ARGOCD_APPLICATIONSET_CONTROLLER_ENABLE_PROGRESSIVE_SYNCS
          valueFrom:
            configMapKeyRef:
              key: applicationsetcontroller.enable.progressive.syncs
              name: argocd-cmd-params-cm
              optional: true
        image: quay.io/argoproj/argocd:latest
        imagePullPolicy: Always
        name: argocd-applicationset-controller
        ports:
        - containerPort: 7000
          name: webhook
        - containerPort: 8080
          name: metrics
        securityContext:
          allowPrivilegeEscalation: false
          capabilities:
            drop:
            - ALL
          readOnlyRootFilesystem: true
          runAsNonRoot: true
          seccompProfile:
            type: RuntimeDefault
        volumeMounts:
        - mountPath: /app/config/ssh
          name: ssh-known-hosts
        - mountPath: /app/config/tls
          name: tls-certs
        - mountPath: /app/config/gpg/source
          name: gpg-keys
        - mountPath: /app/config/gpg/keys
          name: gpg-keyring
        - mountPath: /tmp
          name: tmp
      serviceAccountName: argocd-applicationset-controller
      volumes:
      - configMap:
          name: argocd-ssh-known-hosts-cm
        name: ssh-known-hosts
      - configMap:
          name: argocd-tls-certs-cm
        name: tls-certs
      - configMap:
          name: argocd-gpg-keys-cm
        name: gpg-keys
      - emptyDir: {}
        name: gpg-keyring
      - emptyDir: {}
        name: tmp
---
apiVersion: apps/v1
kind: Deployment
metadata:
  labels:
    app.kubernetes.io/component: dex-server
    app.kubernetes.io/name: argocd-dex-server
    app.kubernetes.io/part-of: argocd
  name: argocd-dex-server
spec:
  selector:
    matchLabels:
      app.kubernetes.io/name: argocd-dex-server
  template:
    metadata:
      labels:
        app.kubernetes.io/name: argocd-dex-server
    spec:
      affinity:
        podAntiAffinity:
          preferredDuringSchedulingIgnoredDuringExecution:
          - podAffinityTerm:
              labelSelector:
                matchLabels:
                  app.kubernetes.io/part-of: argocd
              topologyKey: kubernetes.io/hostname
            weight: 5
      containers:
      - command:
        - /shared/argocd-dex
        - rundex
        env:
        - name: ARGOCD_DEX_SERVER_DISABLE_TLS
          valueFrom:
            configMapKeyRef:
              key: dexserver.disable.tls
              name: argocd-cmd-params-cm
              optional: true
        image: ghcr.io/dexidp/dex:v2.35.3
        imagePullPolicy: Always
        name: dex
        ports:
        - containerPort: 5556
        - containerPort: 5557
        - containerPort: 5558
        securityContext:
          allowPrivilegeEscalation: false
          capabilities:
            drop:
            - ALL
          readOnlyRootFilesystem: true
          runAsNonRoot: true
          seccompProfile:
            type: RuntimeDefault
        volumeMounts:
        - mountPath: /shared
          name: static-files
        - mountPath: /tmp
          name: dexconfig
        - mountPath: /tls
          name: argocd-dex-server-tls
      initContainers:
      - command:
        - /bin/cp
        - -n
        - /usr/local/bin/argocd
        - /shared/argocd-dex
        image: quay.io/argoproj/argocd:latest
        imagePullPolicy: Always
        name: copyutil
        securityContext:
          allowPrivilegeEscalation: false
          capabilities:
            drop:
            - ALL
          readOnlyRootFilesystem: true
          runAsNonRoot: true
          seccompProfile:
            type: RuntimeDefault
        volumeMounts:
        - mountPath: /shared
          name: static-files
        - mountPath: /tmp
          name: dexconfig
      serviceAccountName: argocd-dex-server
      volumes:
      - emptyDir: {}
        name: static-files
      - emptyDir: {}
        name: dexconfig
      - name: argocd-dex-server-tls
        secret:
          items:
          - key: tls.crt
            path: tls.crt
          - key: tls.key
            path: tls.key
          - key: ca.crt
            path: ca.crt
          optional: true
          secretName: argocd-dex-server-tls
---
apiVersion: apps/v1
kind: Deployment
metadata:
  name: argocd-notifications-controller
spec:
  selector:
    matchLabels:
      app.kubernetes.io/name: argocd-notifications-controller
  strategy:
    type: Recreate
  template:
    metadata:
      labels:
        app.kubernetes.io/name: argocd-notifications-controller
    spec:
      containers:
      - args:
        - /usr/local/bin/argocd-notifications
        image: quay.io/argoproj/argocd:latest
        imagePullPolicy: Always
        livenessProbe:
          tcpSocket:
            port: 9001
        name: argocd-notifications-controller
        securityContext:
          allowPrivilegeEscalation: false
          capabilities:
            drop:
            - ALL
          readOnlyRootFilesystem: true
        volumeMounts:
        - mountPath: /app/config/tls
          name: tls-certs
        - mountPath: /app/config/reposerver/tls
          name: argocd-repo-server-tls
        workingDir: /app
      securityContext:
        runAsNonRoot: true
        seccompProfile:
          type: RuntimeDefault
      serviceAccountName: argocd-notifications-controller
      volumes:
      - configMap:
          name: argocd-tls-certs-cm
        name: tls-certs
      - name: argocd-repo-server-tls
        secret:
          items:
          - key: tls.crt
            path: tls.crt
          - key: tls.key
            path: tls.key
          - key: ca.crt
            path: ca.crt
          optional: true
          secretName: argocd-repo-server-tls
---
apiVersion: apps/v1
kind: Deployment
metadata:
  labels:
    app.kubernetes.io/component: redis
    app.kubernetes.io/name: argocd-redis
    app.kubernetes.io/part-of: argocd
  name: argocd-redis
spec:
  selector:
    matchLabels:
      app.kubernetes.io/name: argocd-redis
  template:
    metadata:
      labels:
        app.kubernetes.io/name: argocd-redis
    spec:
      affinity:
        podAntiAffinity:
          preferredDuringSchedulingIgnoredDuringExecution:
          - podAffinityTerm:
              labelSelector:
                matchLabels:
                  app.kubernetes.io/name: argocd-redis
              topologyKey: kubernetes.io/hostname
            weight: 100
          - podAffinityTerm:
              labelSelector:
                matchLabels:
                  app.kubernetes.io/part-of: argocd
              topologyKey: kubernetes.io/hostname
            weight: 5
      containers:
      - args:
        - --save
        - ""
        - --appendonly
        - "no"
<<<<<<< HEAD
        env:
        - name: ARGOCD_REDIS_SERVICE
          value: argocd-redis
        image: redis:7.0.7-alpine
=======
        image: redis:7.0.8-alpine
>>>>>>> 5bdd42ce
        imagePullPolicy: Always
        name: redis
        ports:
        - containerPort: 6379
        securityContext:
          allowPrivilegeEscalation: false
          capabilities:
            drop:
            - ALL
      securityContext:
        runAsNonRoot: true
        runAsUser: 999
        seccompProfile:
          type: RuntimeDefault
      serviceAccountName: argocd-redis
---
apiVersion: apps/v1
kind: Deployment
metadata:
  labels:
    app.kubernetes.io/component: repo-server
    app.kubernetes.io/name: argocd-repo-server
    app.kubernetes.io/part-of: argocd
  name: argocd-repo-server
spec:
  selector:
    matchLabels:
      app.kubernetes.io/name: argocd-repo-server
  template:
    metadata:
      labels:
        app.kubernetes.io/name: argocd-repo-server
    spec:
      affinity:
        podAntiAffinity:
          preferredDuringSchedulingIgnoredDuringExecution:
          - podAffinityTerm:
              labelSelector:
                matchLabels:
                  app.kubernetes.io/name: argocd-repo-server
              topologyKey: kubernetes.io/hostname
            weight: 100
          - podAffinityTerm:
              labelSelector:
                matchLabels:
                  app.kubernetes.io/part-of: argocd
              topologyKey: kubernetes.io/hostname
            weight: 5
      automountServiceAccountToken: false
      containers:
<<<<<<< HEAD
      - command:
        - sh
        - -c
        - entrypoint.sh argocd-repo-server --redis $(ARGOCD_REDIS_SERVICE):6379
=======
      - args:
        - /usr/local/bin/argocd-repo-server
        - --redis
        - argocd-redis:6379
>>>>>>> 5bdd42ce
        env:
        - name: ARGOCD_RECONCILIATION_TIMEOUT
          valueFrom:
            configMapKeyRef:
              key: timeout.reconciliation
              name: argocd-cm
              optional: true
        - name: ARGOCD_REPO_SERVER_LOGFORMAT
          valueFrom:
            configMapKeyRef:
              key: reposerver.log.format
              name: argocd-cmd-params-cm
              optional: true
        - name: ARGOCD_REPO_SERVER_LOGLEVEL
          valueFrom:
            configMapKeyRef:
              key: reposerver.log.level
              name: argocd-cmd-params-cm
              optional: true
        - name: ARGOCD_REPO_SERVER_PARALLELISM_LIMIT
          valueFrom:
            configMapKeyRef:
              key: reposerver.parallelism.limit
              name: argocd-cmd-params-cm
              optional: true
        - name: ARGOCD_REPO_SERVER_DISABLE_TLS
          valueFrom:
            configMapKeyRef:
              key: reposerver.disable.tls
              name: argocd-cmd-params-cm
              optional: true
        - name: ARGOCD_TLS_MIN_VERSION
          valueFrom:
            configMapKeyRef:
              key: reposerver.tls.minversion
              name: argocd-cmd-params-cm
              optional: true
        - name: ARGOCD_TLS_MAX_VERSION
          valueFrom:
            configMapKeyRef:
              key: reposerver.tls.maxversion
              name: argocd-cmd-params-cm
              optional: true
        - name: ARGOCD_TLS_CIPHERS
          valueFrom:
            configMapKeyRef:
              key: reposerver.tls.ciphers
              name: argocd-cmd-params-cm
              optional: true
        - name: ARGOCD_REPO_CACHE_EXPIRATION
          valueFrom:
            configMapKeyRef:
              key: reposerver.repo.cache.expiration
              name: argocd-cmd-params-cm
              optional: true
        - name: REDIS_SERVER
          valueFrom:
            configMapKeyRef:
              key: redis.server
              name: argocd-cmd-params-cm
              optional: true
        - name: REDIS_COMPRESSION
          valueFrom:
            configMapKeyRef:
              key: redis.compression
              name: argocd-cmd-params-cm
              optional: true
        - name: REDISDB
          valueFrom:
            configMapKeyRef:
              key: redis.db
              name: argocd-cmd-params-cm
              optional: true
        - name: ARGOCD_DEFAULT_CACHE_EXPIRATION
          valueFrom:
            configMapKeyRef:
              key: reposerver.default.cache.expiration
              name: argocd-cmd-params-cm
              optional: true
        - name: ARGOCD_REPO_SERVER_OTLP_ADDRESS
          valueFrom:
            configMapKeyRef:
              key: otlp.address
              name: argocd-cmd-params-cm
              optional: true
        - name: ARGOCD_REPO_SERVER_MAX_COMBINED_DIRECTORY_MANIFESTS_SIZE
          valueFrom:
            configMapKeyRef:
              key: reposerver.max.combined.directory.manifests.size
              name: argocd-cmd-params-cm
              optional: true
        - name: ARGOCD_REPO_SERVER_PLUGIN_TAR_EXCLUSIONS
          valueFrom:
            configMapKeyRef:
              key: reposerver.plugin.tar.exclusions
              name: argocd-cmd-params-cm
              optional: true
        - name: ARGOCD_REPO_SERVER_ALLOW_OUT_OF_BOUNDS_SYMLINKS
          valueFrom:
            configMapKeyRef:
              key: reposerver.allow.oob.symlinks
              name: argocd-cmd-params-cm
              optional: true
        - name: ARGOCD_REPO_SERVER_STREAMED_MANIFEST_MAX_TAR_SIZE
          valueFrom:
            configMapKeyRef:
              key: reposerver.streamed.manifest.max.tar.size
              name: argocd-cmd-params-cm
              optional: true
        - name: ARGOCD_REPO_SERVER_STREAMED_MANIFEST_MAX_EXTRACTED_SIZE
          valueFrom:
            configMapKeyRef:
              key: reposerver.streamed.manifest.max.extracted.size
              name: argocd-cmd-params-cm
              optional: true
        - name: ARGOCD_GIT_MODULES_ENABLED
          valueFrom:
            configMapKeyRef:
              key: reposerver.enable.git.submodule
              name: argocd-cmd-params-cm
              optional: true
        - name: HELM_CACHE_HOME
          value: /helm-working-dir
        - name: HELM_CONFIG_HOME
          value: /helm-working-dir
        - name: HELM_DATA_HOME
          value: /helm-working-dir
        image: quay.io/argoproj/argocd:latest
        imagePullPolicy: Always
        livenessProbe:
          failureThreshold: 3
          httpGet:
            path: /healthz?full=true
            port: 8084
          initialDelaySeconds: 30
          periodSeconds: 30
          timeoutSeconds: 5
        name: argocd-repo-server
        ports:
        - containerPort: 8081
        - containerPort: 8084
        readinessProbe:
          httpGet:
            path: /healthz
            port: 8084
          initialDelaySeconds: 5
          periodSeconds: 10
        securityContext:
          allowPrivilegeEscalation: false
          capabilities:
            drop:
            - ALL
          readOnlyRootFilesystem: true
          runAsNonRoot: true
          seccompProfile:
            type: RuntimeDefault
        volumeMounts:
        - mountPath: /app/config/ssh
          name: ssh-known-hosts
        - mountPath: /app/config/tls
          name: tls-certs
        - mountPath: /app/config/gpg/source
          name: gpg-keys
        - mountPath: /app/config/gpg/keys
          name: gpg-keyring
        - mountPath: /app/config/reposerver/tls
          name: argocd-repo-server-tls
        - mountPath: /tmp
          name: tmp
        - mountPath: /helm-working-dir
          name: helm-working-dir
        - mountPath: /home/argocd/cmp-server/plugins
          name: plugins
      initContainers:
      - command:
        - /bin/cp
        - -n
        - /usr/local/bin/argocd
        - /var/run/argocd/argocd-cmp-server
        image: quay.io/argoproj/argocd:latest
        name: copyutil
        securityContext:
          allowPrivilegeEscalation: false
          capabilities:
            drop:
            - ALL
          readOnlyRootFilesystem: true
          runAsNonRoot: true
          seccompProfile:
            type: RuntimeDefault
        volumeMounts:
        - mountPath: /var/run/argocd
          name: var-files
      serviceAccountName: argocd-repo-server
      volumes:
      - configMap:
          name: argocd-ssh-known-hosts-cm
        name: ssh-known-hosts
      - configMap:
          name: argocd-tls-certs-cm
        name: tls-certs
      - configMap:
          name: argocd-gpg-keys-cm
        name: gpg-keys
      - emptyDir: {}
        name: gpg-keyring
      - emptyDir: {}
        name: tmp
      - emptyDir: {}
        name: helm-working-dir
      - name: argocd-repo-server-tls
        secret:
          items:
          - key: tls.crt
            path: tls.crt
          - key: tls.key
            path: tls.key
          - key: ca.crt
            path: ca.crt
          optional: true
          secretName: argocd-repo-server-tls
      - emptyDir: {}
        name: var-files
      - emptyDir: {}
        name: plugins
---
apiVersion: apps/v1
kind: Deployment
metadata:
  labels:
    app.kubernetes.io/component: server
    app.kubernetes.io/name: argocd-server
    app.kubernetes.io/part-of: argocd
  name: argocd-server
spec:
  selector:
    matchLabels:
      app.kubernetes.io/name: argocd-server
  template:
    metadata:
      labels:
        app.kubernetes.io/name: argocd-server
    spec:
      affinity:
        podAntiAffinity:
          preferredDuringSchedulingIgnoredDuringExecution:
          - podAffinityTerm:
              labelSelector:
                matchLabels:
                  app.kubernetes.io/name: argocd-server
              topologyKey: kubernetes.io/hostname
            weight: 100
          - podAffinityTerm:
              labelSelector:
                matchLabels:
                  app.kubernetes.io/part-of: argocd
              topologyKey: kubernetes.io/hostname
            weight: 5
      containers:
      - args:
        - /usr/local/bin/argocd-server
        env:
        - name: ARGOCD_SERVER_INSECURE
          valueFrom:
            configMapKeyRef:
              key: server.insecure
              name: argocd-cmd-params-cm
              optional: true
        - name: ARGOCD_SERVER_BASEHREF
          valueFrom:
            configMapKeyRef:
              key: server.basehref
              name: argocd-cmd-params-cm
              optional: true
        - name: ARGOCD_SERVER_ROOTPATH
          valueFrom:
            configMapKeyRef:
              key: server.rootpath
              name: argocd-cmd-params-cm
              optional: true
        - name: ARGOCD_SERVER_LOGFORMAT
          valueFrom:
            configMapKeyRef:
              key: server.log.format
              name: argocd-cmd-params-cm
              optional: true
        - name: ARGOCD_SERVER_LOG_LEVEL
          valueFrom:
            configMapKeyRef:
              key: server.log.level
              name: argocd-cmd-params-cm
              optional: true
        - name: ARGOCD_SERVER_REPO_SERVER
          valueFrom:
            configMapKeyRef:
              key: repo.server
              name: argocd-cmd-params-cm
              optional: true
        - name: ARGOCD_SERVER_DEX_SERVER
          valueFrom:
            configMapKeyRef:
              key: server.dex.server
              name: argocd-cmd-params-cm
              optional: true
        - name: ARGOCD_SERVER_DISABLE_AUTH
          valueFrom:
            configMapKeyRef:
              key: server.disable.auth
              name: argocd-cmd-params-cm
              optional: true
        - name: ARGOCD_SERVER_ENABLE_GZIP
          valueFrom:
            configMapKeyRef:
              key: server.enable.gzip
              name: argocd-cmd-params-cm
              optional: true
        - name: ARGOCD_SERVER_REPO_SERVER_TIMEOUT_SECONDS
          valueFrom:
            configMapKeyRef:
              key: server.repo.server.timeout.seconds
              name: argocd-cmd-params-cm
              optional: true
        - name: ARGOCD_SERVER_X_FRAME_OPTIONS
          valueFrom:
            configMapKeyRef:
              key: server.x.frame.options
              name: argocd-cmd-params-cm
              optional: true
        - name: ARGOCD_SERVER_CONTENT_SECURITY_POLICY
          valueFrom:
            configMapKeyRef:
              key: server.content.security.policy
              name: argocd-cmd-params-cm
              optional: true
        - name: ARGOCD_SERVER_REPO_SERVER_PLAINTEXT
          valueFrom:
            configMapKeyRef:
              key: server.repo.server.plaintext
              name: argocd-cmd-params-cm
              optional: true
        - name: ARGOCD_SERVER_REPO_SERVER_STRICT_TLS
          valueFrom:
            configMapKeyRef:
              key: server.repo.server.strict.tls
              name: argocd-cmd-params-cm
              optional: true
        - name: ARGOCD_SERVER_DEX_SERVER_PLAINTEXT
          valueFrom:
            configMapKeyRef:
              key: server.dex.server.plaintext
              name: argocd-cmd-params-cm
              optional: true
        - name: ARGOCD_SERVER_DEX_SERVER_STRICT_TLS
          valueFrom:
            configMapKeyRef:
              key: server.dex.server.strict.tls
              name: argocd-cmd-params-cm
              optional: true
        - name: ARGOCD_TLS_MIN_VERSION
          valueFrom:
            configMapKeyRef:
              key: server.tls.minversion
              name: argocd-cmd-params-cm
              optional: true
        - name: ARGOCD_TLS_MAX_VERSION
          valueFrom:
            configMapKeyRef:
              key: server.tls.maxversion
              name: argocd-cmd-params-cm
              optional: true
        - name: ARGOCD_TLS_CIPHERS
          valueFrom:
            configMapKeyRef:
              key: server.tls.ciphers
              name: argocd-cmd-params-cm
              optional: true
        - name: ARGOCD_SERVER_CONNECTION_STATUS_CACHE_EXPIRATION
          valueFrom:
            configMapKeyRef:
              key: server.connection.status.cache.expiration
              name: argocd-cmd-params-cm
              optional: true
        - name: ARGOCD_SERVER_OIDC_CACHE_EXPIRATION
          valueFrom:
            configMapKeyRef:
              key: server.oidc.cache.expiration
              name: argocd-cmd-params-cm
              optional: true
        - name: ARGOCD_SERVER_LOGIN_ATTEMPTS_EXPIRATION
          valueFrom:
            configMapKeyRef:
              key: server.login.attempts.expiration
              name: argocd-cmd-params-cm
              optional: true
        - name: ARGOCD_SERVER_STATIC_ASSETS
          valueFrom:
            configMapKeyRef:
              key: server.staticassets
              name: argocd-cmd-params-cm
              optional: true
        - name: ARGOCD_APP_STATE_CACHE_EXPIRATION
          valueFrom:
            configMapKeyRef:
              key: server.app.state.cache.expiration
              name: argocd-cmd-params-cm
              optional: true
        - name: REDIS_SERVER
          valueFrom:
            configMapKeyRef:
              key: redis.server
              name: argocd-cmd-params-cm
              optional: true
        - name: REDIS_COMPRESSION
          valueFrom:
            configMapKeyRef:
              key: redis.compression
              name: argocd-cmd-params-cm
              optional: true
        - name: REDISDB
          valueFrom:
            configMapKeyRef:
              key: redis.db
              name: argocd-cmd-params-cm
              optional: true
        - name: ARGOCD_DEFAULT_CACHE_EXPIRATION
          valueFrom:
            configMapKeyRef:
              key: server.default.cache.expiration
              name: argocd-cmd-params-cm
              optional: true
        - name: ARGOCD_MAX_COOKIE_NUMBER
          valueFrom:
            configMapKeyRef:
              key: server.http.cookie.maxnumber
              name: argocd-cmd-params-cm
              optional: true
        - name: ARGOCD_SERVER_OTLP_ADDRESS
          valueFrom:
            configMapKeyRef:
              key: otlp.address
              name: argocd-cmd-params-cm
              optional: true
        - name: ARGOCD_APPLICATION_NAMESPACES
          valueFrom:
            configMapKeyRef:
              key: application.namespaces
              name: argocd-cmd-params-cm
              optional: true
        - name: ARGOCD_SERVER_ENABLE_PROXY_EXTENSION
          valueFrom:
            configMapKeyRef:
              key: server.enable.proxy.extension
              name: argocd-cmd-params-cm
              optional: true
        image: quay.io/argoproj/argocd:latest
        imagePullPolicy: Always
        livenessProbe:
          httpGet:
            path: /healthz?full=true
            port: 8080
          initialDelaySeconds: 3
          periodSeconds: 30
          timeoutSeconds: 5
        name: argocd-server
        ports:
        - containerPort: 8080
        - containerPort: 8083
        readinessProbe:
          httpGet:
            path: /healthz
            port: 8080
          initialDelaySeconds: 3
          periodSeconds: 30
        securityContext:
          allowPrivilegeEscalation: false
          capabilities:
            drop:
            - ALL
          readOnlyRootFilesystem: true
          runAsNonRoot: true
          seccompProfile:
            type: RuntimeDefault
        volumeMounts:
        - mountPath: /app/config/ssh
          name: ssh-known-hosts
        - mountPath: /app/config/tls
          name: tls-certs
        - mountPath: /app/config/server/tls
          name: argocd-repo-server-tls
        - mountPath: /app/config/dex/tls
          name: argocd-dex-server-tls
        - mountPath: /home/argocd
          name: plugins-home
        - mountPath: /tmp
          name: tmp
      serviceAccountName: argocd-server
      volumes:
      - emptyDir: {}
        name: plugins-home
      - emptyDir: {}
        name: tmp
      - configMap:
          name: argocd-ssh-known-hosts-cm
        name: ssh-known-hosts
      - configMap:
          name: argocd-tls-certs-cm
        name: tls-certs
      - name: argocd-repo-server-tls
        secret:
          items:
          - key: tls.crt
            path: tls.crt
          - key: tls.key
            path: tls.key
          - key: ca.crt
            path: ca.crt
          optional: true
          secretName: argocd-repo-server-tls
      - name: argocd-dex-server-tls
        secret:
          items:
          - key: tls.crt
            path: tls.crt
          - key: ca.crt
            path: ca.crt
          optional: true
          secretName: argocd-dex-server-tls
---
apiVersion: apps/v1
kind: StatefulSet
metadata:
  labels:
    app.kubernetes.io/component: application-controller
    app.kubernetes.io/name: argocd-application-controller
    app.kubernetes.io/part-of: argocd
  name: argocd-application-controller
spec:
  replicas: 1
  selector:
    matchLabels:
      app.kubernetes.io/name: argocd-application-controller
  serviceName: argocd-application-controller
  template:
    metadata:
      labels:
        app.kubernetes.io/name: argocd-application-controller
    spec:
      affinity:
        podAntiAffinity:
          preferredDuringSchedulingIgnoredDuringExecution:
          - podAffinityTerm:
              labelSelector:
                matchLabels:
                  app.kubernetes.io/name: argocd-application-controller
              topologyKey: kubernetes.io/hostname
            weight: 100
          - podAffinityTerm:
              labelSelector:
                matchLabels:
                  app.kubernetes.io/part-of: argocd
              topologyKey: kubernetes.io/hostname
            weight: 5
      containers:
      - args:
        - /usr/local/bin/argocd-application-controller
        env:
        - name: ARGOCD_CONTROLLER_REPLICAS
          value: "1"
        - name: ARGOCD_RECONCILIATION_TIMEOUT
          valueFrom:
            configMapKeyRef:
              key: timeout.reconciliation
              name: argocd-cm
              optional: true
        - name: ARGOCD_HARD_RECONCILIATION_TIMEOUT
          valueFrom:
            configMapKeyRef:
              key: timeout.hard.reconciliation
              name: argocd-cm
              optional: true
        - name: ARGOCD_APPLICATION_CONTROLLER_REPO_SERVER
          valueFrom:
            configMapKeyRef:
              key: repo.server
              name: argocd-cmd-params-cm
              optional: true
        - name: ARGOCD_APPLICATION_CONTROLLER_REPO_SERVER_TIMEOUT_SECONDS
          valueFrom:
            configMapKeyRef:
              key: controller.repo.server.timeout.seconds
              name: argocd-cmd-params-cm
              optional: true
        - name: ARGOCD_APPLICATION_CONTROLLER_STATUS_PROCESSORS
          valueFrom:
            configMapKeyRef:
              key: controller.status.processors
              name: argocd-cmd-params-cm
              optional: true
        - name: ARGOCD_APPLICATION_CONTROLLER_OPERATION_PROCESSORS
          valueFrom:
            configMapKeyRef:
              key: controller.operation.processors
              name: argocd-cmd-params-cm
              optional: true
        - name: ARGOCD_APPLICATION_CONTROLLER_LOGFORMAT
          valueFrom:
            configMapKeyRef:
              key: controller.log.format
              name: argocd-cmd-params-cm
              optional: true
        - name: ARGOCD_APPLICATION_CONTROLLER_LOGLEVEL
          valueFrom:
            configMapKeyRef:
              key: controller.log.level
              name: argocd-cmd-params-cm
              optional: true
        - name: ARGOCD_APPLICATION_CONTROLLER_METRICS_CACHE_EXPIRATION
          valueFrom:
            configMapKeyRef:
              key: controller.metrics.cache.expiration
              name: argocd-cmd-params-cm
              optional: true
        - name: ARGOCD_APPLICATION_CONTROLLER_SELF_HEAL_TIMEOUT_SECONDS
          valueFrom:
            configMapKeyRef:
              key: controller.self.heal.timeout.seconds
              name: argocd-cmd-params-cm
              optional: true
        - name: ARGOCD_APPLICATION_CONTROLLER_REPO_SERVER_PLAINTEXT
          valueFrom:
            configMapKeyRef:
              key: controller.repo.server.plaintext
              name: argocd-cmd-params-cm
              optional: true
        - name: ARGOCD_APPLICATION_CONTROLLER_REPO_SERVER_STRICT_TLS
          valueFrom:
            configMapKeyRef:
              key: controller.repo.server.strict.tls
              name: argocd-cmd-params-cm
              optional: true
        - name: ARGOCD_APPLICATION_CONTROLLER_PERSIST_RESOURCE_HEALTH
          valueFrom:
            configMapKeyRef:
              key: controller.resource.health.persist
              name: argocd-cmd-params-cm
              optional: true
        - name: ARGOCD_APP_STATE_CACHE_EXPIRATION
          valueFrom:
            configMapKeyRef:
              key: controller.app.state.cache.expiration
              name: argocd-cmd-params-cm
              optional: true
        - name: REDIS_SERVER
          valueFrom:
            configMapKeyRef:
              key: redis.server
              name: argocd-cmd-params-cm
              optional: true
        - name: REDIS_COMPRESSION
          valueFrom:
            configMapKeyRef:
              key: redis.compression
              name: argocd-cmd-params-cm
              optional: true
        - name: REDISDB
          valueFrom:
            configMapKeyRef:
              key: redis.db
              name: argocd-cmd-params-cm
              optional: true
        - name: ARGOCD_DEFAULT_CACHE_EXPIRATION
          valueFrom:
            configMapKeyRef:
              key: controller.default.cache.expiration
              name: argocd-cmd-params-cm
              optional: true
        - name: ARGOCD_APPLICATION_CONTROLLER_OTLP_ADDRESS
          valueFrom:
            configMapKeyRef:
              key: otlp.address
              name: argocd-cmd-params-cm
              optional: true
        - name: ARGOCD_APPLICATION_NAMESPACES
          valueFrom:
            configMapKeyRef:
              key: application.namespaces
              name: argocd-cmd-params-cm
              optional: true
        image: quay.io/argoproj/argocd:latest
        imagePullPolicy: Always
        name: argocd-application-controller
        ports:
        - containerPort: 8082
        readinessProbe:
          httpGet:
            path: /healthz
            port: 8082
          initialDelaySeconds: 5
          periodSeconds: 10
        securityContext:
          allowPrivilegeEscalation: false
          capabilities:
            drop:
            - ALL
          readOnlyRootFilesystem: true
          runAsNonRoot: true
          seccompProfile:
            type: RuntimeDefault
        volumeMounts:
        - mountPath: /app/config/controller/tls
          name: argocd-repo-server-tls
        - mountPath: /home/argocd
          name: argocd-home
        workingDir: /home/argocd
      serviceAccountName: argocd-application-controller
      volumes:
      - emptyDir: {}
        name: argocd-home
      - name: argocd-repo-server-tls
        secret:
          items:
          - key: tls.crt
            path: tls.crt
          - key: tls.key
            path: tls.key
          - key: ca.crt
            path: ca.crt
          optional: true
          secretName: argocd-repo-server-tls
---
apiVersion: networking.k8s.io/v1
kind: NetworkPolicy
metadata:
  name: argocd-application-controller-network-policy
spec:
  ingress:
  - from:
    - namespaceSelector: {}
    ports:
    - port: 8082
  podSelector:
    matchLabels:
      app.kubernetes.io/name: argocd-application-controller
  policyTypes:
  - Ingress
---
apiVersion: networking.k8s.io/v1
kind: NetworkPolicy
metadata:
  name: argocd-applicationset-controller-network-policy
spec:
  ingress:
  - from:
    - namespaceSelector: {}
    ports:
    - port: 7000
      protocol: TCP
    - port: 8080
      protocol: TCP
  podSelector:
    matchLabels:
      app.kubernetes.io/name: argocd-applicationset-controller
  policyTypes:
  - Ingress
---
apiVersion: networking.k8s.io/v1
kind: NetworkPolicy
metadata:
  name: argocd-dex-server-network-policy
spec:
  ingress:
  - from:
    - podSelector:
        matchLabels:
          app.kubernetes.io/name: argocd-server
    ports:
    - port: 5556
      protocol: TCP
    - port: 5557
      protocol: TCP
  - from:
    - namespaceSelector: {}
    ports:
    - port: 5558
      protocol: TCP
  podSelector:
    matchLabels:
      app.kubernetes.io/name: argocd-dex-server
  policyTypes:
  - Ingress
---
apiVersion: networking.k8s.io/v1
kind: NetworkPolicy
metadata:
  name: argocd-notifications-controller-network-policy
spec:
  ingress:
  - from:
    - namespaceSelector: {}
    ports:
    - port: 9001
      protocol: TCP
  podSelector:
    matchLabels:
      app.kubernetes.io/name: argocd-notifications-controller
  policyTypes:
  - Ingress
---
apiVersion: networking.k8s.io/v1
kind: NetworkPolicy
metadata:
  name: argocd-redis-network-policy
spec:
  egress:
  - ports:
    - port: 53
      protocol: UDP
    - port: 53
      protocol: TCP
  ingress:
  - from:
    - podSelector:
        matchLabels:
          app.kubernetes.io/name: argocd-server
    - podSelector:
        matchLabels:
          app.kubernetes.io/name: argocd-repo-server
    - podSelector:
        matchLabels:
          app.kubernetes.io/name: argocd-application-controller
    ports:
    - port: 6379
      protocol: TCP
  podSelector:
    matchLabels:
      app.kubernetes.io/name: argocd-redis
  policyTypes:
  - Ingress
  - Egress
---
apiVersion: networking.k8s.io/v1
kind: NetworkPolicy
metadata:
  name: argocd-repo-server-network-policy
spec:
  ingress:
  - from:
    - podSelector:
        matchLabels:
          app.kubernetes.io/name: argocd-server
    - podSelector:
        matchLabels:
          app.kubernetes.io/name: argocd-application-controller
    - podSelector:
        matchLabels:
          app.kubernetes.io/name: argocd-notifications-controller
    ports:
    - port: 8081
      protocol: TCP
  - from:
    - namespaceSelector: {}
    ports:
    - port: 8084
  podSelector:
    matchLabels:
      app.kubernetes.io/name: argocd-repo-server
  policyTypes:
  - Ingress
---
apiVersion: networking.k8s.io/v1
kind: NetworkPolicy
metadata:
  name: argocd-server-network-policy
spec:
  ingress:
  - {}
  podSelector:
    matchLabels:
      app.kubernetes.io/name: argocd-server
  policyTypes:
  - Ingress<|MERGE_RESOLUTION|>--- conflicted
+++ resolved
@@ -920,14 +920,10 @@
         - ""
         - --appendonly
         - "no"
-<<<<<<< HEAD
         env:
         - name: ARGOCD_REDIS_SERVICE
           value: argocd-redis
-        image: redis:7.0.7-alpine
-=======
         image: redis:7.0.8-alpine
->>>>>>> 5bdd42ce
         imagePullPolicy: Always
         name: redis
         ports:
@@ -978,17 +974,10 @@
             weight: 5
       automountServiceAccountToken: false
       containers:
-<<<<<<< HEAD
-      - command:
-        - sh
-        - -c
-        - entrypoint.sh argocd-repo-server --redis $(ARGOCD_REDIS_SERVICE):6379
-=======
       - args:
         - /usr/local/bin/argocd-repo-server
         - --redis
         - argocd-redis:6379
->>>>>>> 5bdd42ce
         env:
         - name: ARGOCD_RECONCILIATION_TIMEOUT
           valueFrom:
