--- conflicted
+++ resolved
@@ -967,14 +967,7 @@
         - ""
         - --appendonly
         - "no"
-<<<<<<< HEAD
-        image: redis:7.0.9-alpine
-=======
-        env:
-        - name: ARGOCD_REDIS_SERVICE
-          value: argocd-redis
         image: redis:7.0.11-alpine
->>>>>>> 8645ad2d
         imagePullPolicy: Always
         name: redis
         ports:
