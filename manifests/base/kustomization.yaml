apiVersion: kustomize.config.k8s.io/v1beta1
kind: Kustomization

bases:
- ./application-controller
- ./dex
- ./repo-server
- ./server
- ./config
- ./redis

images:
- name: argoproj/argocd
  newName: argoproj/argocd
  newTag: latest
<<<<<<< HEAD
- name: argoproj/argocd-ui
  newName: argoproj/argocd-ui
  newTag: latest
=======
resources:
- ./application-controller
- ./dex
- ./repo-server
- ./server
- ./config
- ./redis
>>>>>>> aeb48b0a
<|MERGE_RESOLUTION|>--- conflicted
+++ resolved
@@ -1,28 +1,18 @@
 apiVersion: kustomize.config.k8s.io/v1beta1
 kind: Kustomization
 
-bases:
-- ./application-controller
-- ./dex
-- ./repo-server
-- ./server
-- ./config
-- ./redis
 
 images:
 - name: argoproj/argocd
   newName: argoproj/argocd
   newTag: latest
-<<<<<<< HEAD
 - name: argoproj/argocd-ui
   newName: argoproj/argocd-ui
   newTag: latest
-=======
 resources:
 - ./application-controller
 - ./dex
 - ./repo-server
 - ./server
 - ./config
-- ./redis
->>>>>>> aeb48b0a
+- ./redis