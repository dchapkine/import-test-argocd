--- conflicted
+++ resolved
@@ -321,11 +321,7 @@
                             type: object
                           components:
                             description: Components specifies a list of kustomize
-<<<<<<< HEAD
-                              components to add to the kustmization before building
-=======
                               components to add to the kustomization before building
->>>>>>> f5d63a5c
                             items:
                               type: string
                             type: array
@@ -663,11 +659,7 @@
                               type: object
                             components:
                               description: Components specifies a list of kustomize
-<<<<<<< HEAD
-                                components to add to the kustmization before building
-=======
                                 components to add to the kustomization before building
->>>>>>> f5d63a5c
                               items:
                                 type: string
                               type: array
@@ -1122,11 +1114,7 @@
                         type: object
                       components:
                         description: Components specifies a list of kustomize components
-<<<<<<< HEAD
-                          to add to the kustmization before building
-=======
                           to add to the kustomization before building
->>>>>>> f5d63a5c
                         items:
                           type: string
                         type: array
@@ -1454,11 +1442,7 @@
                           type: object
                         components:
                           description: Components specifies a list of kustomize components
-<<<<<<< HEAD
-                            to add to the kustmization before building
-=======
                             to add to the kustomization before building
->>>>>>> f5d63a5c
                           items:
                             type: string
                           type: array
@@ -1939,11 +1923,7 @@
                               type: object
                             components:
                               description: Components specifies a list of kustomize
-<<<<<<< HEAD
-                                components to add to the kustmization before building
-=======
                                 components to add to the kustomization before building
->>>>>>> f5d63a5c
                               items:
                                 type: string
                               type: array
@@ -2285,11 +2265,7 @@
                                 type: object
                               components:
                                 description: Components specifies a list of kustomize
-<<<<<<< HEAD
-                                  components to add to the kustmization before building
-=======
                                   components to add to the kustomization before building
->>>>>>> f5d63a5c
                                 items:
                                   type: string
                                 type: array
@@ -2776,11 +2752,7 @@
                                     type: object
                                   components:
                                     description: Components specifies a list of kustomize
-<<<<<<< HEAD
-                                      components to add to the kustmization before
-=======
                                       components to add to the kustomization before
->>>>>>> f5d63a5c
                                       building
                                     items:
                                       type: string
@@ -3141,11 +3113,7 @@
                                       type: object
                                     components:
                                       description: Components specifies a list of
-<<<<<<< HEAD
-                                        kustomize components to add to the kustmization
-=======
                                         kustomize components to add to the kustomization
->>>>>>> f5d63a5c
                                         before building
                                       items:
                                         type: string
@@ -3621,11 +3589,7 @@
                                 type: object
                               components:
                                 description: Components specifies a list of kustomize
-<<<<<<< HEAD
-                                  components to add to the kustmization before building
-=======
                                   components to add to the kustomization before building
->>>>>>> f5d63a5c
                                 items:
                                   type: string
                                 type: array
@@ -3978,12 +3942,8 @@
                                   type: object
                                 components:
                                   description: Components specifies a list of kustomize
-<<<<<<< HEAD
-                                    components to add to the kustmization before building
-=======
                                     components to add to the kustomization before
                                     building
->>>>>>> f5d63a5c
                                   items:
                                     type: string
                                   type: array
@@ -4480,11 +4440,7 @@
                                 type: object
                               components:
                                 description: Components specifies a list of kustomize
-<<<<<<< HEAD
-                                  components to add to the kustmization before building
-=======
                                   components to add to the kustomization before building
->>>>>>> f5d63a5c
                                 items:
                                   type: string
                                 type: array
@@ -4837,12 +4793,8 @@
                                   type: object
                                 components:
                                   description: Components specifies a list of kustomize
-<<<<<<< HEAD
-                                    components to add to the kustmization before building
-=======
                                     components to add to the kustomization before
                                     building
->>>>>>> f5d63a5c
                                   items:
                                     type: string
                                   type: array
