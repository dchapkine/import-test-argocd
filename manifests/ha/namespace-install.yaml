# This is an auto-generated file. DO NOT EDIT
apiVersion: v1
kind: ServiceAccount
metadata:
  labels:
    app.kubernetes.io/component: application-controller
    app.kubernetes.io/name: argocd-application-controller
    app.kubernetes.io/part-of: argocd
  name: argocd-application-controller
---
apiVersion: v1
kind: ServiceAccount
metadata:
  labels:
    app.kubernetes.io/component: applicationset-controller
    app.kubernetes.io/name: argocd-applicationset-controller
    app.kubernetes.io/part-of: argocd
  name: argocd-applicationset-controller
---
apiVersion: v1
kind: ServiceAccount
metadata:
  labels:
    app.kubernetes.io/component: dex-server
    app.kubernetes.io/name: argocd-dex-server
    app.kubernetes.io/part-of: argocd
  name: argocd-dex-server
---
apiVersion: v1
kind: ServiceAccount
metadata:
  labels:
    app.kubernetes.io/component: redis
    app.kubernetes.io/name: argocd-redis-ha
    app.kubernetes.io/part-of: argocd
  name: argocd-redis-ha
---
apiVersion: v1
kind: ServiceAccount
metadata:
  labels:
    app.kubernetes.io/component: redis
    app.kubernetes.io/name: argocd-redis-ha-haproxy
    app.kubernetes.io/part-of: argocd
  name: argocd-redis-ha-haproxy
---
apiVersion: v1
kind: ServiceAccount
metadata:
  labels:
    app.kubernetes.io/component: repo-server
    app.kubernetes.io/name: argocd-repo-server
    app.kubernetes.io/part-of: argocd
  name: argocd-repo-server
---
apiVersion: v1
kind: ServiceAccount
metadata:
  labels:
    app.kubernetes.io/component: server
    app.kubernetes.io/name: argocd-server
    app.kubernetes.io/part-of: argocd
  name: argocd-server
---
apiVersion: rbac.authorization.k8s.io/v1
kind: Role
metadata:
  labels:
    app.kubernetes.io/component: application-controller
    app.kubernetes.io/name: argocd-application-controller
    app.kubernetes.io/part-of: argocd
  name: argocd-application-controller
rules:
- apiGroups:
  - ""
  resources:
  - secrets
  - configmaps
  verbs:
  - get
  - list
  - watch
- apiGroups:
  - argoproj.io
  resources:
  - applications
  - appprojects
  verbs:
  - create
  - get
  - list
  - watch
  - update
  - patch
  - delete
- apiGroups:
  - ""
  resources:
  - events
  verbs:
  - create
  - list
- apiGroups:
  - apps
  resources:
  - deployments
  verbs:
  - get
  - list
  - watch
---
apiVersion: rbac.authorization.k8s.io/v1
kind: Role
metadata:
  labels:
    app.kubernetes.io/component: applicationset-controller
    app.kubernetes.io/name: argocd-applicationset-controller
    app.kubernetes.io/part-of: argocd
  name: argocd-applicationset-controller
rules:
- apiGroups:
  - argoproj.io
  resources:
  - applications
  - applicationsets
  - applicationsets/finalizers
  verbs:
  - create
  - delete
  - get
  - list
  - patch
  - update
  - watch
- apiGroups:
  - argoproj.io
  resources:
  - appprojects
  verbs:
  - get
- apiGroups:
  - argoproj.io
  resources:
  - applicationsets/status
  verbs:
  - get
  - patch
  - update
- apiGroups:
  - ""
  resources:
  - events
  verbs:
  - create
  - get
  - list
  - patch
  - watch
- apiGroups:
  - ""
  resources:
  - secrets
  - configmaps
  verbs:
  - get
  - list
  - watch
- apiGroups:
  - apps
  - extensions
  resources:
  - deployments
  verbs:
  - get
  - list
  - watch
---
apiVersion: rbac.authorization.k8s.io/v1
kind: Role
metadata:
  labels:
    app.kubernetes.io/component: dex-server
    app.kubernetes.io/name: argocd-dex-server
    app.kubernetes.io/part-of: argocd
  name: argocd-dex-server
rules:
- apiGroups:
  - ""
  resources:
  - secrets
  - configmaps
  verbs:
  - get
  - list
  - watch
---
apiVersion: rbac.authorization.k8s.io/v1
kind: Role
metadata:
  labels:
    app.kubernetes.io/component: redis
    app.kubernetes.io/name: argocd-redis-ha
    app.kubernetes.io/part-of: argocd
  name: argocd-redis-ha
rules:
- apiGroups:
  - ""
  resources:
  - endpoints
  verbs:
  - get
---
apiVersion: rbac.authorization.k8s.io/v1
kind: Role
metadata:
  labels:
    app.kubernetes.io/component: redis
    app.kubernetes.io/name: argocd-redis-ha
    app.kubernetes.io/part-of: argocd
  name: argocd-redis-ha-haproxy
rules:
- apiGroups:
  - ""
  resources:
  - endpoints
  verbs:
  - get
---
apiVersion: rbac.authorization.k8s.io/v1
kind: Role
metadata:
  labels:
    app.kubernetes.io/component: server
    app.kubernetes.io/name: argocd-server
    app.kubernetes.io/part-of: argocd
  name: argocd-server
rules:
- apiGroups:
  - ""
  resources:
  - secrets
  - configmaps
  verbs:
  - create
  - get
  - list
  - watch
  - update
  - patch
  - delete
- apiGroups:
  - argoproj.io
  resources:
  - applications
  - appprojects
  - applicationsets
  verbs:
  - create
  - get
  - list
  - watch
  - update
  - delete
  - patch
- apiGroups:
  - ""
  resources:
  - events
  verbs:
  - create
  - list
---
apiVersion: rbac.authorization.k8s.io/v1
kind: RoleBinding
metadata:
  labels:
    app.kubernetes.io/component: application-controller
    app.kubernetes.io/name: argocd-application-controller
    app.kubernetes.io/part-of: argocd
  name: argocd-application-controller
roleRef:
  apiGroup: rbac.authorization.k8s.io
  kind: Role
  name: argocd-application-controller
subjects:
- kind: ServiceAccount
  name: argocd-application-controller
---
apiVersion: rbac.authorization.k8s.io/v1
kind: RoleBinding
metadata:
  labels:
    app.kubernetes.io/component: applicationset-controller
    app.kubernetes.io/name: argocd-applicationset-controller
    app.kubernetes.io/part-of: argocd
  name: argocd-applicationset-controller
roleRef:
  apiGroup: rbac.authorization.k8s.io
  kind: Role
  name: argocd-applicationset-controller
subjects:
- kind: ServiceAccount
  name: argocd-applicationset-controller
---
apiVersion: rbac.authorization.k8s.io/v1
kind: RoleBinding
metadata:
  labels:
    app.kubernetes.io/component: dex-server
    app.kubernetes.io/name: argocd-dex-server
    app.kubernetes.io/part-of: argocd
  name: argocd-dex-server
roleRef:
  apiGroup: rbac.authorization.k8s.io
  kind: Role
  name: argocd-dex-server
subjects:
- kind: ServiceAccount
  name: argocd-dex-server
---
apiVersion: rbac.authorization.k8s.io/v1
kind: RoleBinding
metadata:
  labels:
    app.kubernetes.io/component: redis
    app.kubernetes.io/name: argocd-redis-ha
    app.kubernetes.io/part-of: argocd
  name: argocd-redis-ha
roleRef:
  apiGroup: rbac.authorization.k8s.io
  kind: Role
  name: argocd-redis-ha
subjects:
- kind: ServiceAccount
  name: argocd-redis-ha
---
apiVersion: rbac.authorization.k8s.io/v1
kind: RoleBinding
metadata:
  labels:
    app.kubernetes.io/component: redis
    app.kubernetes.io/name: argocd-redis-ha
    app.kubernetes.io/part-of: argocd
  name: argocd-redis-ha-haproxy
roleRef:
  apiGroup: rbac.authorization.k8s.io
  kind: Role
  name: argocd-redis-ha-haproxy
subjects:
- kind: ServiceAccount
  name: argocd-redis-ha-haproxy
---
apiVersion: rbac.authorization.k8s.io/v1
kind: RoleBinding
metadata:
  labels:
    app.kubernetes.io/component: server
    app.kubernetes.io/name: argocd-server
    app.kubernetes.io/part-of: argocd
  name: argocd-server
roleRef:
  apiGroup: rbac.authorization.k8s.io
  kind: Role
  name: argocd-server
subjects:
- kind: ServiceAccount
  name: argocd-server
---
apiVersion: v1
kind: ConfigMap
metadata:
  labels:
    app.kubernetes.io/name: argocd-cm
    app.kubernetes.io/part-of: argocd
  name: argocd-cm
---
apiVersion: v1
data:
  redis.server: argocd-redis-ha-haproxy:6379
kind: ConfigMap
metadata:
  labels:
    app.kubernetes.io/name: argocd-cmd-params-cm
    app.kubernetes.io/part-of: argocd
  name: argocd-cmd-params-cm
---
apiVersion: v1
kind: ConfigMap
metadata:
  labels:
    app.kubernetes.io/name: argocd-gpg-keys-cm
    app.kubernetes.io/part-of: argocd
  name: argocd-gpg-keys-cm
---
apiVersion: v1
kind: ConfigMap
metadata:
  labels:
    app.kubernetes.io/name: argocd-rbac-cm
    app.kubernetes.io/part-of: argocd
  name: argocd-rbac-cm
---
apiVersion: v1
data:
  fix-split-brain.sh: |
    HOSTNAME="$(hostname)"
    INDEX="${HOSTNAME##*-}"
    SENTINEL_PORT=26379
    ANNOUNCE_IP=''
    MASTER=''
    MASTER_GROUP="argocd"
    QUORUM="2"
    REDIS_CONF=/data/conf/redis.conf
    REDIS_PORT=6379
    REDIS_TLS_PORT=
    SENTINEL_CONF=/data/conf/sentinel.conf
    SENTINEL_TLS_PORT=
    SERVICE=argocd-redis-ha
    SENTINEL_TLS_REPLICATION_ENABLED=false
    REDIS_TLS_REPLICATION_ENABLED=false

    ROLE=''
    REDIS_MASTER=''

    set -eu
    sentinel_get_master() {
    set +e
        if [ "$SENTINEL_PORT" -eq 0 ]; then
            redis-cli -h "${SERVICE}" -p "${SENTINEL_TLS_PORT}"   --tls --cacert /tls-certs/ca.crt --cert /tls-certs/redis.crt --key /tls-certs/redis.key sentinel get-master-addr-by-name "${MASTER_GROUP}" |\
            grep -E '((^\s*((([0-9]|[1-9][0-9]|1[0-9]{2}|2[0-4][0-9]|25[0-5])\.){3}([0-9]|[1-9][0-9]|1[0-9]{2}|2[0-4][0-9]|25[0-5]))\s*$)|(^\s*((([0-9A-Fa-f]{1,4}:){7}([0-9A-Fa-f]{1,4}|:))|(([0-9A-Fa-f]{1,4}:){6}(:[0-9A-Fa-f]{1,4}|((25[0-5]|2[0-4]\d|1\d\d|[1-9]?\d)(\.(25[0-5]|2[0-4]\d|1\d\d|[1-9]?\d)){3})|:))|(([0-9A-Fa-f]{1,4}:){5}(((:[0-9A-Fa-f]{1,4}){1,2})|:((25[0-5]|2[0-4]\d|1\d\d|[1-9]?\d)(\.(25[0-5]|2[0-4]\d|1\d\d|[1-9]?\d)){3})|:))|(([0-9A-Fa-f]{1,4}:){4}(((:[0-9A-Fa-f]{1,4}){1,3})|((:[0-9A-Fa-f]{1,4})?:((25[0-5]|2[0-4]\d|1\d\d|[1-9]?\d)(\.(25[0-5]|2[0-4]\d|1\d\d|[1-9]?\d)){3}))|:))|(([0-9A-Fa-f]{1,4}:){3}(((:[0-9A-Fa-f]{1,4}){1,4})|((:[0-9A-Fa-f]{1,4}){0,2}:((25[0-5]|2[0-4]\d|1\d\d|[1-9]?\d)(\.(25[0-5]|2[0-4]\d|1\d\d|[1-9]?\d)){3}))|:))|(([0-9A-Fa-f]{1,4}:){2}(((:[0-9A-Fa-f]{1,4}){1,5})|((:[0-9A-Fa-f]{1,4}){0,3}:((25[0-5]|2[0-4]\d|1\d\d|[1-9]?\d)(\.(25[0-5]|2[0-4]\d|1\d\d|[1-9]?\d)){3}))|:))|(([0-9A-Fa-f]{1,4}:){1}(((:[0-9A-Fa-f]{1,4}){1,6})|((:[0-9A-Fa-f]{1,4}){0,4}:((25[0-5]|2[0-4]\d|1\d\d|[1-9]?\d)(\.(25[0-5]|2[0-4]\d|1\d\d|[1-9]?\d)){3}))|:))|(:(((:[0-9A-Fa-f]{1,4}){1,7})|((:[0-9A-Fa-f]{1,4}){0,5}:((25[0-5]|2[0-4]\d|1\d\d|[1-9]?\d)(\.(25[0-5]|2[0-4]\d|1\d\d|[1-9]?\d)){3}))|:)))(%.+)?s*$))'
        else
            redis-cli -h "${SERVICE}" -p "${SENTINEL_PORT}"  sentinel get-master-addr-by-name "${MASTER_GROUP}" |\
            grep -E '((^\s*((([0-9]|[1-9][0-9]|1[0-9]{2}|2[0-4][0-9]|25[0-5])\.){3}([0-9]|[1-9][0-9]|1[0-9]{2}|2[0-4][0-9]|25[0-5]))\s*$)|(^\s*((([0-9A-Fa-f]{1,4}:){7}([0-9A-Fa-f]{1,4}|:))|(([0-9A-Fa-f]{1,4}:){6}(:[0-9A-Fa-f]{1,4}|((25[0-5]|2[0-4]\d|1\d\d|[1-9]?\d)(\.(25[0-5]|2[0-4]\d|1\d\d|[1-9]?\d)){3})|:))|(([0-9A-Fa-f]{1,4}:){5}(((:[0-9A-Fa-f]{1,4}){1,2})|:((25[0-5]|2[0-4]\d|1\d\d|[1-9]?\d)(\.(25[0-5]|2[0-4]\d|1\d\d|[1-9]?\d)){3})|:))|(([0-9A-Fa-f]{1,4}:){4}(((:[0-9A-Fa-f]{1,4}){1,3})|((:[0-9A-Fa-f]{1,4})?:((25[0-5]|2[0-4]\d|1\d\d|[1-9]?\d)(\.(25[0-5]|2[0-4]\d|1\d\d|[1-9]?\d)){3}))|:))|(([0-9A-Fa-f]{1,4}:){3}(((:[0-9A-Fa-f]{1,4}){1,4})|((:[0-9A-Fa-f]{1,4}){0,2}:((25[0-5]|2[0-4]\d|1\d\d|[1-9]?\d)(\.(25[0-5]|2[0-4]\d|1\d\d|[1-9]?\d)){3}))|:))|(([0-9A-Fa-f]{1,4}:){2}(((:[0-9A-Fa-f]{1,4}){1,5})|((:[0-9A-Fa-f]{1,4}){0,3}:((25[0-5]|2[0-4]\d|1\d\d|[1-9]?\d)(\.(25[0-5]|2[0-4]\d|1\d\d|[1-9]?\d)){3}))|:))|(([0-9A-Fa-f]{1,4}:){1}(((:[0-9A-Fa-f]{1,4}){1,6})|((:[0-9A-Fa-f]{1,4}){0,4}:((25[0-5]|2[0-4]\d|1\d\d|[1-9]?\d)(\.(25[0-5]|2[0-4]\d|1\d\d|[1-9]?\d)){3}))|:))|(:(((:[0-9A-Fa-f]{1,4}){1,7})|((:[0-9A-Fa-f]{1,4}){0,5}:((25[0-5]|2[0-4]\d|1\d\d|[1-9]?\d)(\.(25[0-5]|2[0-4]\d|1\d\d|[1-9]?\d)){3}))|:)))(%.+)?s*$))'
        fi
    set -e
    }

    sentinel_get_master_retry() {
        master=''
        retry=${1}
        sleep=3
        for i in $(seq 1 "${retry}"); do
            master=$(sentinel_get_master)
            if [ -n "${master}" ]; then
                break
            fi
            sleep $((sleep + i))
        done
        echo "${master}"
    }

    identify_master() {
        echo "Identifying redis master (get-master-addr-by-name).."
        echo "  using sentinel (argocd-redis-ha), sentinel group name (argocd)"
        MASTER="$(sentinel_get_master_retry 3)"
        if [ -n "${MASTER}" ]; then
            echo "  $(date) Found redis master (${MASTER})"
        else
            echo "  $(date) Did not find redis master (${MASTER})"
        fi
    }

    sentinel_update() {
        echo "Updating sentinel config.."
        echo "  evaluating sentinel id (\${SENTINEL_ID_${INDEX}})"
        eval MY_SENTINEL_ID="\$SENTINEL_ID_${INDEX}"
        echo "  sentinel id (${MY_SENTINEL_ID}), sentinel grp (${MASTER_GROUP}), quorum (${QUORUM})"
        sed -i "1s/^/sentinel myid ${MY_SENTINEL_ID}\\n/" "${SENTINEL_CONF}"
        if [ "$SENTINEL_TLS_REPLICATION_ENABLED" = true ]; then
            echo "  redis master (${1}:${REDIS_TLS_PORT})"
            sed -i "2s/^/sentinel monitor ${MASTER_GROUP} ${1} ${REDIS_TLS_PORT} ${QUORUM} \\n/" "${SENTINEL_CONF}"
        else
            echo "  redis master (${1}:${REDIS_PORT})"
            sed -i "2s/^/sentinel monitor ${MASTER_GROUP} ${1} ${REDIS_PORT} ${QUORUM} \\n/" "${SENTINEL_CONF}"
        fi
        echo "sentinel announce-ip ${ANNOUNCE_IP}" >> ${SENTINEL_CONF}
        if [ "$SENTINEL_PORT" -eq 0 ]; then
            echo "  announce (${ANNOUNCE_IP}:${SENTINEL_TLS_PORT})"
            echo "sentinel announce-port ${SENTINEL_TLS_PORT}" >> ${SENTINEL_CONF}
        else
            echo "  announce (${ANNOUNCE_IP}:${SENTINEL_PORT})"
            echo "sentinel announce-port ${SENTINEL_PORT}" >> ${SENTINEL_CONF}
        fi
    }

    redis_update() {
        echo "Updating redis config.."
        if [ "$REDIS_TLS_REPLICATION_ENABLED" = true ]; then
            echo "  we are slave of redis master (${1}:${REDIS_TLS_PORT})"
            echo "slaveof ${1} ${REDIS_TLS_PORT}" >> "${REDIS_CONF}"
            echo "slave-announce-port ${REDIS_TLS_PORT}" >> ${REDIS_CONF}
        else
            echo "  we are slave of redis master (${1}:${REDIS_PORT})"
            echo "slaveof ${1} ${REDIS_PORT}" >> "${REDIS_CONF}"
            echo "slave-announce-port ${REDIS_PORT}" >> ${REDIS_CONF}
        fi
        echo "slave-announce-ip ${ANNOUNCE_IP}" >> ${REDIS_CONF}
    }

    copy_config() {
        echo "Copying default redis config.."
        echo "  to '${REDIS_CONF}'"
        cp /readonly-config/redis.conf "${REDIS_CONF}"
        echo "Copying default sentinel config.."
        echo "  to '${SENTINEL_CONF}'"
        cp /readonly-config/sentinel.conf "${SENTINEL_CONF}"
    }

    setup_defaults() {
        echo "Setting up defaults.."
        echo "  using statefulset index (${INDEX})"
        if [ "${INDEX}" = "0" ]; then
            echo "Setting this pod as master for redis and sentinel.."
            echo "  using announce (${ANNOUNCE_IP})"
            redis_update "${ANNOUNCE_IP}"
            sentinel_update "${ANNOUNCE_IP}"
            echo "  make sure ${ANNOUNCE_IP} is not a slave (slaveof no one)"
            sed -i "s/^.*slaveof.*//" "${REDIS_CONF}"
        else
            echo "Getting redis master ip.."
            echo "  blindly assuming (${SERVICE}-announce-0) or (${SERVICE}-server-0) are master"
            DEFAULT_MASTER="$(getent_hosts 0 | awk '{ print $1 }')"
            if [ -z "${DEFAULT_MASTER}" ]; then
                echo "Error: Unable to resolve redis master (getent hosts)."
                exit 1
            fi
            echo "  identified redis (may be redis master) ip (${DEFAULT_MASTER})"
            echo "Setting default slave config for redis and sentinel.."
            echo "  using master ip (${DEFAULT_MASTER})"
            redis_update "${DEFAULT_MASTER}"
            sentinel_update "${DEFAULT_MASTER}"
        fi
    }

    redis_ping() {
    set +e
        if [ "$REDIS_PORT" -eq 0 ]; then
            redis-cli -h "${MASTER}" -p "${REDIS_TLS_PORT}"  --tls --cacert /tls-certs/ca.crt --cert /tls-certs/redis.crt --key /tls-certs/redis.key ping
        else
            redis-cli -h "${MASTER}" -p "${REDIS_PORT}" ping
        fi
    set -e
    }

    redis_ping_retry() {
        ping=''
        retry=${1}
        sleep=3
        for i in $(seq 1 "${retry}"); do
            if [ "$(redis_ping)" = "PONG" ]; then
               ping='PONG'
               break
            fi
            sleep $((sleep + i))
            MASTER=$(sentinel_get_master)
        done
        echo "${ping}"
    }

    find_master() {
        echo "Verifying redis master.."
        if [ "$REDIS_PORT" -eq 0 ]; then
            echo "  ping (${MASTER}:${REDIS_TLS_PORT})"
        else
            echo "  ping (${MASTER}:${REDIS_PORT})"
        fi
        if [ "$(redis_ping_retry 3)" != "PONG" ]; then
            echo "  $(date) Can't ping redis master (${MASTER})"
            echo "Attempting to force failover (sentinel failover).."

            if [ "$SENTINEL_PORT" -eq 0 ]; then
                echo "  on sentinel (${SERVICE}:${SENTINEL_TLS_PORT}), sentinel grp (${MASTER_GROUP})"
                if redis-cli -h "${SERVICE}" -p "${SENTINEL_TLS_PORT}"   --tls --cacert /tls-certs/ca.crt --cert /tls-certs/redis.crt --key /tls-certs/redis.key sentinel failover "${MASTER_GROUP}" | grep -q 'NOGOODSLAVE' ; then
                    echo "  $(date) Failover returned with 'NOGOODSLAVE'"
                    echo "Setting defaults for this pod.."
                    setup_defaults
                    return 0
                fi
            else
                echo "  on sentinel (${SERVICE}:${SENTINEL_PORT}), sentinel grp (${MASTER_GROUP})"
                if redis-cli -h "${SERVICE}" -p "${SENTINEL_PORT}"  sentinel failover "${MASTER_GROUP}" | grep -q 'NOGOODSLAVE' ; then
                    echo "  $(date) Failover returned with 'NOGOODSLAVE'"
                    echo "Setting defaults for this pod.."
                    setup_defaults
                    return 0
                fi
            fi

            echo "Hold on for 10sec"
            sleep 10
            echo "We should get redis master's ip now. Asking (get-master-addr-by-name).."
            if [ "$SENTINEL_PORT" -eq 0 ]; then
                echo "  sentinel (${SERVICE}:${SENTINEL_TLS_PORT}), sentinel grp (${MASTER_GROUP})"
            else
                echo "  sentinel (${SERVICE}:${SENTINEL_PORT}), sentinel grp (${MASTER_GROUP})"
            fi
            MASTER="$(sentinel_get_master)"
            if [ "${MASTER}" ]; then
                echo "  $(date) Found redis master (${MASTER})"
                echo "Updating redis and sentinel config.."
                sentinel_update "${MASTER}"
                redis_update "${MASTER}"
            else
                echo "$(date) Error: Could not failover, exiting..."
                exit 1
            fi
        else
            echo "  $(date) Found reachable redis master (${MASTER})"
            echo "Updating redis and sentinel config.."
            sentinel_update "${MASTER}"
            redis_update "${MASTER}"
        fi
    }

    redis_ro_update() {
        echo "Updating read-only redis config.."
        echo "  redis.conf set 'replica-priority 0'"
        echo "replica-priority 0" >> ${REDIS_CONF}
    }

    getent_hosts() {
        index=${1:-${INDEX}}
        service="${SERVICE}-announce-${index}"
        host=$(getent hosts "${service}")
        echo "${host}"
    }

    identify_announce_ip() {
        echo "Identify announce ip for this pod.."
        echo "  using (${SERVICE}-announce-${INDEX}) or (${SERVICE}-server-${INDEX})"
        ANNOUNCE_IP=$(getent_hosts | awk '{ print $1 }')
        echo "  identified announce (${ANNOUNCE_IP})"
    }

    redis_role() {
    set +e
        if [ "$REDIS_PORT" -eq 0 ]; then
            ROLE=$(redis-cli  -p "${REDIS_TLS_PORT}"  --tls --cacert /tls-certs/ca.crt --cert /tls-certs/redis.crt --key /tls-certs/redis.key info | grep role | sed 's/role://' | sed 's/\r//')
        else
            ROLE=$(redis-cli  -p "${REDIS_PORT}" info | grep role | sed 's/role://' | sed 's/\r//')
        fi
    set -e
    }

    identify_redis_master() {
    set +e
        if [ "$REDIS_PORT" -eq 0 ]; then
            REDIS_MASTER=$(redis-cli  -p "${REDIS_TLS_PORT}"  --tls --cacert /tls-certs/ca.crt --cert /tls-certs/redis.crt --key /tls-certs/redis.key info | grep master_host | sed 's/master_host://' | sed 's/\r//')
        else
            REDIS_MASTER=$(redis-cli  -p "${REDIS_PORT}" info | grep master_host | sed 's/master_host://' | sed 's/\r//')
        fi
    set -e
    }

    reinit() {
    set +e
        sh /readonly-config/init.sh

        if [ "$REDIS_PORT" -eq 0 ]; then
            echo "shutdown" | redis-cli  -p "${REDIS_TLS_PORT}"  --tls --cacert /tls-certs/ca.crt --cert /tls-certs/redis.crt --key /tls-certs/redis.key
        else
            echo "shutdown" | redis-cli  -p "${REDIS_PORT}"
        fi
    set -e
    }

    identify_announce_ip

    while [ -z "${ANNOUNCE_IP}" ]; do
        echo "Error: Could not resolve the announce ip for this pod."
        sleep 30
        identify_announce_ip
    done

    while true; do
        sleep 60

        # where is redis master
        identify_master

        if [ "$MASTER" = "$ANNOUNCE_IP" ]; then
            redis_role
            if [ "$ROLE" != "master" ]; then
                reinit
            fi
        elif [ "${MASTER}" ]; then
            identify_redis_master
            if [ "$REDIS_MASTER" != "$MASTER" ]; then
                reinit
            fi
        fi
    done
  haproxy.cfg: "defaults REDIS\n  mode tcp\n  timeout connect 4s\n  timeout server
    6m\n  timeout client 6m\n  timeout check 2s\n\nlisten health_check_http_url\n
    \ bind :8888  \n  mode http\n  monitor-uri /healthz\n  option      dontlognull\n#
    Check Sentinel and whether they are nominated master\nbackend check_if_redis_is_master_0\n
    \ mode tcp\n  option tcp-check\n  tcp-check connect\n  tcp-check send PING\\r\\n\n
    \ tcp-check expect string +PONG\n  tcp-check send SENTINEL\\ get-master-addr-by-name\\
    argocd\\r\\n\n  tcp-check expect string REPLACE_ANNOUNCE0\n  tcp-check send QUIT\\r\\n\n
    \ server R0 argocd-redis-ha-announce-0:26379 check inter 3s\n  server R1 argocd-redis-ha-announce-1:26379
    check inter 3s\n  server R2 argocd-redis-ha-announce-2:26379 check inter 3s\n#
    Check Sentinel and whether they are nominated master\nbackend check_if_redis_is_master_1\n
    \ mode tcp\n  option tcp-check\n  tcp-check connect\n  tcp-check send PING\\r\\n\n
    \ tcp-check expect string +PONG\n  tcp-check send SENTINEL\\ get-master-addr-by-name\\
    argocd\\r\\n\n  tcp-check expect string REPLACE_ANNOUNCE1\n  tcp-check send QUIT\\r\\n\n
    \ server R0 argocd-redis-ha-announce-0:26379 check inter 3s\n  server R1 argocd-redis-ha-announce-1:26379
    check inter 3s\n  server R2 argocd-redis-ha-announce-2:26379 check inter 3s\n#
    Check Sentinel and whether they are nominated master\nbackend check_if_redis_is_master_2\n
    \ mode tcp\n  option tcp-check\n  tcp-check connect\n  tcp-check send PING\\r\\n\n
    \ tcp-check expect string +PONG\n  tcp-check send SENTINEL\\ get-master-addr-by-name\\
    argocd\\r\\n\n  tcp-check expect string REPLACE_ANNOUNCE2\n  tcp-check send QUIT\\r\\n\n
    \ server R0 argocd-redis-ha-announce-0:26379 check inter 3s\n  server R1 argocd-redis-ha-announce-1:26379
    check inter 3s\n  server R2 argocd-redis-ha-announce-2:26379 check inter 3s\n\n#
    decide redis backend to use\n#master\nfrontend ft_redis_master\n  bind :6379 \n
    \ use_backend bk_redis_master\n# Check all redis servers to see if they think
    they are master\nbackend bk_redis_master\n  mode tcp\n  option tcp-check\n  tcp-check
    connect\n  tcp-check send PING\\r\\n\n  tcp-check expect string +PONG\n  tcp-check
    send info\\ replication\\r\\n\n  tcp-check expect string role:master\n  tcp-check
    send QUIT\\r\\n\n  tcp-check expect string +OK\n  use-server R0 if { srv_is_up(R0)
    } { nbsrv(check_if_redis_is_master_0) ge 2 }\n  server R0 argocd-redis-ha-announce-0:6379
    check inter 3s fall 1 rise 1\n  use-server R1 if { srv_is_up(R1) } { nbsrv(check_if_redis_is_master_1)
    ge 2 }\n  server R1 argocd-redis-ha-announce-1:6379 check inter 3s fall 1 rise
    1\n  use-server R2 if { srv_is_up(R2) } { nbsrv(check_if_redis_is_master_2) ge
    2 }\n  server R2 argocd-redis-ha-announce-2:6379 check inter 3s fall 1 rise 1\nfrontend
    stats\n  mode http\n  bind :9101 \n  http-request use-service prometheus-exporter
    if { path /metrics }\n  stats enable\n  stats uri /stats\n  stats refresh 10s\n"
  haproxy_init.sh: |
    HAPROXY_CONF=/data/haproxy.cfg
    cp /readonly/haproxy.cfg "$HAPROXY_CONF"
    for loop in $(seq 1 10); do
      getent hosts argocd-redis-ha-announce-0 && break
      echo "Waiting for service argocd-redis-ha-announce-0 to be ready ($loop) ..." && sleep 1
    done
    ANNOUNCE_IP0=$(getent hosts "argocd-redis-ha-announce-0" | awk '{ print $1 }')
    if [ -z "$ANNOUNCE_IP0" ]; then
      echo "Could not resolve the announce ip for argocd-redis-ha-announce-0"
      exit 1
    fi
    sed -i "s/REPLACE_ANNOUNCE0/$ANNOUNCE_IP0/" "$HAPROXY_CONF"
    for loop in $(seq 1 10); do
      getent hosts argocd-redis-ha-announce-1 && break
      echo "Waiting for service argocd-redis-ha-announce-1 to be ready ($loop) ..." && sleep 1
    done
    ANNOUNCE_IP1=$(getent hosts "argocd-redis-ha-announce-1" | awk '{ print $1 }')
    if [ -z "$ANNOUNCE_IP1" ]; then
      echo "Could not resolve the announce ip for argocd-redis-ha-announce-1"
      exit 1
    fi
    sed -i "s/REPLACE_ANNOUNCE1/$ANNOUNCE_IP1/" "$HAPROXY_CONF"
    for loop in $(seq 1 10); do
      getent hosts argocd-redis-ha-announce-2 && break
      echo "Waiting for service argocd-redis-ha-announce-2 to be ready ($loop) ..." && sleep 1
    done
    ANNOUNCE_IP2=$(getent hosts "argocd-redis-ha-announce-2" | awk '{ print $1 }')
    if [ -z "$ANNOUNCE_IP2" ]; then
      echo "Could not resolve the announce ip for argocd-redis-ha-announce-2"
      exit 1
    fi
    sed -i "s/REPLACE_ANNOUNCE2/$ANNOUNCE_IP2/" "$HAPROXY_CONF"
  init.sh: |
    echo "$(date) Start..."
    HOSTNAME="$(hostname)"
    INDEX="${HOSTNAME##*-}"
    SENTINEL_PORT=26379
    ANNOUNCE_IP=''
    MASTER=''
    MASTER_GROUP="argocd"
    QUORUM="2"
    REDIS_CONF=/data/conf/redis.conf
    REDIS_PORT=6379
    REDIS_TLS_PORT=
    SENTINEL_CONF=/data/conf/sentinel.conf
    SENTINEL_TLS_PORT=
    SERVICE=argocd-redis-ha
    SENTINEL_TLS_REPLICATION_ENABLED=false
    REDIS_TLS_REPLICATION_ENABLED=false

    set -eu
    sentinel_get_master() {
    set +e
        if [ "$SENTINEL_PORT" -eq 0 ]; then
            redis-cli -h "${SERVICE}" -p "${SENTINEL_TLS_PORT}"   --tls --cacert /tls-certs/ca.crt --cert /tls-certs/redis.crt --key /tls-certs/redis.key sentinel get-master-addr-by-name "${MASTER_GROUP}" |\
            grep -E '((^\s*((([0-9]|[1-9][0-9]|1[0-9]{2}|2[0-4][0-9]|25[0-5])\.){3}([0-9]|[1-9][0-9]|1[0-9]{2}|2[0-4][0-9]|25[0-5]))\s*$)|(^\s*((([0-9A-Fa-f]{1,4}:){7}([0-9A-Fa-f]{1,4}|:))|(([0-9A-Fa-f]{1,4}:){6}(:[0-9A-Fa-f]{1,4}|((25[0-5]|2[0-4]\d|1\d\d|[1-9]?\d)(\.(25[0-5]|2[0-4]\d|1\d\d|[1-9]?\d)){3})|:))|(([0-9A-Fa-f]{1,4}:){5}(((:[0-9A-Fa-f]{1,4}){1,2})|:((25[0-5]|2[0-4]\d|1\d\d|[1-9]?\d)(\.(25[0-5]|2[0-4]\d|1\d\d|[1-9]?\d)){3})|:))|(([0-9A-Fa-f]{1,4}:){4}(((:[0-9A-Fa-f]{1,4}){1,3})|((:[0-9A-Fa-f]{1,4})?:((25[0-5]|2[0-4]\d|1\d\d|[1-9]?\d)(\.(25[0-5]|2[0-4]\d|1\d\d|[1-9]?\d)){3}))|:))|(([0-9A-Fa-f]{1,4}:){3}(((:[0-9A-Fa-f]{1,4}){1,4})|((:[0-9A-Fa-f]{1,4}){0,2}:((25[0-5]|2[0-4]\d|1\d\d|[1-9]?\d)(\.(25[0-5]|2[0-4]\d|1\d\d|[1-9]?\d)){3}))|:))|(([0-9A-Fa-f]{1,4}:){2}(((:[0-9A-Fa-f]{1,4}){1,5})|((:[0-9A-Fa-f]{1,4}){0,3}:((25[0-5]|2[0-4]\d|1\d\d|[1-9]?\d)(\.(25[0-5]|2[0-4]\d|1\d\d|[1-9]?\d)){3}))|:))|(([0-9A-Fa-f]{1,4}:){1}(((:[0-9A-Fa-f]{1,4}){1,6})|((:[0-9A-Fa-f]{1,4}){0,4}:((25[0-5]|2[0-4]\d|1\d\d|[1-9]?\d)(\.(25[0-5]|2[0-4]\d|1\d\d|[1-9]?\d)){3}))|:))|(:(((:[0-9A-Fa-f]{1,4}){1,7})|((:[0-9A-Fa-f]{1,4}){0,5}:((25[0-5]|2[0-4]\d|1\d\d|[1-9]?\d)(\.(25[0-5]|2[0-4]\d|1\d\d|[1-9]?\d)){3}))|:)))(%.+)?s*$))'
        else
            redis-cli -h "${SERVICE}" -p "${SENTINEL_PORT}"  sentinel get-master-addr-by-name "${MASTER_GROUP}" |\
            grep -E '((^\s*((([0-9]|[1-9][0-9]|1[0-9]{2}|2[0-4][0-9]|25[0-5])\.){3}([0-9]|[1-9][0-9]|1[0-9]{2}|2[0-4][0-9]|25[0-5]))\s*$)|(^\s*((([0-9A-Fa-f]{1,4}:){7}([0-9A-Fa-f]{1,4}|:))|(([0-9A-Fa-f]{1,4}:){6}(:[0-9A-Fa-f]{1,4}|((25[0-5]|2[0-4]\d|1\d\d|[1-9]?\d)(\.(25[0-5]|2[0-4]\d|1\d\d|[1-9]?\d)){3})|:))|(([0-9A-Fa-f]{1,4}:){5}(((:[0-9A-Fa-f]{1,4}){1,2})|:((25[0-5]|2[0-4]\d|1\d\d|[1-9]?\d)(\.(25[0-5]|2[0-4]\d|1\d\d|[1-9]?\d)){3})|:))|(([0-9A-Fa-f]{1,4}:){4}(((:[0-9A-Fa-f]{1,4}){1,3})|((:[0-9A-Fa-f]{1,4})?:((25[0-5]|2[0-4]\d|1\d\d|[1-9]?\d)(\.(25[0-5]|2[0-4]\d|1\d\d|[1-9]?\d)){3}))|:))|(([0-9A-Fa-f]{1,4}:){3}(((:[0-9A-Fa-f]{1,4}){1,4})|((:[0-9A-Fa-f]{1,4}){0,2}:((25[0-5]|2[0-4]\d|1\d\d|[1-9]?\d)(\.(25[0-5]|2[0-4]\d|1\d\d|[1-9]?\d)){3}))|:))|(([0-9A-Fa-f]{1,4}:){2}(((:[0-9A-Fa-f]{1,4}){1,5})|((:[0-9A-Fa-f]{1,4}){0,3}:((25[0-5]|2[0-4]\d|1\d\d|[1-9]?\d)(\.(25[0-5]|2[0-4]\d|1\d\d|[1-9]?\d)){3}))|:))|(([0-9A-Fa-f]{1,4}:){1}(((:[0-9A-Fa-f]{1,4}){1,6})|((:[0-9A-Fa-f]{1,4}){0,4}:((25[0-5]|2[0-4]\d|1\d\d|[1-9]?\d)(\.(25[0-5]|2[0-4]\d|1\d\d|[1-9]?\d)){3}))|:))|(:(((:[0-9A-Fa-f]{1,4}){1,7})|((:[0-9A-Fa-f]{1,4}){0,5}:((25[0-5]|2[0-4]\d|1\d\d|[1-9]?\d)(\.(25[0-5]|2[0-4]\d|1\d\d|[1-9]?\d)){3}))|:)))(%.+)?s*$))'
        fi
    set -e
    }

    sentinel_get_master_retry() {
        master=''
        retry=${1}
        sleep=3
        for i in $(seq 1 "${retry}"); do
            master=$(sentinel_get_master)
            if [ -n "${master}" ]; then
                break
            fi
            sleep $((sleep + i))
        done
        echo "${master}"
    }

    identify_master() {
        echo "Identifying redis master (get-master-addr-by-name).."
        echo "  using sentinel (argocd-redis-ha), sentinel group name (argocd)"
        MASTER="$(sentinel_get_master_retry 3)"
        if [ -n "${MASTER}" ]; then
            echo "  $(date) Found redis master (${MASTER})"
        else
            echo "  $(date) Did not find redis master (${MASTER})"
        fi
    }

    sentinel_update() {
        echo "Updating sentinel config.."
        echo "  evaluating sentinel id (\${SENTINEL_ID_${INDEX}})"
        eval MY_SENTINEL_ID="\$SENTINEL_ID_${INDEX}"
        echo "  sentinel id (${MY_SENTINEL_ID}), sentinel grp (${MASTER_GROUP}), quorum (${QUORUM})"
        sed -i "1s/^/sentinel myid ${MY_SENTINEL_ID}\\n/" "${SENTINEL_CONF}"
        if [ "$SENTINEL_TLS_REPLICATION_ENABLED" = true ]; then
            echo "  redis master (${1}:${REDIS_TLS_PORT})"
            sed -i "2s/^/sentinel monitor ${MASTER_GROUP} ${1} ${REDIS_TLS_PORT} ${QUORUM} \\n/" "${SENTINEL_CONF}"
        else
            echo "  redis master (${1}:${REDIS_PORT})"
            sed -i "2s/^/sentinel monitor ${MASTER_GROUP} ${1} ${REDIS_PORT} ${QUORUM} \\n/" "${SENTINEL_CONF}"
        fi
        echo "sentinel announce-ip ${ANNOUNCE_IP}" >> ${SENTINEL_CONF}
        if [ "$SENTINEL_PORT" -eq 0 ]; then
            echo "  announce (${ANNOUNCE_IP}:${SENTINEL_TLS_PORT})"
            echo "sentinel announce-port ${SENTINEL_TLS_PORT}" >> ${SENTINEL_CONF}
        else
            echo "  announce (${ANNOUNCE_IP}:${SENTINEL_PORT})"
            echo "sentinel announce-port ${SENTINEL_PORT}" >> ${SENTINEL_CONF}
        fi
    }

    redis_update() {
        echo "Updating redis config.."
        if [ "$REDIS_TLS_REPLICATION_ENABLED" = true ]; then
            echo "  we are slave of redis master (${1}:${REDIS_TLS_PORT})"
            echo "slaveof ${1} ${REDIS_TLS_PORT}" >> "${REDIS_CONF}"
            echo "slave-announce-port ${REDIS_TLS_PORT}" >> ${REDIS_CONF}
        else
            echo "  we are slave of redis master (${1}:${REDIS_PORT})"
            echo "slaveof ${1} ${REDIS_PORT}" >> "${REDIS_CONF}"
            echo "slave-announce-port ${REDIS_PORT}" >> ${REDIS_CONF}
        fi
        echo "slave-announce-ip ${ANNOUNCE_IP}" >> ${REDIS_CONF}
    }

    copy_config() {
        echo "Copying default redis config.."
        echo "  to '${REDIS_CONF}'"
        cp /readonly-config/redis.conf "${REDIS_CONF}"
        echo "Copying default sentinel config.."
        echo "  to '${SENTINEL_CONF}'"
        cp /readonly-config/sentinel.conf "${SENTINEL_CONF}"
    }

    setup_defaults() {
        echo "Setting up defaults.."
        echo "  using statefulset index (${INDEX})"
        if [ "${INDEX}" = "0" ]; then
            echo "Setting this pod as master for redis and sentinel.."
            echo "  using announce (${ANNOUNCE_IP})"
            redis_update "${ANNOUNCE_IP}"
            sentinel_update "${ANNOUNCE_IP}"
            echo "  make sure ${ANNOUNCE_IP} is not a slave (slaveof no one)"
            sed -i "s/^.*slaveof.*//" "${REDIS_CONF}"
        else
            echo "Getting redis master ip.."
            echo "  blindly assuming (${SERVICE}-announce-0) or (${SERVICE}-server-0) are master"
            DEFAULT_MASTER="$(getent_hosts 0 | awk '{ print $1 }')"
            if [ -z "${DEFAULT_MASTER}" ]; then
                echo "Error: Unable to resolve redis master (getent hosts)."
                exit 1
            fi
            echo "  identified redis (may be redis master) ip (${DEFAULT_MASTER})"
            echo "Setting default slave config for redis and sentinel.."
            echo "  using master ip (${DEFAULT_MASTER})"
            redis_update "${DEFAULT_MASTER}"
            sentinel_update "${DEFAULT_MASTER}"
        fi
    }

    redis_ping() {
    set +e
        if [ "$REDIS_PORT" -eq 0 ]; then
            redis-cli -h "${MASTER}" -p "${REDIS_TLS_PORT}"  --tls --cacert /tls-certs/ca.crt --cert /tls-certs/redis.crt --key /tls-certs/redis.key ping
        else
            redis-cli -h "${MASTER}" -p "${REDIS_PORT}" ping
        fi
    set -e
    }

    redis_ping_retry() {
        ping=''
        retry=${1}
        sleep=3
        for i in $(seq 1 "${retry}"); do
            if [ "$(redis_ping)" = "PONG" ]; then
               ping='PONG'
               break
            fi
            sleep $((sleep + i))
            MASTER=$(sentinel_get_master)
        done
        echo "${ping}"
    }

    find_master() {
        echo "Verifying redis master.."
        if [ "$REDIS_PORT" -eq 0 ]; then
            echo "  ping (${MASTER}:${REDIS_TLS_PORT})"
        else
            echo "  ping (${MASTER}:${REDIS_PORT})"
        fi
        if [ "$(redis_ping_retry 3)" != "PONG" ]; then
            echo "  $(date) Can't ping redis master (${MASTER})"
            echo "Attempting to force failover (sentinel failover).."

            if [ "$SENTINEL_PORT" -eq 0 ]; then
                echo "  on sentinel (${SERVICE}:${SENTINEL_TLS_PORT}), sentinel grp (${MASTER_GROUP})"
                if redis-cli -h "${SERVICE}" -p "${SENTINEL_TLS_PORT}"   --tls --cacert /tls-certs/ca.crt --cert /tls-certs/redis.crt --key /tls-certs/redis.key sentinel failover "${MASTER_GROUP}" | grep -q 'NOGOODSLAVE' ; then
                    echo "  $(date) Failover returned with 'NOGOODSLAVE'"
                    echo "Setting defaults for this pod.."
                    setup_defaults
                    return 0
                fi
            else
                echo "  on sentinel (${SERVICE}:${SENTINEL_PORT}), sentinel grp (${MASTER_GROUP})"
                if redis-cli -h "${SERVICE}" -p "${SENTINEL_PORT}"  sentinel failover "${MASTER_GROUP}" | grep -q 'NOGOODSLAVE' ; then
                    echo "  $(date) Failover returned with 'NOGOODSLAVE'"
                    echo "Setting defaults for this pod.."
                    setup_defaults
                    return 0
                fi
            fi

            echo "Hold on for 10sec"
            sleep 10
            echo "We should get redis master's ip now. Asking (get-master-addr-by-name).."
            if [ "$SENTINEL_PORT" -eq 0 ]; then
                echo "  sentinel (${SERVICE}:${SENTINEL_TLS_PORT}), sentinel grp (${MASTER_GROUP})"
            else
                echo "  sentinel (${SERVICE}:${SENTINEL_PORT}), sentinel grp (${MASTER_GROUP})"
            fi
            MASTER="$(sentinel_get_master)"
            if [ "${MASTER}" ]; then
                echo "  $(date) Found redis master (${MASTER})"
                echo "Updating redis and sentinel config.."
                sentinel_update "${MASTER}"
                redis_update "${MASTER}"
            else
                echo "$(date) Error: Could not failover, exiting..."
                exit 1
            fi
        else
            echo "  $(date) Found reachable redis master (${MASTER})"
            echo "Updating redis and sentinel config.."
            sentinel_update "${MASTER}"
            redis_update "${MASTER}"
        fi
    }

    redis_ro_update() {
        echo "Updating read-only redis config.."
        echo "  redis.conf set 'replica-priority 0'"
        echo "replica-priority 0" >> ${REDIS_CONF}
    }

    getent_hosts() {
        index=${1:-${INDEX}}
        service="${SERVICE}-announce-${index}"
        host=$(getent hosts "${service}")
        echo "${host}"
    }

    identify_announce_ip() {
        echo "Identify announce ip for this pod.."
        echo "  using (${SERVICE}-announce-${INDEX}) or (${SERVICE}-server-${INDEX})"
        ANNOUNCE_IP=$(getent_hosts | awk '{ print $1 }')
        echo "  identified announce (${ANNOUNCE_IP})"
    }

    mkdir -p /data/conf/

    echo "Initializing config.."
    copy_config

    # where is redis master
    identify_master

    identify_announce_ip

    if [ -z "${ANNOUNCE_IP}" ]; then
        "Error: Could not resolve the announce ip for this pod."
        exit 1
    elif [ "${MASTER}" ]; then
        find_master
    else
        setup_defaults
    fi

    if [ "${AUTH:-}" ]; then
        echo "Setting redis auth values.."
        ESCAPED_AUTH=$(echo "${AUTH}" | sed -e 's/[\/&]/\\&/g');
        sed -i "s/replace-default-auth/${ESCAPED_AUTH}/" "${REDIS_CONF}" "${SENTINEL_CONF}"
    fi

    if [ "${SENTINELAUTH:-}" ]; then
        echo "Setting sentinel auth values"
        ESCAPED_AUTH_SENTINEL=$(echo "$SENTINELAUTH" | sed -e 's/[\/&]/\\&/g');
        sed -i "s/replace-default-sentinel-auth/${ESCAPED_AUTH_SENTINEL}/" "$SENTINEL_CONF"
    fi

    echo "$(date) Ready..."
  redis.conf: |
    dir "/data"
    port 6379
    rename-command FLUSHDB ""
    rename-command FLUSHALL ""
    bind 0.0.0.0
    maxmemory 0
    maxmemory-policy volatile-lru
    min-replicas-max-lag 5
    min-replicas-to-write 1
    rdbchecksum yes
    rdbcompression yes
    repl-diskless-sync yes
    save ""
  sentinel.conf: |
    dir "/data"
    port 26379
    bind 0.0.0.0
        sentinel down-after-milliseconds argocd 10000
        sentinel failover-timeout argocd 180000
        maxclients 10000
        sentinel parallel-syncs argocd 5
  trigger-failover-if-master.sh: |
    get_redis_role() {
      is_master=$(
        redis-cli \
          -h localhost \
          -p 6379 \
          info | grep -c 'role:master' || true
      )
    }
    get_redis_role
    if [[ "$is_master" -eq 1 ]]; then
      echo "This node is currently master, we trigger a failover."
      response=$(
        redis-cli \
          -h localhost \
          -p 26379 \
          SENTINEL failover argocd
      )
      if [[ "$response" != "OK" ]] ; then
        echo "$response"
        exit 1
      fi
      timeout=30
      while [[ "$is_master" -eq 1 && $timeout -gt 0 ]]; do
        sleep 1
        get_redis_role
        timeout=$((timeout - 1))
      done
      echo "Failover successful"
    fi
kind: ConfigMap
metadata:
  labels:
    app.kubernetes.io/component: redis
    app.kubernetes.io/name: argocd-redis-ha
    app.kubernetes.io/part-of: argocd
  name: argocd-redis-ha-configmap
---
apiVersion: v1
data:
  redis_liveness.sh: |
    response=$(
      redis-cli \
        -h localhost \
        -p 6379 \
        ping
    )
    if [ "$response" != "PONG" ] && [ "${response:0:7}" != "LOADING" ] ; then
      echo "$response"
      exit 1
    fi
    echo "response=$response"
  redis_readiness.sh: |
    response=$(
      redis-cli \
        -h localhost \
        -p 6379 \
        ping
    )
    if [ "$response" != "PONG" ] ; then
      echo "$response"
      exit 1
    fi
    echo "response=$response"
  sentinel_liveness.sh: |
    response=$(
      redis-cli \
        -h localhost \
        -p 26379 \
        ping
    )
    if [ "$response" != "PONG" ]; then
      echo "$response"
      exit 1
    fi
    echo "response=$response"
kind: ConfigMap
metadata:
  labels:
    app.kubernetes.io/component: redis
    app.kubernetes.io/name: argocd-redis-ha
    app.kubernetes.io/part-of: argocd
  name: argocd-redis-ha-health-configmap
---
apiVersion: v1
data:
  ssh_known_hosts: |
    # This file was automatically generated by hack/update-ssh-known-hosts.sh. DO NOT EDIT
    [ssh.github.com]:443 ecdsa-sha2-nistp256 AAAAE2VjZHNhLXNoYTItbmlzdHAyNTYAAAAIbmlzdHAyNTYAAABBBEmKSENjQEezOmxkZMy7opKgwFB9nkt5YRrYMjNuG5N87uRgg6CLrbo5wAdT/y6v0mKV0U2w0WZ2YB/++Tpockg=
    [ssh.github.com]:443 ssh-ed25519 AAAAC3NzaC1lZDI1NTE5AAAAIOMqqnkVzrm0SdG6UOoqKLsabgH5C9okWi0dh2l9GKJl
    [ssh.github.com]:443 ssh-rsa AAAAB3NzaC1yc2EAAAADAQABAAABgQCj7ndNxQowgcQnjshcLrqPEiiphnt+VTTvDP6mHBL9j1aNUkY4Ue1gvwnGLVlOhGeYrnZaMgRK6+PKCUXaDbC7qtbW8gIkhL7aGCsOr/C56SJMy/BCZfxd1nWzAOxSDPgVsmerOBYfNqltV9/hWCqBywINIR+5dIg6JTJ72pcEpEjcYgXkE2YEFXV1JHnsKgbLWNlhScqb2UmyRkQyytRLtL+38TGxkxCflmO+5Z8CSSNY7GidjMIZ7Q4zMjA2n1nGrlTDkzwDCsw+wqFPGQA179cnfGWOWRVruj16z6XyvxvjJwbz0wQZ75XK5tKSb7FNyeIEs4TT4jk+S4dhPeAUC5y+bDYirYgM4GC7uEnztnZyaVWQ7B381AK4Qdrwt51ZqExKbQpTUNn+EjqoTwvqNj4kqx5QUCI0ThS/YkOxJCXmPUWZbhjpCg56i+2aB6CmK2JGhn57K5mj0MNdBXA4/WnwH6XoPWJzK5Nyu2zB3nAZp+S5hpQs+p1vN1/wsjk=
    bitbucket.org ecdsa-sha2-nistp256 AAAAE2VjZHNhLXNoYTItbmlzdHAyNTYAAAAIbmlzdHAyNTYAAABBBPIQmuzMBuKdWeF4+a2sjSSpBK0iqitSQ+5BM9KhpexuGt20JpTVM7u5BDZngncgrqDMbWdxMWWOGtZ9UgbqgZE=
    bitbucket.org ssh-ed25519 AAAAC3NzaC1lZDI1NTE5AAAAIIazEu89wgQZ4bqs3d63QSMzYVa0MuJ2e2gKTKqu+UUO
    bitbucket.org ssh-rsa AAAAB3NzaC1yc2EAAAADAQABAAABgQDQeJzhupRu0u0cdegZIa8e86EG2qOCsIsD1Xw0xSeiPDlCr7kq97NLmMbpKTX6Esc30NuoqEEHCuc7yWtwp8dI76EEEB1VqY9QJq6vk+aySyboD5QF61I/1WeTwu+deCbgKMGbUijeXhtfbxSxm6JwGrXrhBdofTsbKRUsrN1WoNgUa8uqN1Vx6WAJw1JHPhglEGGHea6QICwJOAr/6mrui/oB7pkaWKHj3z7d1IC4KWLtY47elvjbaTlkN04Kc/5LFEirorGYVbt15kAUlqGM65pk6ZBxtaO3+30LVlORZkxOh+LKL/BvbZ/iRNhItLqNyieoQj/uh/7Iv4uyH/cV/0b4WDSd3DptigWq84lJubb9t/DnZlrJazxyDCulTmKdOR7vs9gMTo+uoIrPSb8ScTtvw65+odKAlBj59dhnVp9zd7QUojOpXlL62Aw56U4oO+FALuevvMjiWeavKhJqlR7i5n9srYcrNV7ttmDw7kf/97P5zauIhxcjX+xHv4M=
    github.com ecdsa-sha2-nistp256 AAAAE2VjZHNhLXNoYTItbmlzdHAyNTYAAAAIbmlzdHAyNTYAAABBBEmKSENjQEezOmxkZMy7opKgwFB9nkt5YRrYMjNuG5N87uRgg6CLrbo5wAdT/y6v0mKV0U2w0WZ2YB/++Tpockg=
    github.com ssh-ed25519 AAAAC3NzaC1lZDI1NTE5AAAAIOMqqnkVzrm0SdG6UOoqKLsabgH5C9okWi0dh2l9GKJl
    github.com ssh-rsa AAAAB3NzaC1yc2EAAAADAQABAAABgQCj7ndNxQowgcQnjshcLrqPEiiphnt+VTTvDP6mHBL9j1aNUkY4Ue1gvwnGLVlOhGeYrnZaMgRK6+PKCUXaDbC7qtbW8gIkhL7aGCsOr/C56SJMy/BCZfxd1nWzAOxSDPgVsmerOBYfNqltV9/hWCqBywINIR+5dIg6JTJ72pcEpEjcYgXkE2YEFXV1JHnsKgbLWNlhScqb2UmyRkQyytRLtL+38TGxkxCflmO+5Z8CSSNY7GidjMIZ7Q4zMjA2n1nGrlTDkzwDCsw+wqFPGQA179cnfGWOWRVruj16z6XyvxvjJwbz0wQZ75XK5tKSb7FNyeIEs4TT4jk+S4dhPeAUC5y+bDYirYgM4GC7uEnztnZyaVWQ7B381AK4Qdrwt51ZqExKbQpTUNn+EjqoTwvqNj4kqx5QUCI0ThS/YkOxJCXmPUWZbhjpCg56i+2aB6CmK2JGhn57K5mj0MNdBXA4/WnwH6XoPWJzK5Nyu2zB3nAZp+S5hpQs+p1vN1/wsjk=
    gitlab.com ecdsa-sha2-nistp256 AAAAE2VjZHNhLXNoYTItbmlzdHAyNTYAAAAIbmlzdHAyNTYAAABBBFSMqzJeV9rUzU4kWitGjeR4PWSa29SPqJ1fVkhtj3Hw9xjLVXVYrU9QlYWrOLXBpQ6KWjbjTDTdDkoohFzgbEY=
    gitlab.com ssh-ed25519 AAAAC3NzaC1lZDI1NTE5AAAAIAfuCHKVTjquxvt6CM6tdG4SLp1Btn/nOeHHE5UOzRdf
    gitlab.com ssh-rsa AAAAB3NzaC1yc2EAAAADAQABAAABAQCsj2bNKTBSpIYDEGk9KxsGh3mySTRgMtXL583qmBpzeQ+jqCMRgBqB98u3z++J1sKlXHWfM9dyhSevkMwSbhoR8XIq/U0tCNyokEi/ueaBMCvbcTHhO7FcwzY92WK4Yt0aGROY5qX2UKSeOvuP4D6TPqKF1onrSzH9bx9XUf2lEdWT/ia1NEKjunUqu1xOB/StKDHMoX4/OKyIzuS0q/T1zOATthvasJFoPrAjkohTyaDUz2LN5JoH839hViyEG82yB+MjcFV5MU3N1l1QL3cVUCh93xSaua1N85qivl+siMkPGbO5xR/En4iEY6K2XPASUEMaieWVNTRCtJ4S8H+9
    ssh.dev.azure.com ssh-rsa AAAAB3NzaC1yc2EAAAADAQABAAABAQC7Hr1oTWqNqOlzGJOfGJ4NakVyIzf1rXYd4d7wo6jBlkLvCA4odBlL0mDUyZ0/QUfTTqeu+tm22gOsv+VrVTMk6vwRU75gY/y9ut5Mb3bR5BV58dKXyq9A9UeB5Cakehn5Zgm6x1mKoVyf+FFn26iYqXJRgzIZZcZ5V6hrE0Qg39kZm4az48o0AUbf6Sp4SLdvnuMa2sVNwHBboS7EJkm57XQPVU3/QpyNLHbWDdzwtrlS+ez30S3AdYhLKEOxAG8weOnyrtLJAUen9mTkol8oII1edf7mWWbWVf0nBmly21+nZcmCTISQBtdcyPaEno7fFQMDD26/s0lfKob4Kw8H
    vs-ssh.visualstudio.com ssh-rsa AAAAB3NzaC1yc2EAAAADAQABAAABAQC7Hr1oTWqNqOlzGJOfGJ4NakVyIzf1rXYd4d7wo6jBlkLvCA4odBlL0mDUyZ0/QUfTTqeu+tm22gOsv+VrVTMk6vwRU75gY/y9ut5Mb3bR5BV58dKXyq9A9UeB5Cakehn5Zgm6x1mKoVyf+FFn26iYqXJRgzIZZcZ5V6hrE0Qg39kZm4az48o0AUbf6Sp4SLdvnuMa2sVNwHBboS7EJkm57XQPVU3/QpyNLHbWDdzwtrlS+ez30S3AdYhLKEOxAG8weOnyrtLJAUen9mTkol8oII1edf7mWWbWVf0nBmly21+nZcmCTISQBtdcyPaEno7fFQMDD26/s0lfKob4Kw8H
kind: ConfigMap
metadata:
  labels:
    app.kubernetes.io/name: argocd-ssh-known-hosts-cm
    app.kubernetes.io/part-of: argocd
  name: argocd-ssh-known-hosts-cm
---
apiVersion: v1
kind: ConfigMap
metadata:
  labels:
    app.kubernetes.io/name: argocd-tls-certs-cm
    app.kubernetes.io/part-of: argocd
  name: argocd-tls-certs-cm
---
apiVersion: v1
kind: Secret
metadata:
  labels:
    app.kubernetes.io/name: argocd-secret
    app.kubernetes.io/part-of: argocd
  name: argocd-secret
type: Opaque
---
apiVersion: v1
kind: Service
metadata:
  labels:
    app.kubernetes.io/component: applicationset-controller
    app.kubernetes.io/name: argocd-applicationset-controller
    app.kubernetes.io/part-of: argocd
  name: argocd-applicationset-controller
spec:
  ports:
  - name: webhook
    port: 7000
    protocol: TCP
    targetPort: webhook
  - name: metrics
    port: 8080
    protocol: TCP
    targetPort: metrics
  selector:
    app.kubernetes.io/name: argocd-applicationset-controller
---
apiVersion: v1
kind: Service
metadata:
  labels:
    app.kubernetes.io/component: dex-server
    app.kubernetes.io/name: argocd-dex-server
    app.kubernetes.io/part-of: argocd
  name: argocd-dex-server
spec:
  ports:
  - appProtocol: TCP
    name: http
    port: 5556
    protocol: TCP
    targetPort: 5556
  - name: grpc
    port: 5557
    protocol: TCP
    targetPort: 5557
  - name: metrics
    port: 5558
    protocol: TCP
    targetPort: 5558
  selector:
    app.kubernetes.io/name: argocd-dex-server
---
apiVersion: v1
kind: Service
metadata:
  labels:
    app.kubernetes.io/component: metrics
    app.kubernetes.io/name: argocd-metrics
    app.kubernetes.io/part-of: argocd
  name: argocd-metrics
spec:
  ports:
  - name: metrics
    port: 8082
    protocol: TCP
    targetPort: 8082
  selector:
    app.kubernetes.io/name: argocd-application-controller
---
apiVersion: v1
kind: Service
metadata:
  labels:
    app.kubernetes.io/component: redis
    app.kubernetes.io/name: argocd-redis-ha
    app.kubernetes.io/part-of: argocd
  name: argocd-redis-ha
spec:
  clusterIP: None
  ports:
  - name: tcp-server
    port: 6379
    protocol: TCP
    targetPort: redis
  - name: tcp-sentinel
    port: 26379
    protocol: TCP
    targetPort: sentinel
  selector:
    app.kubernetes.io/name: argocd-redis-ha
  type: ClusterIP
---
apiVersion: v1
kind: Service
metadata:
  annotations:
    service.alpha.kubernetes.io/tolerate-unready-endpoints: "true"
  labels:
    app.kubernetes.io/component: redis
    app.kubernetes.io/name: argocd-redis-ha
    app.kubernetes.io/part-of: argocd
  name: argocd-redis-ha-announce-0
spec:
  ports:
  - name: tcp-server
    port: 6379
    protocol: TCP
    targetPort: redis
  - name: tcp-sentinel
    port: 26379
    protocol: TCP
    targetPort: sentinel
  publishNotReadyAddresses: true
  selector:
    app.kubernetes.io/name: argocd-redis-ha
    statefulset.kubernetes.io/pod-name: argocd-redis-ha-server-0
  type: ClusterIP
---
apiVersion: v1
kind: Service
metadata:
  annotations:
    service.alpha.kubernetes.io/tolerate-unready-endpoints: "true"
  labels:
    app.kubernetes.io/component: redis
    app.kubernetes.io/name: argocd-redis-ha
    app.kubernetes.io/part-of: argocd
  name: argocd-redis-ha-announce-1
spec:
  ports:
  - name: tcp-server
    port: 6379
    protocol: TCP
    targetPort: redis
  - name: tcp-sentinel
    port: 26379
    protocol: TCP
    targetPort: sentinel
  publishNotReadyAddresses: true
  selector:
    app.kubernetes.io/name: argocd-redis-ha
    statefulset.kubernetes.io/pod-name: argocd-redis-ha-server-1
  type: ClusterIP
---
apiVersion: v1
kind: Service
metadata:
  annotations:
    service.alpha.kubernetes.io/tolerate-unready-endpoints: "true"
  labels:
    app.kubernetes.io/component: redis
    app.kubernetes.io/name: argocd-redis-ha
    app.kubernetes.io/part-of: argocd
  name: argocd-redis-ha-announce-2
spec:
  ports:
  - name: tcp-server
    port: 6379
    protocol: TCP
    targetPort: redis
  - name: tcp-sentinel
    port: 26379
    protocol: TCP
    targetPort: sentinel
  publishNotReadyAddresses: true
  selector:
    app.kubernetes.io/name: argocd-redis-ha
    statefulset.kubernetes.io/pod-name: argocd-redis-ha-server-2
  type: ClusterIP
---
apiVersion: v1
kind: Service
metadata:
  labels:
    app.kubernetes.io/component: redis
    app.kubernetes.io/name: argocd-redis-ha-haproxy
    app.kubernetes.io/part-of: argocd
  name: argocd-redis-ha-haproxy
spec:
  ports:
  - name: tcp-haproxy
    port: 6379
    protocol: TCP
    targetPort: redis
  - name: http-exporter-port
    port: 9101
    protocol: TCP
    targetPort: metrics-port
  selector:
    app.kubernetes.io/name: argocd-redis-ha-haproxy
  type: ClusterIP
---
apiVersion: v1
kind: Service
metadata:
  labels:
    app.kubernetes.io/component: repo-server
    app.kubernetes.io/name: argocd-repo-server
    app.kubernetes.io/part-of: argocd
  name: argocd-repo-server
spec:
  ports:
  - name: server
    port: 8081
    protocol: TCP
    targetPort: 8081
  - name: metrics
    port: 8084
    protocol: TCP
    targetPort: 8084
  selector:
    app.kubernetes.io/name: argocd-repo-server
---
apiVersion: v1
kind: Service
metadata:
  labels:
    app.kubernetes.io/component: server
    app.kubernetes.io/name: argocd-server
    app.kubernetes.io/part-of: argocd
  name: argocd-server
spec:
  ports:
  - name: http
    port: 80
    protocol: TCP
    targetPort: 8080
  - name: https
    port: 443
    protocol: TCP
    targetPort: 8080
  selector:
    app.kubernetes.io/name: argocd-server
---
apiVersion: v1
kind: Service
metadata:
  labels:
    app.kubernetes.io/component: server
    app.kubernetes.io/name: argocd-server-metrics
    app.kubernetes.io/part-of: argocd
  name: argocd-server-metrics
spec:
  ports:
  - name: metrics
    port: 8083
    protocol: TCP
    targetPort: 8083
  selector:
    app.kubernetes.io/name: argocd-server
---
apiVersion: apps/v1
kind: Deployment
metadata:
  labels:
    app.kubernetes.io/component: applicationset-controller
    app.kubernetes.io/name: argocd-applicationset-controller
    app.kubernetes.io/part-of: argocd
  name: argocd-applicationset-controller
spec:
  selector:
    matchLabels:
      app.kubernetes.io/name: argocd-applicationset-controller
  template:
    metadata:
      labels:
        app.kubernetes.io/name: argocd-applicationset-controller
    spec:
      containers:
      - command:
        - entrypoint.sh
        - applicationset-controller
        env:
        - name: ARGOCD_APPLICATIONSET_CONTROLLER_GLOBAL_PRESERVED_ANNOTATIONS
          valueFrom:
            configMapKeyRef:
              key: applicationsetcontroller.global.preserved.annotations
              name: argocd-cmd-params-cm
              optional: true
        - name: ARGOCD_APPLICATIONSET_CONTROLLER_GLOBAL_PRESERVED_LABELS
          valueFrom:
            configMapKeyRef:
              key: applicationsetcontroller.global.preserved.labels
              name: argocd-cmd-params-cm
              optional: true
        - name: NAMESPACE
          valueFrom:
            fieldRef:
              fieldPath: metadata.namespace
        - name: ARGOCD_APPLICATIONSET_CONTROLLER_ENABLE_LEADER_ELECTION
          valueFrom:
            configMapKeyRef:
              key: applicationsetcontroller.enable.leader.election
              name: argocd-cmd-params-cm
              optional: true
        - name: ARGOCD_APPLICATIONSET_CONTROLLER_REPO_SERVER
          valueFrom:
            configMapKeyRef:
              key: repo.server
              name: argocd-cmd-params-cm
              optional: true
        - name: ARGOCD_APPLICATIONSET_CONTROLLER_POLICY
          valueFrom:
            configMapKeyRef:
              key: applicationsetcontroller.policy
              name: argocd-cmd-params-cm
              optional: true
        - name: ARGOCD_APPLICATIONSET_CONTROLLER_ENABLE_POLICY_OVERRIDE
          valueFrom:
            configMapKeyRef:
              key: applicationsetcontroller.enable.policy.override
              name: argocd-cmd-params-cm
              optional: true
        - name: ARGOCD_APPLICATIONSET_CONTROLLER_DEBUG
          valueFrom:
            configMapKeyRef:
              key: applicationsetcontroller.debug
              name: argocd-cmd-params-cm
              optional: true
        - name: ARGOCD_APPLICATIONSET_CONTROLLER_LOGFORMAT
          valueFrom:
            configMapKeyRef:
              key: applicationsetcontroller.log.format
              name: argocd-cmd-params-cm
              optional: true
        - name: ARGOCD_APPLICATIONSET_CONTROLLER_LOGLEVEL
          valueFrom:
            configMapKeyRef:
              key: applicationsetcontroller.log.level
              name: argocd-cmd-params-cm
              optional: true
        - name: ARGOCD_APPLICATIONSET_CONTROLLER_DRY_RUN
          valueFrom:
            configMapKeyRef:
              key: applicationsetcontroller.dryrun
              name: argocd-cmd-params-cm
              optional: true
        - name: ARGOCD_GIT_MODULES_ENABLED
          valueFrom:
            configMapKeyRef:
              key: applicationsetcontroller.enable.git.submodule
              name: argocd-cmd-params-cm
              optional: true
        - name: ARGOCD_APPLICATIONSET_CONTROLLER_ENABLE_PROGRESSIVE_SYNCS
          valueFrom:
            configMapKeyRef:
              key: applicationsetcontroller.enable.progressive.syncs
              name: argocd-cmd-params-cm
              optional: true
        - name: ARGOCD_APPLICATIONSET_CONTROLLER_ENABLE_NEW_GIT_FILE_GLOBBING
          valueFrom:
            configMapKeyRef:
              key: applicationsetcontroller.enable.new.git.file.globbing
              name: argocd-cmd-params-cm
              optional: true
        - name: ARGOCD_APPLICATIONSET_CONTROLLER_REPO_SERVER_PLAINTEXT
          valueFrom:
            configMapKeyRef:
              key: applicationsetcontroller.repo.server.plaintext
              name: argocd-cmd-params-cm
              optional: true
        - name: ARGOCD_APPLICATIONSET_CONTROLLER_REPO_SERVER_STRICT_TLS
          valueFrom:
            configMapKeyRef:
              key: applicationsetcontroller.repo.server.strict.tls
              name: argocd-cmd-params-cm
              optional: true
        - name: ARGOCD_APPLICATIONSET_CONTROLLER_REPO_SERVER_TIMEOUT_SECONDS
          valueFrom:
            configMapKeyRef:
              key: applicationsetcontroller.repo.server.timeout.seconds
              name: argocd-cmd-params-cm
              optional: true
        - name: ARGOCD_APPLICATIONSET_CONTROLLER_CONCURRENT_RECONCILIATIONS
          valueFrom:
            configMapKeyRef:
              key: applicationsetcontroller.concurrent.reconciliations.max
              name: argocd-cmd-params-cm
              optional: true
        - name: ARGOCD_APPLICATIONSET_CONTROLLER_NAMESPACES
          valueFrom:
            configMapKeyRef:
              key: applicationsetcontroller.namespaces
              name: argocd-cmd-params-cm
              optional: true
        - name: ARGOCD_APPLICATIONSET_CONTROLLER_SCM_ROOT_CA_PATH
          valueFrom:
            configMapKeyRef:
              key: applicationsetcontroller.scm.root.ca.path
              name: argocd-cmd-params-cm
              optional: true
        - name: ARGOCD_APPLICATIONSET_CONTROLLER_ALLOWED_SCM_PROVIDERS
          valueFrom:
            configMapKeyRef:
              key: applicationsetcontroller.allowed.scm.providers
              name: argocd-cmd-params-cm
              optional: true
<<<<<<< HEAD
        image: quay.io/codefresh/applicationset:latest
=======
        - name: ARGOCD_APPLICATIONSET_CONTROLLER_ENABLE_SCM_PROVIDERS
          valueFrom:
            configMapKeyRef:
              key: applicationsetcontroller.enable.scm.providers
              name: argocd-cmd-params-cm
              optional: true
        image: quay.io/argoproj/argocd:v2.10.4
>>>>>>> f5d63a5c
        imagePullPolicy: Always
        name: argocd-applicationset-controller
        ports:
        - containerPort: 7000
          name: webhook
        - containerPort: 8080
          name: metrics
        volumeMounts:
        - mountPath: /app/config/ssh
          name: ssh-known-hosts
        - mountPath: /app/config/tls
          name: tls-certs
        - mountPath: /app/config/gpg/source
          name: gpg-keys
        - mountPath: /app/config/gpg/keys
          name: gpg-keyring
        - mountPath: /tmp
          name: tmp
        - mountPath: /app/config/reposerver/tls
          name: argocd-repo-server-tls
      serviceAccountName: argocd-applicationset-controller
      volumes:
      - configMap:
          name: argocd-ssh-known-hosts-cm
        name: ssh-known-hosts
      - configMap:
          name: argocd-tls-certs-cm
        name: tls-certs
      - configMap:
          name: argocd-gpg-keys-cm
        name: gpg-keys
      - emptyDir: {}
        name: gpg-keyring
      - emptyDir: {}
        name: tmp
      - name: argocd-repo-server-tls
        secret:
          items:
          - key: tls.crt
            path: tls.crt
          - key: tls.key
            path: tls.key
          - key: ca.crt
            path: ca.crt
          optional: true
          secretName: argocd-repo-server-tls
---
apiVersion: apps/v1
kind: Deployment
metadata:
  labels:
    app.kubernetes.io/component: dex-server
    app.kubernetes.io/name: argocd-dex-server
    app.kubernetes.io/part-of: argocd
  name: argocd-dex-server
spec:
  selector:
    matchLabels:
      app.kubernetes.io/name: argocd-dex-server
  template:
    metadata:
      labels:
        app.kubernetes.io/name: argocd-dex-server
    spec:
      affinity:
        podAntiAffinity:
          preferredDuringSchedulingIgnoredDuringExecution:
          - podAffinityTerm:
              labelSelector:
                matchLabels:
                  app.kubernetes.io/part-of: argocd
              topologyKey: kubernetes.io/hostname
            weight: 5
      containers:
      - command:
        - /shared/argocd-dex
        - rundex
        env:
        - name: ARGOCD_DEX_SERVER_DISABLE_TLS
          valueFrom:
            configMapKeyRef:
              key: dexserver.disable.tls
              name: argocd-cmd-params-cm
              optional: true
        image: ghcr.io/dexidp/dex:v2.37.0
        imagePullPolicy: Always
        name: dex
        ports:
        - containerPort: 5556
        - containerPort: 5557
        - containerPort: 5558
        securityContext:
          allowPrivilegeEscalation: false
          capabilities:
            drop:
            - ALL
          readOnlyRootFilesystem: true
          runAsNonRoot: true
          seccompProfile:
            type: RuntimeDefault
        volumeMounts:
        - mountPath: /shared
          name: static-files
        - mountPath: /tmp
          name: dexconfig
        - mountPath: /tls
          name: argocd-dex-server-tls
      initContainers:
      - command:
        - /bin/cp
        - -n
        - /usr/local/bin/argocd
        - /shared/argocd-dex
<<<<<<< HEAD
        image: quay.io/codefresh/argocd:latest
=======
        image: quay.io/argoproj/argocd:v2.10.4
>>>>>>> f5d63a5c
        imagePullPolicy: Always
        name: copyutil
        securityContext:
          allowPrivilegeEscalation: false
          capabilities:
            drop:
            - ALL
          readOnlyRootFilesystem: true
          runAsNonRoot: true
          seccompProfile:
            type: RuntimeDefault
        volumeMounts:
        - mountPath: /shared
          name: static-files
        - mountPath: /tmp
          name: dexconfig
      serviceAccountName: argocd-dex-server
      volumes:
      - emptyDir: {}
        name: static-files
      - emptyDir: {}
        name: dexconfig
      - name: argocd-dex-server-tls
        secret:
          items:
          - key: tls.crt
            path: tls.crt
          - key: tls.key
            path: tls.key
          - key: ca.crt
            path: ca.crt
          optional: true
          secretName: argocd-dex-server-tls
---
apiVersion: apps/v1
kind: Deployment
metadata:
  labels:
<<<<<<< HEAD
=======
    app.kubernetes.io/component: notifications-controller
    app.kubernetes.io/name: argocd-notifications-controller
    app.kubernetes.io/part-of: argocd
  name: argocd-notifications-controller
spec:
  selector:
    matchLabels:
      app.kubernetes.io/name: argocd-notifications-controller
  strategy:
    type: Recreate
  template:
    metadata:
      labels:
        app.kubernetes.io/name: argocd-notifications-controller
    spec:
      containers:
      - args:
        - /usr/local/bin/argocd-notifications
        env:
        - name: ARGOCD_NOTIFICATIONS_CONTROLLER_LOGFORMAT
          valueFrom:
            configMapKeyRef:
              key: notificationscontroller.log.format
              name: argocd-cmd-params-cm
              optional: true
        - name: ARGOCD_NOTIFICATIONS_CONTROLLER_LOGLEVEL
          valueFrom:
            configMapKeyRef:
              key: notificationscontroller.log.level
              name: argocd-cmd-params-cm
              optional: true
        - name: ARGOCD_APPLICATION_NAMESPACES
          valueFrom:
            configMapKeyRef:
              key: application.namespaces
              name: argocd-cmd-params-cm
              optional: true
        - name: ARGOCD_NOTIFICATION_CONTROLLER_SELF_SERVICE_NOTIFICATION_ENABLED
          valueFrom:
            configMapKeyRef:
              key: notificationscontroller.selfservice.enabled
              name: argocd-cmd-params-cm
              optional: true
        image: quay.io/argoproj/argocd:v2.10.4
        imagePullPolicy: Always
        livenessProbe:
          tcpSocket:
            port: 9001
        name: argocd-notifications-controller
        securityContext:
          allowPrivilegeEscalation: false
          capabilities:
            drop:
            - ALL
          readOnlyRootFilesystem: true
        volumeMounts:
        - mountPath: /app/config/tls
          name: tls-certs
        - mountPath: /app/config/reposerver/tls
          name: argocd-repo-server-tls
        workingDir: /app
      securityContext:
        runAsNonRoot: true
        seccompProfile:
          type: RuntimeDefault
      serviceAccountName: argocd-notifications-controller
      volumes:
      - configMap:
          name: argocd-tls-certs-cm
        name: tls-certs
      - name: argocd-repo-server-tls
        secret:
          items:
          - key: tls.crt
            path: tls.crt
          - key: tls.key
            path: tls.key
          - key: ca.crt
            path: ca.crt
          optional: true
          secretName: argocd-repo-server-tls
---
apiVersion: apps/v1
kind: Deployment
metadata:
  labels:
>>>>>>> f5d63a5c
    app.kubernetes.io/component: redis
    app.kubernetes.io/name: argocd-redis-ha-haproxy
    app.kubernetes.io/part-of: argocd
  name: argocd-redis-ha-haproxy
spec:
  replicas: 3
  revisionHistoryLimit: 1
  selector:
    matchLabels:
      app.kubernetes.io/name: argocd-redis-ha-haproxy
  strategy:
    type: RollingUpdate
  template:
    metadata:
      annotations:
        checksum/config: 492a6adabb741e0cee39be9aa5155c41a4456629f862d0006a2d892dbecfbcae
        prometheus.io/path: /metrics
        prometheus.io/port: "9101"
        prometheus.io/scrape: "true"
      labels:
        app.kubernetes.io/name: argocd-redis-ha-haproxy
      name: argocd-redis-ha-haproxy
    spec:
      affinity:
        podAntiAffinity:
          requiredDuringSchedulingIgnoredDuringExecution:
          - labelSelector:
              matchLabels:
                app.kubernetes.io/name: argocd-redis-ha-haproxy
            topologyKey: kubernetes.io/hostname
      containers:
      - image: quay.io/codefresh/haproxy:2.6.2-alpine
        imagePullPolicy: IfNotPresent
        lifecycle: {}
        livenessProbe:
          httpGet:
            path: /healthz
            port: 8888
          initialDelaySeconds: 5
          periodSeconds: 3
        name: haproxy
        ports:
        - containerPort: 6379
          name: redis
        - containerPort: 9101
          name: metrics-port
        readinessProbe:
          httpGet:
            path: /healthz
            port: 8888
          initialDelaySeconds: 5
          periodSeconds: 3
        securityContext:
          allowPrivilegeEscalation: false
          capabilities:
            drop:
            - ALL
          readOnlyRootFilesystem: true
          seccompProfile:
            type: RuntimeDefault
        volumeMounts:
        - mountPath: /usr/local/etc/haproxy
          name: data
        - mountPath: /run/haproxy
          name: shared-socket
      initContainers:
      - args:
        - /readonly/haproxy_init.sh
        command:
        - sh
        image: quay.io/codefresh/haproxy:2.6.2-alpine
        imagePullPolicy: IfNotPresent
        name: config-init
        securityContext:
          allowPrivilegeEscalation: false
          capabilities:
            drop:
            - ALL
          readOnlyRootFilesystem: true
          seccompProfile:
            type: RuntimeDefault
        volumeMounts:
        - mountPath: /readonly
          name: config-volume
          readOnly: true
        - mountPath: /data
          name: data
      securityContext:
        fsGroup: 99
        runAsNonRoot: true
        runAsUser: 99
      serviceAccountName: argocd-redis-ha-haproxy
      volumes:
      - configMap:
          name: argocd-redis-ha-configmap
        name: config-volume
      - emptyDir: {}
        name: shared-socket
      - emptyDir: {}
        name: data
---
apiVersion: apps/v1
kind: Deployment
metadata:
  labels:
    app.kubernetes.io/component: repo-server
    app.kubernetes.io/name: argocd-repo-server
    app.kubernetes.io/part-of: argocd
  name: argocd-repo-server
spec:
  replicas: 2
  selector:
    matchLabels:
      app.kubernetes.io/name: argocd-repo-server
  template:
    metadata:
      labels:
        app.kubernetes.io/name: argocd-repo-server
    spec:
      affinity:
        podAntiAffinity:
          preferredDuringSchedulingIgnoredDuringExecution:
          - podAffinityTerm:
              labelSelector:
                matchLabels:
                  app.kubernetes.io/name: argocd-repo-server
              topologyKey: topology.kubernetes.io/zone
            weight: 100
          requiredDuringSchedulingIgnoredDuringExecution:
          - labelSelector:
              matchLabels:
                app.kubernetes.io/name: argocd-repo-server
            topologyKey: kubernetes.io/hostname
      automountServiceAccountToken: false
      containers:
      - args:
        - /usr/local/bin/argocd-repo-server
        - --redis
        - argocd-redis-ha-haproxy:6379
        env:
        - name: ARGOCD_RECONCILIATION_TIMEOUT
          valueFrom:
            configMapKeyRef:
              key: timeout.reconciliation
              name: argocd-cm
              optional: true
        - name: ARGOCD_REPO_SERVER_LOGFORMAT
          valueFrom:
            configMapKeyRef:
              key: reposerver.log.format
              name: argocd-cmd-params-cm
              optional: true
        - name: ARGOCD_REPO_SERVER_LOGLEVEL
          valueFrom:
            configMapKeyRef:
              key: reposerver.log.level
              name: argocd-cmd-params-cm
              optional: true
        - name: ARGOCD_REPO_SERVER_PARALLELISM_LIMIT
          valueFrom:
            configMapKeyRef:
              key: reposerver.parallelism.limit
              name: argocd-cmd-params-cm
              optional: true
        - name: ARGOCD_REPO_SERVER_LISTEN_ADDRESS
          valueFrom:
            configMapKeyRef:
              key: reposerver.listen.address
              name: argocd-cmd-params-cm
              optional: true
        - name: ARGOCD_REPO_SERVER_LISTEN_METRICS_ADDRESS
          valueFrom:
            configMapKeyRef:
              key: reposerver.metrics.listen.address
              name: argocd-cmd-params-cm
              optional: true
        - name: ARGOCD_REPO_SERVER_DISABLE_TLS
          valueFrom:
            configMapKeyRef:
              key: reposerver.disable.tls
              name: argocd-cmd-params-cm
              optional: true
        - name: ARGOCD_TLS_MIN_VERSION
          valueFrom:
            configMapKeyRef:
              key: reposerver.tls.minversion
              name: argocd-cmd-params-cm
              optional: true
        - name: ARGOCD_TLS_MAX_VERSION
          valueFrom:
            configMapKeyRef:
              key: reposerver.tls.maxversion
              name: argocd-cmd-params-cm
              optional: true
        - name: ARGOCD_TLS_CIPHERS
          valueFrom:
            configMapKeyRef:
              key: reposerver.tls.ciphers
              name: argocd-cmd-params-cm
              optional: true
        - name: ARGOCD_REPO_CACHE_EXPIRATION
          valueFrom:
            configMapKeyRef:
              key: reposerver.repo.cache.expiration
              name: argocd-cmd-params-cm
              optional: true
        - name: REDIS_SERVER
          valueFrom:
            configMapKeyRef:
              key: redis.server
              name: argocd-cmd-params-cm
              optional: true
        - name: REDIS_COMPRESSION
          valueFrom:
            configMapKeyRef:
              key: redis.compression
              name: argocd-cmd-params-cm
              optional: true
        - name: REDISDB
          valueFrom:
            configMapKeyRef:
              key: redis.db
              name: argocd-cmd-params-cm
              optional: true
        - name: ARGOCD_DEFAULT_CACHE_EXPIRATION
          valueFrom:
            configMapKeyRef:
              key: reposerver.default.cache.expiration
              name: argocd-cmd-params-cm
              optional: true
        - name: ARGOCD_REPO_SERVER_OTLP_ADDRESS
          valueFrom:
            configMapKeyRef:
              key: otlp.address
              name: argocd-cmd-params-cm
              optional: true
        - name: ARGOCD_REPO_SERVER_OTLP_INSECURE
          valueFrom:
            configMapKeyRef:
              key: otlp.insecure
              name: argocd-cmd-params-cm
              optional: true
        - name: ARGOCD_REPO_SERVER_OTLP_HEADERS
          valueFrom:
            configMapKeyRef:
              key: otlp.headers
              name: argocd-cmd-params-cm
              optional: true
        - name: ARGOCD_REPO_SERVER_MAX_COMBINED_DIRECTORY_MANIFESTS_SIZE
          valueFrom:
            configMapKeyRef:
              key: reposerver.max.combined.directory.manifests.size
              name: argocd-cmd-params-cm
              optional: true
        - name: ARGOCD_REPO_SERVER_PLUGIN_TAR_EXCLUSIONS
          valueFrom:
            configMapKeyRef:
              key: reposerver.plugin.tar.exclusions
              name: argocd-cmd-params-cm
              optional: true
        - name: ARGOCD_REPO_SERVER_ALLOW_OUT_OF_BOUNDS_SYMLINKS
          valueFrom:
            configMapKeyRef:
              key: reposerver.allow.oob.symlinks
              name: argocd-cmd-params-cm
              optional: true
        - name: ARGOCD_REPO_SERVER_STREAMED_MANIFEST_MAX_TAR_SIZE
          valueFrom:
            configMapKeyRef:
              key: reposerver.streamed.manifest.max.tar.size
              name: argocd-cmd-params-cm
              optional: true
        - name: ARGOCD_REPO_SERVER_STREAMED_MANIFEST_MAX_EXTRACTED_SIZE
          valueFrom:
            configMapKeyRef:
              key: reposerver.streamed.manifest.max.extracted.size
              name: argocd-cmd-params-cm
              optional: true
        - name: ARGOCD_REPO_SERVER_HELM_MANIFEST_MAX_EXTRACTED_SIZE
          valueFrom:
            configMapKeyRef:
              key: reposerver.helm.manifest.max.extracted.size
              name: argocd-cmd-params-cm
              optional: true
        - name: ARGOCD_REPO_SERVER_DISABLE_HELM_MANIFEST_MAX_EXTRACTED_SIZE
          valueFrom:
            configMapKeyRef:
              key: reposerver.disable.helm.manifest.max.extracted.size
              name: argocd-cmd-params-cm
              optional: true
        - name: ARGOCD_GIT_MODULES_ENABLED
          valueFrom:
            configMapKeyRef:
              key: reposerver.enable.git.submodule
              name: argocd-cmd-params-cm
              optional: true
        - name: ARGOCD_GIT_LS_REMOTE_PARALLELISM_LIMIT
          valueFrom:
            configMapKeyRef:
              key: reposerver.git.lsremote.parallelism.limit
              name: argocd-cmd-params-cm
              optional: true
        - name: ARGOCD_GIT_REQUEST_TIMEOUT
          valueFrom:
            configMapKeyRef:
              key: reposerver.git.request.timeout
              name: argocd-cmd-params-cm
              optional: true
        - name: HELM_CACHE_HOME
          value: /helm-working-dir
        - name: HELM_CONFIG_HOME
          value: /helm-working-dir
        - name: HELM_DATA_HOME
          value: /helm-working-dir
<<<<<<< HEAD
        image: quay.io/codefresh/argocd:latest
=======
        image: quay.io/argoproj/argocd:v2.10.4
>>>>>>> f5d63a5c
        imagePullPolicy: Always
        livenessProbe:
          failureThreshold: 3
          httpGet:
            path: /healthz?full=true
            port: 8084
          initialDelaySeconds: 30
          periodSeconds: 30
          timeoutSeconds: 5
        name: argocd-repo-server
        ports:
        - containerPort: 8081
        - containerPort: 8084
        readinessProbe:
          httpGet:
            path: /healthz
            port: 8084
          initialDelaySeconds: 5
          periodSeconds: 10
        securityContext:
          allowPrivilegeEscalation: false
          capabilities:
            drop:
            - ALL
          readOnlyRootFilesystem: true
          runAsNonRoot: true
          seccompProfile:
            type: RuntimeDefault
        volumeMounts:
        - mountPath: /app/config/ssh
          name: ssh-known-hosts
        - mountPath: /app/config/tls
          name: tls-certs
        - mountPath: /app/config/gpg/source
          name: gpg-keys
        - mountPath: /app/config/gpg/keys
          name: gpg-keyring
        - mountPath: /app/config/reposerver/tls
          name: argocd-repo-server-tls
        - mountPath: /tmp
          name: tmp
        - mountPath: /helm-working-dir
          name: helm-working-dir
        - mountPath: /home/argocd/cmp-server/plugins
          name: plugins
      initContainers:
      - command:
        - /bin/cp
        - -n
        - /usr/local/bin/argocd
        - /var/run/argocd/argocd-cmp-server
<<<<<<< HEAD
        image: quay.io/codefresh/argocd:latest
=======
        image: quay.io/argoproj/argocd:v2.10.4
>>>>>>> f5d63a5c
        name: copyutil
        securityContext:
          allowPrivilegeEscalation: false
          capabilities:
            drop:
            - ALL
          readOnlyRootFilesystem: true
          runAsNonRoot: true
          seccompProfile:
            type: RuntimeDefault
        volumeMounts:
        - mountPath: /var/run/argocd
          name: var-files
      volumes:
      - configMap:
          name: argocd-ssh-known-hosts-cm
        name: ssh-known-hosts
      - configMap:
          name: argocd-tls-certs-cm
        name: tls-certs
      - configMap:
          name: argocd-gpg-keys-cm
        name: gpg-keys
      - emptyDir: {}
        name: gpg-keyring
      - emptyDir: {}
        name: tmp
      - emptyDir: {}
        name: helm-working-dir
      - name: argocd-repo-server-tls
        secret:
          items:
          - key: tls.crt
            path: tls.crt
          - key: tls.key
            path: tls.key
          - key: ca.crt
            path: ca.crt
          optional: true
          secretName: argocd-repo-server-tls
      - emptyDir: {}
        name: var-files
      - emptyDir: {}
        name: plugins
---
apiVersion: apps/v1
kind: Deployment
metadata:
  labels:
    app.kubernetes.io/component: server
    app.kubernetes.io/name: argocd-server
    app.kubernetes.io/part-of: argocd
  name: argocd-server
spec:
  replicas: 2
  selector:
    matchLabels:
      app.kubernetes.io/name: argocd-server
  template:
    metadata:
      labels:
        app.kubernetes.io/name: argocd-server
    spec:
      affinity:
        podAntiAffinity:
          preferredDuringSchedulingIgnoredDuringExecution:
          - podAffinityTerm:
              labelSelector:
                matchLabels:
                  app.kubernetes.io/name: argocd-server
              topologyKey: topology.kubernetes.io/zone
            weight: 100
          requiredDuringSchedulingIgnoredDuringExecution:
          - labelSelector:
              matchLabels:
                app.kubernetes.io/name: argocd-server
            topologyKey: kubernetes.io/hostname
      containers:
      - args:
        - /usr/local/bin/argocd-server
        command:
        - argocd-server
        env:
        - name: ARGOCD_API_SERVER_REPLICAS
          value: "2"
        - name: ARGOCD_REDIS
          valueFrom:
            configMapKeyRef:
              key: redis.server
              name: argocd-cmd-params-cm
        - name: ARGOCD_SERVER_INSECURE
          valueFrom:
            configMapKeyRef:
              key: server.insecure
              name: argocd-cmd-params-cm
              optional: true
        - name: ARGOCD_SERVER_BASEHREF
          valueFrom:
            configMapKeyRef:
              key: server.basehref
              name: argocd-cmd-params-cm
              optional: true
        - name: ARGOCD_SERVER_ROOTPATH
          valueFrom:
            configMapKeyRef:
              key: server.rootpath
              name: argocd-cmd-params-cm
              optional: true
        - name: ARGOCD_SERVER_LOGFORMAT
          valueFrom:
            configMapKeyRef:
              key: server.log.format
              name: argocd-cmd-params-cm
              optional: true
        - name: ARGOCD_SERVER_LOG_LEVEL
          valueFrom:
            configMapKeyRef:
              key: server.log.level
              name: argocd-cmd-params-cm
              optional: true
        - name: ARGOCD_SERVER_REPO_SERVER
          valueFrom:
            configMapKeyRef:
              key: repo.server
              name: argocd-cmd-params-cm
              optional: true
        - name: ARGOCD_SERVER_DEX_SERVER
          valueFrom:
            configMapKeyRef:
              key: server.dex.server
              name: argocd-cmd-params-cm
              optional: true
        - name: ARGOCD_SERVER_DISABLE_AUTH
          valueFrom:
            configMapKeyRef:
              key: server.disable.auth
              name: argocd-cmd-params-cm
              optional: true
        - name: ARGOCD_SERVER_ENABLE_GZIP
          valueFrom:
            configMapKeyRef:
              key: server.enable.gzip
              name: argocd-cmd-params-cm
              optional: true
        - name: ARGOCD_SERVER_REPO_SERVER_TIMEOUT_SECONDS
          valueFrom:
            configMapKeyRef:
              key: server.repo.server.timeout.seconds
              name: argocd-cmd-params-cm
              optional: true
        - name: ARGOCD_SERVER_X_FRAME_OPTIONS
          valueFrom:
            configMapKeyRef:
              key: server.x.frame.options
              name: argocd-cmd-params-cm
              optional: true
        - name: ARGOCD_SERVER_CONTENT_SECURITY_POLICY
          valueFrom:
            configMapKeyRef:
              key: server.content.security.policy
              name: argocd-cmd-params-cm
              optional: true
        - name: ARGOCD_SERVER_REPO_SERVER_PLAINTEXT
          valueFrom:
            configMapKeyRef:
              key: server.repo.server.plaintext
              name: argocd-cmd-params-cm
              optional: true
        - name: ARGOCD_SERVER_REPO_SERVER_STRICT_TLS
          valueFrom:
            configMapKeyRef:
              key: server.repo.server.strict.tls
              name: argocd-cmd-params-cm
              optional: true
        - name: ARGOCD_SERVER_DEX_SERVER_PLAINTEXT
          valueFrom:
            configMapKeyRef:
              key: server.dex.server.plaintext
              name: argocd-cmd-params-cm
              optional: true
        - name: ARGOCD_SERVER_DEX_SERVER_STRICT_TLS
          valueFrom:
            configMapKeyRef:
              key: server.dex.server.strict.tls
              name: argocd-cmd-params-cm
              optional: true
        - name: ARGOCD_TLS_MIN_VERSION
          valueFrom:
            configMapKeyRef:
              key: server.tls.minversion
              name: argocd-cmd-params-cm
              optional: true
        - name: ARGOCD_TLS_MAX_VERSION
          valueFrom:
            configMapKeyRef:
              key: server.tls.maxversion
              name: argocd-cmd-params-cm
              optional: true
        - name: ARGOCD_TLS_CIPHERS
          valueFrom:
            configMapKeyRef:
              key: server.tls.ciphers
              name: argocd-cmd-params-cm
              optional: true
        - name: ARGOCD_SERVER_CONNECTION_STATUS_CACHE_EXPIRATION
          valueFrom:
            configMapKeyRef:
              key: server.connection.status.cache.expiration
              name: argocd-cmd-params-cm
              optional: true
        - name: ARGOCD_SERVER_OIDC_CACHE_EXPIRATION
          valueFrom:
            configMapKeyRef:
              key: server.oidc.cache.expiration
              name: argocd-cmd-params-cm
              optional: true
        - name: ARGOCD_SERVER_LOGIN_ATTEMPTS_EXPIRATION
          valueFrom:
            configMapKeyRef:
              key: server.login.attempts.expiration
              name: argocd-cmd-params-cm
              optional: true
        - name: ARGOCD_SERVER_STATIC_ASSETS
          valueFrom:
            configMapKeyRef:
              key: server.staticassets
              name: argocd-cmd-params-cm
              optional: true
        - name: ARGOCD_APP_STATE_CACHE_EXPIRATION
          valueFrom:
            configMapKeyRef:
              key: server.app.state.cache.expiration
              name: argocd-cmd-params-cm
              optional: true
        - name: REDIS_SERVER
          valueFrom:
            configMapKeyRef:
              key: redis.server
              name: argocd-cmd-params-cm
              optional: true
        - name: REDIS_COMPRESSION
          valueFrom:
            configMapKeyRef:
              key: redis.compression
              name: argocd-cmd-params-cm
              optional: true
        - name: REDISDB
          valueFrom:
            configMapKeyRef:
              key: redis.db
              name: argocd-cmd-params-cm
              optional: true
        - name: ARGOCD_DEFAULT_CACHE_EXPIRATION
          valueFrom:
            configMapKeyRef:
              key: server.default.cache.expiration
              name: argocd-cmd-params-cm
              optional: true
        - name: ARGOCD_MAX_COOKIE_NUMBER
          valueFrom:
            configMapKeyRef:
              key: server.http.cookie.maxnumber
              name: argocd-cmd-params-cm
              optional: true
        - name: ARGOCD_SERVER_LISTEN_ADDRESS
          valueFrom:
            configMapKeyRef:
              key: server.listen.address
              name: argocd-cmd-params-cm
              optional: true
        - name: ARGOCD_SERVER_METRICS_LISTEN_ADDRESS
          valueFrom:
            configMapKeyRef:
              key: server.metrics.listen.address
              name: argocd-cmd-params-cm
              optional: true
        - name: ARGOCD_SERVER_OTLP_ADDRESS
          valueFrom:
            configMapKeyRef:
              key: otlp.address
              name: argocd-cmd-params-cm
              optional: true
        - name: ARGOCD_SERVER_OTLP_INSECURE
          valueFrom:
            configMapKeyRef:
              key: otlp.insecure
              name: argocd-cmd-params-cm
              optional: true
        - name: ARGOCD_SERVER_OTLP_HEADERS
          valueFrom:
            configMapKeyRef:
              key: otlp.headers
              name: argocd-cmd-params-cm
              optional: true
        - name: ARGOCD_APPLICATION_NAMESPACES
          valueFrom:
            configMapKeyRef:
              key: application.namespaces
              name: argocd-cmd-params-cm
              optional: true
        - name: ARGOCD_SERVER_ENABLE_PROXY_EXTENSION
          valueFrom:
            configMapKeyRef:
              key: server.enable.proxy.extension
              name: argocd-cmd-params-cm
              optional: true
<<<<<<< HEAD
        image: quay.io/codefresh/argocd:latest
=======
        - name: ARGOCD_K8SCLIENT_RETRY_MAX
          valueFrom:
            configMapKeyRef:
              key: server.k8sclient.retry.max
              name: argocd-cmd-params-cm
              optional: true
        - name: ARGOCD_K8SCLIENT_RETRY_BASE_BACKOFF
          valueFrom:
            configMapKeyRef:
              key: server.k8sclient.retry.base.backoff
              name: argocd-cmd-params-cm
              optional: true
        - name: ARGOCD_API_CONTENT_TYPES
          valueFrom:
            configMapKeyRef:
              key: server.api.content.types
              name: argocd-cmd-params-cm
              optional: true
        image: quay.io/argoproj/argocd:v2.10.4
>>>>>>> f5d63a5c
        imagePullPolicy: Always
        livenessProbe:
          httpGet:
            path: /healthz?full=true
            port: 8080
          initialDelaySeconds: 3
          periodSeconds: 30
          timeoutSeconds: 5
        name: argocd-server
        ports:
        - containerPort: 8080
        - containerPort: 8083
        readinessProbe:
          httpGet:
            path: /healthz
            port: 8080
          initialDelaySeconds: 3
          periodSeconds: 30
        securityContext:
          allowPrivilegeEscalation: false
          capabilities:
            drop:
            - ALL
          readOnlyRootFilesystem: true
          runAsNonRoot: true
          seccompProfile:
            type: RuntimeDefault
        volumeMounts:
        - mountPath: /app/config/ssh
          name: ssh-known-hosts
        - mountPath: /app/config/tls
          name: tls-certs
        - mountPath: /app/config/server/tls
          name: argocd-repo-server-tls
        - mountPath: /app/config/dex/tls
          name: argocd-dex-server-tls
        - mountPath: /home/argocd
          name: plugins-home
        - mountPath: /tmp
          name: tmp
      serviceAccountName: argocd-server
      volumes:
      - emptyDir: {}
        name: plugins-home
      - emptyDir: {}
        name: tmp
      - configMap:
          name: argocd-ssh-known-hosts-cm
        name: ssh-known-hosts
      - configMap:
          name: argocd-tls-certs-cm
        name: tls-certs
      - name: argocd-repo-server-tls
        secret:
          items:
          - key: tls.crt
            path: tls.crt
          - key: tls.key
            path: tls.key
          - key: ca.crt
            path: ca.crt
          optional: true
          secretName: argocd-repo-server-tls
      - name: argocd-dex-server-tls
        secret:
          items:
          - key: tls.crt
            path: tls.crt
          - key: ca.crt
            path: ca.crt
          optional: true
          secretName: argocd-dex-server-tls
---
apiVersion: apps/v1
kind: StatefulSet
metadata:
  labels:
    app.kubernetes.io/component: application-controller
    app.kubernetes.io/name: argocd-application-controller
    app.kubernetes.io/part-of: argocd
  name: argocd-application-controller
spec:
  replicas: 1
  selector:
    matchLabels:
      app.kubernetes.io/name: argocd-application-controller
  serviceName: argocd-application-controller
  template:
    metadata:
      labels:
        app.kubernetes.io/name: argocd-application-controller
    spec:
      affinity:
        podAntiAffinity:
          preferredDuringSchedulingIgnoredDuringExecution:
          - podAffinityTerm:
              labelSelector:
                matchLabels:
                  app.kubernetes.io/name: argocd-application-controller
              topologyKey: kubernetes.io/hostname
            weight: 100
          - podAffinityTerm:
              labelSelector:
                matchLabels:
                  app.kubernetes.io/part-of: argocd
              topologyKey: kubernetes.io/hostname
            weight: 5
      containers:
      - args:
        - /usr/local/bin/argocd-application-controller
        env:
        - name: ARGOCD_CONTROLLER_REPLICAS
          value: "1"
        - name: ARGOCD_RECONCILIATION_TIMEOUT
          valueFrom:
            configMapKeyRef:
              key: timeout.reconciliation
              name: argocd-cm
              optional: true
        - name: ARGOCD_HARD_RECONCILIATION_TIMEOUT
          valueFrom:
            configMapKeyRef:
              key: timeout.hard.reconciliation
              name: argocd-cm
              optional: true
        - name: ARGOCD_RECONCILIATION_JITTER
          valueFrom:
            configMapKeyRef:
              key: timeout.reconciliation.jitter
              name: argocd-cm
              optional: true
        - name: ARGOCD_REPO_ERROR_GRACE_PERIOD_SECONDS
          valueFrom:
            configMapKeyRef:
              key: controller.repo.error.grace.period.seconds
              name: argocd-cmd-params-cm
              optional: true
        - name: ARGOCD_APPLICATION_CONTROLLER_REPO_SERVER
          valueFrom:
            configMapKeyRef:
              key: repo.server
              name: argocd-cmd-params-cm
              optional: true
        - name: ARGOCD_APPLICATION_CONTROLLER_REPO_SERVER_TIMEOUT_SECONDS
          valueFrom:
            configMapKeyRef:
              key: controller.repo.server.timeout.seconds
              name: argocd-cmd-params-cm
              optional: true
        - name: ARGOCD_APPLICATION_CONTROLLER_STATUS_PROCESSORS
          valueFrom:
            configMapKeyRef:
              key: controller.status.processors
              name: argocd-cmd-params-cm
              optional: true
        - name: ARGOCD_APPLICATION_CONTROLLER_OPERATION_PROCESSORS
          valueFrom:
            configMapKeyRef:
              key: controller.operation.processors
              name: argocd-cmd-params-cm
              optional: true
        - name: ARGOCD_APPLICATION_CONTROLLER_LOGFORMAT
          valueFrom:
            configMapKeyRef:
              key: controller.log.format
              name: argocd-cmd-params-cm
              optional: true
        - name: ARGOCD_APPLICATION_CONTROLLER_LOGLEVEL
          valueFrom:
            configMapKeyRef:
              key: controller.log.level
              name: argocd-cmd-params-cm
              optional: true
        - name: ARGOCD_APPLICATION_CONTROLLER_METRICS_CACHE_EXPIRATION
          valueFrom:
            configMapKeyRef:
              key: controller.metrics.cache.expiration
              name: argocd-cmd-params-cm
              optional: true
        - name: ARGOCD_APPLICATION_CONTROLLER_SELF_HEAL_TIMEOUT_SECONDS
          valueFrom:
            configMapKeyRef:
              key: controller.self.heal.timeout.seconds
              name: argocd-cmd-params-cm
              optional: true
        - name: ARGOCD_APPLICATION_CONTROLLER_REPO_SERVER_PLAINTEXT
          valueFrom:
            configMapKeyRef:
              key: controller.repo.server.plaintext
              name: argocd-cmd-params-cm
              optional: true
        - name: ARGOCD_APPLICATION_CONTROLLER_REPO_SERVER_STRICT_TLS
          valueFrom:
            configMapKeyRef:
              key: controller.repo.server.strict.tls
              name: argocd-cmd-params-cm
              optional: true
        - name: ARGOCD_APPLICATION_CONTROLLER_PERSIST_RESOURCE_HEALTH
          valueFrom:
            configMapKeyRef:
              key: controller.resource.health.persist
              name: argocd-cmd-params-cm
              optional: true
        - name: ARGOCD_APP_STATE_CACHE_EXPIRATION
          valueFrom:
            configMapKeyRef:
              key: controller.app.state.cache.expiration
              name: argocd-cmd-params-cm
              optional: true
        - name: REDIS_SERVER
          valueFrom:
            configMapKeyRef:
              key: redis.server
              name: argocd-cmd-params-cm
              optional: true
        - name: REDIS_COMPRESSION
          valueFrom:
            configMapKeyRef:
              key: redis.compression
              name: argocd-cmd-params-cm
              optional: true
        - name: REDISDB
          valueFrom:
            configMapKeyRef:
              key: redis.db
              name: argocd-cmd-params-cm
              optional: true
        - name: ARGOCD_DEFAULT_CACHE_EXPIRATION
          valueFrom:
            configMapKeyRef:
              key: controller.default.cache.expiration
              name: argocd-cmd-params-cm
              optional: true
        - name: ARGOCD_APPLICATION_CONTROLLER_OTLP_ADDRESS
          valueFrom:
            configMapKeyRef:
              key: otlp.address
              name: argocd-cmd-params-cm
              optional: true
        - name: ARGOCD_APPLICATION_CONTROLLER_OTLP_INSECURE
          valueFrom:
            configMapKeyRef:
              key: otlp.insecure
              name: argocd-cmd-params-cm
              optional: true
        - name: ARGOCD_APPLICATION_CONTROLLER_OTLP_HEADERS
          valueFrom:
            configMapKeyRef:
              key: otlp.headers
              name: argocd-cmd-params-cm
              optional: true
        - name: ARGOCD_APPLICATION_NAMESPACES
          valueFrom:
            configMapKeyRef:
              key: application.namespaces
              name: argocd-cmd-params-cm
              optional: true
        - name: ARGOCD_CONTROLLER_SHARDING_ALGORITHM
          valueFrom:
            configMapKeyRef:
              key: controller.sharding.algorithm
              name: argocd-cmd-params-cm
              optional: true
        - name: ARGOCD_APPLICATION_CONTROLLER_KUBECTL_PARALLELISM_LIMIT
          valueFrom:
            configMapKeyRef:
              key: controller.kubectl.parallelism.limit
              name: argocd-cmd-params-cm
              optional: true
<<<<<<< HEAD
        image: quay.io/codefresh/argocd:latest
=======
        - name: ARGOCD_K8SCLIENT_RETRY_MAX
          valueFrom:
            configMapKeyRef:
              key: controller.k8sclient.retry.max
              name: argocd-cmd-params-cm
              optional: true
        - name: ARGOCD_K8SCLIENT_RETRY_BASE_BACKOFF
          valueFrom:
            configMapKeyRef:
              key: controller.k8sclient.retry.base.backoff
              name: argocd-cmd-params-cm
              optional: true
        - name: ARGOCD_APPLICATION_CONTROLLER_SERVER_SIDE_DIFF
          valueFrom:
            configMapKeyRef:
              key: controller.diff.server.side
              name: argocd-cmd-params-cm
              optional: true
        image: quay.io/argoproj/argocd:v2.10.4
>>>>>>> f5d63a5c
        imagePullPolicy: Always
        name: argocd-application-controller
        ports:
        - containerPort: 8082
        readinessProbe:
          httpGet:
            path: /healthz
            port: 8082
          initialDelaySeconds: 5
          periodSeconds: 10
        securityContext:
          allowPrivilegeEscalation: false
          capabilities:
            drop:
            - ALL
          readOnlyRootFilesystem: true
          runAsNonRoot: true
          seccompProfile:
            type: RuntimeDefault
        volumeMounts:
        - mountPath: /app/config/controller/tls
          name: argocd-repo-server-tls
        - mountPath: /home/argocd
          name: argocd-home
        workingDir: /home/argocd
      serviceAccountName: argocd-application-controller
      volumes:
      - emptyDir: {}
        name: argocd-home
      - name: argocd-repo-server-tls
        secret:
          items:
          - key: tls.crt
            path: tls.crt
          - key: tls.key
            path: tls.key
          - key: ca.crt
            path: ca.crt
          optional: true
          secretName: argocd-repo-server-tls
---
apiVersion: apps/v1
kind: StatefulSet
metadata:
  labels:
    app.kubernetes.io/component: redis
    app.kubernetes.io/name: argocd-redis-ha
    app.kubernetes.io/part-of: argocd
  name: argocd-redis-ha-server
spec:
  podManagementPolicy: OrderedReady
  replicas: 3
  selector:
    matchLabels:
      app.kubernetes.io/name: argocd-redis-ha
  serviceName: argocd-redis-ha
  template:
    metadata:
      annotations:
        checksum/init-config: 69130412bda04eacad3530cb7bcf26cf121401e725e15d0959dd71a7380afe75
      labels:
        app.kubernetes.io/name: argocd-redis-ha
    spec:
      affinity:
        podAntiAffinity:
          requiredDuringSchedulingIgnoredDuringExecution:
          - labelSelector:
              matchLabels:
                app.kubernetes.io/name: argocd-redis-ha
            topologyKey: kubernetes.io/hostname
      automountServiceAccountToken: false
      containers:
      - args:
        - /data/conf/redis.conf
        command:
        - redis-server
<<<<<<< HEAD
        image: quay.io/codefresh/redis:7.0.11-alpine
=======
        image: redis:7.0.14-alpine
>>>>>>> f5d63a5c
        imagePullPolicy: IfNotPresent
        lifecycle:
          preStop:
            exec:
              command:
              - /bin/sh
              - /readonly-config/trigger-failover-if-master.sh
        livenessProbe:
          exec:
            command:
            - sh
            - -c
            - /health/redis_liveness.sh
          failureThreshold: 5
          initialDelaySeconds: 30
          periodSeconds: 15
          successThreshold: 1
          timeoutSeconds: 15
        name: redis
        ports:
        - containerPort: 6379
          name: redis
        readinessProbe:
          exec:
            command:
            - sh
            - -c
            - /health/redis_readiness.sh
          failureThreshold: 5
          initialDelaySeconds: 30
          periodSeconds: 15
          successThreshold: 1
          timeoutSeconds: 15
        securityContext:
          allowPrivilegeEscalation: false
          capabilities:
            drop:
            - ALL
          readOnlyRootFilesystem: true
          seccompProfile:
            type: RuntimeDefault
        volumeMounts:
        - mountPath: /readonly-config
          name: config
          readOnly: true
        - mountPath: /data
          name: data
        - mountPath: /health
          name: health
      - args:
        - /data/conf/sentinel.conf
        command:
        - redis-sentinel
<<<<<<< HEAD
        image: quay.io/codefresh/redis:7.0.11-alpine
=======
        image: redis:7.0.14-alpine
>>>>>>> f5d63a5c
        imagePullPolicy: IfNotPresent
        lifecycle: {}
        livenessProbe:
          exec:
            command:
            - sh
            - -c
            - /health/sentinel_liveness.sh
          failureThreshold: 5
          initialDelaySeconds: 30
          periodSeconds: 15
          successThreshold: 1
          timeoutSeconds: 15
        name: sentinel
        ports:
        - containerPort: 26379
          name: sentinel
        readinessProbe:
          exec:
            command:
            - sh
            - -c
            - /health/sentinel_liveness.sh
          failureThreshold: 5
          initialDelaySeconds: 30
          periodSeconds: 15
          successThreshold: 3
          timeoutSeconds: 15
        securityContext:
          allowPrivilegeEscalation: false
          capabilities:
            drop:
            - ALL
          readOnlyRootFilesystem: true
          seccompProfile:
            type: RuntimeDefault
        volumeMounts:
        - mountPath: /data
          name: data
        - mountPath: /health
          name: health
      - args:
        - /readonly-config/fix-split-brain.sh
        command:
        - sh
        env:
        - name: SENTINEL_ID_0
          value: 3c0d9c0320bb34888c2df5757c718ce6ca992ce6
        - name: SENTINEL_ID_1
          value: 40000915ab58c3fa8fd888fb8b24711944e6cbb4
        - name: SENTINEL_ID_2
          value: 2bbec7894d954a8af3bb54d13eaec53cb024e2ca
<<<<<<< HEAD
        image: quay.io/codefresh/redis:7.0.11-alpine
=======
        image: redis:7.0.14-alpine
>>>>>>> f5d63a5c
        imagePullPolicy: IfNotPresent
        name: split-brain-fix
        resources: {}
        securityContext:
          allowPrivilegeEscalation: false
          capabilities:
            drop:
            - ALL
          readOnlyRootFilesystem: true
          seccompProfile:
            type: RuntimeDefault
        volumeMounts:
        - mountPath: /readonly-config
          name: config
          readOnly: true
        - mountPath: /data
          name: data
      initContainers:
      - args:
        - /readonly-config/init.sh
        command:
        - sh
        env:
        - name: SENTINEL_ID_0
          value: 3c0d9c0320bb34888c2df5757c718ce6ca992ce6
        - name: SENTINEL_ID_1
          value: 40000915ab58c3fa8fd888fb8b24711944e6cbb4
        - name: SENTINEL_ID_2
          value: 2bbec7894d954a8af3bb54d13eaec53cb024e2ca
<<<<<<< HEAD
        image: quay.io/codefresh/redis:7.0.11-alpine
=======
        image: redis:7.0.14-alpine
>>>>>>> f5d63a5c
        imagePullPolicy: IfNotPresent
        name: config-init
        securityContext:
          allowPrivilegeEscalation: false
          capabilities:
            drop:
            - ALL
          readOnlyRootFilesystem: true
          seccompProfile:
            type: RuntimeDefault
        volumeMounts:
        - mountPath: /readonly-config
          name: config
          readOnly: true
        - mountPath: /data
          name: data
      securityContext:
        fsGroup: 1000
        runAsNonRoot: true
        runAsUser: 1000
      serviceAccountName: argocd-redis-ha
      terminationGracePeriodSeconds: 60
      volumes:
      - configMap:
          name: argocd-redis-ha-configmap
        name: config
      - configMap:
          defaultMode: 493
          name: argocd-redis-ha-health-configmap
        name: health
      - emptyDir: {}
        name: data
  updateStrategy:
    type: RollingUpdate
---
apiVersion: networking.k8s.io/v1
kind: NetworkPolicy
metadata:
  name: argocd-application-controller-network-policy
spec:
  ingress:
  - from:
    - namespaceSelector: {}
    ports:
    - port: 8082
  podSelector:
    matchLabels:
      app.kubernetes.io/name: argocd-application-controller
  policyTypes:
  - Ingress
---
apiVersion: networking.k8s.io/v1
kind: NetworkPolicy
metadata:
  name: argocd-applicationset-controller-network-policy
spec:
  ingress:
  - from:
    - namespaceSelector: {}
    ports:
    - port: 7000
      protocol: TCP
    - port: 8080
      protocol: TCP
  podSelector:
    matchLabels:
      app.kubernetes.io/name: argocd-applicationset-controller
  policyTypes:
  - Ingress
---
apiVersion: networking.k8s.io/v1
kind: NetworkPolicy
metadata:
  name: argocd-dex-server-network-policy
spec:
  ingress:
  - from:
    - podSelector:
        matchLabels:
          app.kubernetes.io/name: argocd-server
    ports:
    - port: 5556
      protocol: TCP
    - port: 5557
      protocol: TCP
  - from:
    - namespaceSelector: {}
    ports:
    - port: 5558
      protocol: TCP
  podSelector:
    matchLabels:
      app.kubernetes.io/name: argocd-dex-server
  policyTypes:
  - Ingress
---
apiVersion: networking.k8s.io/v1
kind: NetworkPolicy
metadata:
  name: argocd-redis-ha-proxy-network-policy
spec:
  egress:
  - ports:
    - port: 6379
      protocol: TCP
    - port: 26379
      protocol: TCP
    to:
    - podSelector:
        matchLabels:
          app.kubernetes.io/name: argocd-redis-ha
  - ports:
    - port: 53
      protocol: UDP
    - port: 53
      protocol: TCP
  ingress:
  - from:
    - podSelector:
        matchLabels:
          app.kubernetes.io/name: argocd-server
    - podSelector:
        matchLabels:
          app.kubernetes.io/name: argocd-repo-server
    - podSelector:
        matchLabels:
          app.kubernetes.io/name: argocd-application-controller
    ports:
    - port: 6379
      protocol: TCP
    - port: 26379
      protocol: TCP
  podSelector:
    matchLabels:
      app.kubernetes.io/name: argocd-redis-ha-haproxy
  policyTypes:
  - Ingress
  - Egress
---
apiVersion: networking.k8s.io/v1
kind: NetworkPolicy
metadata:
  name: argocd-redis-ha-server-network-policy
spec:
  egress:
  - ports:
    - port: 6379
      protocol: TCP
    - port: 26379
      protocol: TCP
    to:
    - podSelector:
        matchLabels:
          app.kubernetes.io/name: argocd-redis-ha
  - ports:
    - port: 53
      protocol: UDP
    - port: 53
      protocol: TCP
  ingress:
  - from:
    - podSelector:
        matchLabels:
          app.kubernetes.io/name: argocd-redis-ha-haproxy
    - podSelector:
        matchLabels:
          app.kubernetes.io/name: argocd-redis-ha
    ports:
    - port: 6379
      protocol: TCP
    - port: 26379
      protocol: TCP
  podSelector:
    matchLabels:
      app.kubernetes.io/name: argocd-redis-ha
  policyTypes:
  - Ingress
  - Egress
---
apiVersion: networking.k8s.io/v1
kind: NetworkPolicy
metadata:
  name: argocd-repo-server-network-policy
spec:
  ingress:
  - from:
    - podSelector:
        matchLabels:
          app.kubernetes.io/name: argocd-server
    - podSelector:
        matchLabels:
          app.kubernetes.io/name: argocd-application-controller
    - podSelector:
        matchLabels:
          app.kubernetes.io/name: argocd-notifications-controller
    - podSelector:
        matchLabels:
          app.kubernetes.io/name: argocd-applicationset-controller
    ports:
    - port: 8081
      protocol: TCP
  - from:
    - namespaceSelector: {}
    ports:
    - port: 8084
  podSelector:
    matchLabels:
      app.kubernetes.io/name: argocd-repo-server
  policyTypes:
  - Ingress
---
apiVersion: networking.k8s.io/v1
kind: NetworkPolicy
metadata:
  name: argocd-server-network-policy
spec:
  ingress:
  - {}
  podSelector:
    matchLabels:
      app.kubernetes.io/name: argocd-server
  policyTypes:
  - Ingress<|MERGE_RESOLUTION|>--- conflicted
+++ resolved
@@ -1557,17 +1557,13 @@
               key: applicationsetcontroller.allowed.scm.providers
               name: argocd-cmd-params-cm
               optional: true
-<<<<<<< HEAD
+        - name: ARGOCD_APPLICATIONSET_CONTROLLER_ENABLE_SCM_PROVIDERS
+          valueFrom:
+            configMapKeyRef:
+              key: applicationsetcontroller.enable.scm.providers
+              name: argocd-cmd-params-cm
+              optional: true
         image: quay.io/codefresh/applicationset:latest
-=======
-        - name: ARGOCD_APPLICATIONSET_CONTROLLER_ENABLE_SCM_PROVIDERS
-          valueFrom:
-            configMapKeyRef:
-              key: applicationsetcontroller.enable.scm.providers
-              name: argocd-cmd-params-cm
-              optional: true
-        image: quay.io/argoproj/argocd:v2.10.4
->>>>>>> f5d63a5c
         imagePullPolicy: Always
         name: argocd-applicationset-controller
         ports:
@@ -1681,11 +1677,7 @@
         - -n
         - /usr/local/bin/argocd
         - /shared/argocd-dex
-<<<<<<< HEAD
         image: quay.io/codefresh/argocd:latest
-=======
-        image: quay.io/argoproj/argocd:v2.10.4
->>>>>>> f5d63a5c
         imagePullPolicy: Always
         name: copyutil
         securityContext:
@@ -1724,95 +1716,6 @@
 kind: Deployment
 metadata:
   labels:
-<<<<<<< HEAD
-=======
-    app.kubernetes.io/component: notifications-controller
-    app.kubernetes.io/name: argocd-notifications-controller
-    app.kubernetes.io/part-of: argocd
-  name: argocd-notifications-controller
-spec:
-  selector:
-    matchLabels:
-      app.kubernetes.io/name: argocd-notifications-controller
-  strategy:
-    type: Recreate
-  template:
-    metadata:
-      labels:
-        app.kubernetes.io/name: argocd-notifications-controller
-    spec:
-      containers:
-      - args:
-        - /usr/local/bin/argocd-notifications
-        env:
-        - name: ARGOCD_NOTIFICATIONS_CONTROLLER_LOGFORMAT
-          valueFrom:
-            configMapKeyRef:
-              key: notificationscontroller.log.format
-              name: argocd-cmd-params-cm
-              optional: true
-        - name: ARGOCD_NOTIFICATIONS_CONTROLLER_LOGLEVEL
-          valueFrom:
-            configMapKeyRef:
-              key: notificationscontroller.log.level
-              name: argocd-cmd-params-cm
-              optional: true
-        - name: ARGOCD_APPLICATION_NAMESPACES
-          valueFrom:
-            configMapKeyRef:
-              key: application.namespaces
-              name: argocd-cmd-params-cm
-              optional: true
-        - name: ARGOCD_NOTIFICATION_CONTROLLER_SELF_SERVICE_NOTIFICATION_ENABLED
-          valueFrom:
-            configMapKeyRef:
-              key: notificationscontroller.selfservice.enabled
-              name: argocd-cmd-params-cm
-              optional: true
-        image: quay.io/argoproj/argocd:v2.10.4
-        imagePullPolicy: Always
-        livenessProbe:
-          tcpSocket:
-            port: 9001
-        name: argocd-notifications-controller
-        securityContext:
-          allowPrivilegeEscalation: false
-          capabilities:
-            drop:
-            - ALL
-          readOnlyRootFilesystem: true
-        volumeMounts:
-        - mountPath: /app/config/tls
-          name: tls-certs
-        - mountPath: /app/config/reposerver/tls
-          name: argocd-repo-server-tls
-        workingDir: /app
-      securityContext:
-        runAsNonRoot: true
-        seccompProfile:
-          type: RuntimeDefault
-      serviceAccountName: argocd-notifications-controller
-      volumes:
-      - configMap:
-          name: argocd-tls-certs-cm
-        name: tls-certs
-      - name: argocd-repo-server-tls
-        secret:
-          items:
-          - key: tls.crt
-            path: tls.crt
-          - key: tls.key
-            path: tls.key
-          - key: ca.crt
-            path: ca.crt
-          optional: true
-          secretName: argocd-repo-server-tls
----
-apiVersion: apps/v1
-kind: Deployment
-metadata:
-  labels:
->>>>>>> f5d63a5c
     app.kubernetes.io/component: redis
     app.kubernetes.io/name: argocd-redis-ha-haproxy
     app.kubernetes.io/part-of: argocd
@@ -1844,7 +1747,7 @@
                 app.kubernetes.io/name: argocd-redis-ha-haproxy
             topologyKey: kubernetes.io/hostname
       containers:
-      - image: quay.io/codefresh/haproxy:2.6.2-alpine
+      - image: public.ecr.aws/docker/library/haproxy:2.6.14-alpine
         imagePullPolicy: IfNotPresent
         lifecycle: {}
         livenessProbe:
@@ -1883,7 +1786,7 @@
         - /readonly/haproxy_init.sh
         command:
         - sh
-        image: quay.io/codefresh/haproxy:2.6.2-alpine
+        image: public.ecr.aws/docker/library/haproxy:2.6.14-alpine
         imagePullPolicy: IfNotPresent
         name: config-init
         securityContext:
@@ -2127,11 +2030,7 @@
           value: /helm-working-dir
         - name: HELM_DATA_HOME
           value: /helm-working-dir
-<<<<<<< HEAD
         image: quay.io/codefresh/argocd:latest
-=======
-        image: quay.io/argoproj/argocd:v2.10.4
->>>>>>> f5d63a5c
         imagePullPolicy: Always
         livenessProbe:
           failureThreshold: 3
@@ -2183,11 +2082,7 @@
         - -n
         - /usr/local/bin/argocd
         - /var/run/argocd/argocd-cmp-server
-<<<<<<< HEAD
         image: quay.io/codefresh/argocd:latest
-=======
-        image: quay.io/argoproj/argocd:v2.10.4
->>>>>>> f5d63a5c
         name: copyutil
         securityContext:
           allowPrivilegeEscalation: false
@@ -2494,29 +2389,25 @@
               key: server.enable.proxy.extension
               name: argocd-cmd-params-cm
               optional: true
-<<<<<<< HEAD
+        - name: ARGOCD_K8SCLIENT_RETRY_MAX
+          valueFrom:
+            configMapKeyRef:
+              key: server.k8sclient.retry.max
+              name: argocd-cmd-params-cm
+              optional: true
+        - name: ARGOCD_K8SCLIENT_RETRY_BASE_BACKOFF
+          valueFrom:
+            configMapKeyRef:
+              key: server.k8sclient.retry.base.backoff
+              name: argocd-cmd-params-cm
+              optional: true
+        - name: ARGOCD_API_CONTENT_TYPES
+          valueFrom:
+            configMapKeyRef:
+              key: server.api.content.types
+              name: argocd-cmd-params-cm
+              optional: true
         image: quay.io/codefresh/argocd:latest
-=======
-        - name: ARGOCD_K8SCLIENT_RETRY_MAX
-          valueFrom:
-            configMapKeyRef:
-              key: server.k8sclient.retry.max
-              name: argocd-cmd-params-cm
-              optional: true
-        - name: ARGOCD_K8SCLIENT_RETRY_BASE_BACKOFF
-          valueFrom:
-            configMapKeyRef:
-              key: server.k8sclient.retry.base.backoff
-              name: argocd-cmd-params-cm
-              optional: true
-        - name: ARGOCD_API_CONTENT_TYPES
-          valueFrom:
-            configMapKeyRef:
-              key: server.api.content.types
-              name: argocd-cmd-params-cm
-              optional: true
-        image: quay.io/argoproj/argocd:v2.10.4
->>>>>>> f5d63a5c
         imagePullPolicy: Always
         livenessProbe:
           httpGet:
@@ -2786,29 +2677,25 @@
               key: controller.kubectl.parallelism.limit
               name: argocd-cmd-params-cm
               optional: true
-<<<<<<< HEAD
+        - name: ARGOCD_K8SCLIENT_RETRY_MAX
+          valueFrom:
+            configMapKeyRef:
+              key: controller.k8sclient.retry.max
+              name: argocd-cmd-params-cm
+              optional: true
+        - name: ARGOCD_K8SCLIENT_RETRY_BASE_BACKOFF
+          valueFrom:
+            configMapKeyRef:
+              key: controller.k8sclient.retry.base.backoff
+              name: argocd-cmd-params-cm
+              optional: true
+        - name: ARGOCD_APPLICATION_CONTROLLER_SERVER_SIDE_DIFF
+          valueFrom:
+            configMapKeyRef:
+              key: controller.diff.server.side
+              name: argocd-cmd-params-cm
+              optional: true
         image: quay.io/codefresh/argocd:latest
-=======
-        - name: ARGOCD_K8SCLIENT_RETRY_MAX
-          valueFrom:
-            configMapKeyRef:
-              key: controller.k8sclient.retry.max
-              name: argocd-cmd-params-cm
-              optional: true
-        - name: ARGOCD_K8SCLIENT_RETRY_BASE_BACKOFF
-          valueFrom:
-            configMapKeyRef:
-              key: controller.k8sclient.retry.base.backoff
-              name: argocd-cmd-params-cm
-              optional: true
-        - name: ARGOCD_APPLICATION_CONTROLLER_SERVER_SIDE_DIFF
-          valueFrom:
-            configMapKeyRef:
-              key: controller.diff.server.side
-              name: argocd-cmd-params-cm
-              optional: true
-        image: quay.io/argoproj/argocd:v2.10.4
->>>>>>> f5d63a5c
         imagePullPolicy: Always
         name: argocd-application-controller
         ports:
@@ -2885,11 +2772,7 @@
         - /data/conf/redis.conf
         command:
         - redis-server
-<<<<<<< HEAD
-        image: quay.io/codefresh/redis:7.0.11-alpine
-=======
-        image: redis:7.0.14-alpine
->>>>>>> f5d63a5c
+        image: public.ecr.aws/docker/library/redis:7.0.14-alpine
         imagePullPolicy: IfNotPresent
         lifecycle:
           preStop:
@@ -2943,11 +2826,7 @@
         - /data/conf/sentinel.conf
         command:
         - redis-sentinel
-<<<<<<< HEAD
-        image: quay.io/codefresh/redis:7.0.11-alpine
-=======
-        image: redis:7.0.14-alpine
->>>>>>> f5d63a5c
+        image: public.ecr.aws/docker/library/redis:7.0.14-alpine
         imagePullPolicy: IfNotPresent
         lifecycle: {}
         livenessProbe:
@@ -3000,11 +2879,7 @@
           value: 40000915ab58c3fa8fd888fb8b24711944e6cbb4
         - name: SENTINEL_ID_2
           value: 2bbec7894d954a8af3bb54d13eaec53cb024e2ca
-<<<<<<< HEAD
-        image: quay.io/codefresh/redis:7.0.11-alpine
-=======
-        image: redis:7.0.14-alpine
->>>>>>> f5d63a5c
+        image: public.ecr.aws/docker/library/redis:7.0.14-alpine
         imagePullPolicy: IfNotPresent
         name: split-brain-fix
         resources: {}
@@ -3034,11 +2909,7 @@
           value: 40000915ab58c3fa8fd888fb8b24711944e6cbb4
         - name: SENTINEL_ID_2
           value: 2bbec7894d954a8af3bb54d13eaec53cb024e2ca
-<<<<<<< HEAD
-        image: quay.io/codefresh/redis:7.0.11-alpine
-=======
-        image: redis:7.0.14-alpine
->>>>>>> f5d63a5c
+        image: public.ecr.aws/docker/library/redis:7.0.14-alpine
         imagePullPolicy: IfNotPresent
         name: config-init
         securityContext:
