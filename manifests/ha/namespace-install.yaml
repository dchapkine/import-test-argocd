# This is an auto-generated file. DO NOT EDIT
<<<<<<< HEAD
apiVersion: apiextensions.k8s.io/v1
kind: CustomResourceDefinition
metadata:
  annotations:
    controller-gen.kubebuilder.io/version: v0.3.0
  creationTimestamp: null
  name: applicationsets.argoproj.io
spec:
  group: argoproj.io
  names:
    kind: ApplicationSet
    listKind: ApplicationSetList
    plural: applicationsets
    shortNames:
    - appset
    - appsets
    singular: applicationset
  scope: Namespaced
  versions:
  - name: v1alpha1
    schema:
      openAPIV3Schema:
        properties:
          apiVersion:
            type: string
          kind:
            type: string
          metadata:
            type: object
          spec:
            properties:
              generators:
                items:
                  properties:
                    clusterDecisionResource:
                      properties:
                        configMapRef:
                          type: string
                        labelSelector:
                          properties:
                            matchExpressions:
                              items:
                                properties:
                                  key:
                                    type: string
                                  operator:
                                    type: string
                                  values:
                                    items:
                                      type: string
                                    type: array
                                required:
                                - key
                                - operator
                                type: object
                              type: array
                            matchLabels:
                              additionalProperties:
                                type: string
                              type: object
                          type: object
                        name:
                          type: string
                        requeueAfterSeconds:
                          format: int64
                          type: integer
                        template:
                          properties:
                            metadata:
                              properties:
                                annotations:
                                  additionalProperties:
                                    type: string
                                  type: object
                                finalizers:
                                  items:
                                    type: string
                                  type: array
                                labels:
                                  additionalProperties:
                                    type: string
                                  type: object
                                name:
                                  type: string
                                namespace:
                                  type: string
                              type: object
                            spec:
                              properties:
                                destination:
                                  properties:
                                    name:
                                      type: string
                                    namespace:
                                      type: string
                                    server:
                                      type: string
                                  type: object
                                ignoreDifferences:
                                  items:
                                    properties:
                                      group:
                                        type: string
                                      jqPathExpressions:
                                        items:
                                          type: string
                                        type: array
                                      jsonPointers:
                                        items:
                                          type: string
                                        type: array
                                      kind:
                                        type: string
                                      managedFieldsManagers:
                                        items:
                                          type: string
                                        type: array
                                      name:
                                        type: string
                                      namespace:
                                        type: string
                                    required:
                                    - kind
                                    type: object
                                  type: array
                                info:
                                  items:
                                    properties:
                                      name:
                                        type: string
                                      value:
                                        type: string
                                    required:
                                    - name
                                    - value
                                    type: object
                                  type: array
                                project:
                                  type: string
                                revisionHistoryLimit:
                                  format: int64
                                  type: integer
                                source:
                                  properties:
                                    chart:
                                      type: string
                                    directory:
                                      properties:
                                        exclude:
                                          type: string
                                        include:
                                          type: string
                                        jsonnet:
                                          properties:
                                            extVars:
                                              items:
                                                properties:
                                                  code:
                                                    type: boolean
                                                  name:
                                                    type: string
                                                  value:
                                                    type: string
                                                required:
                                                - name
                                                - value
                                                type: object
                                              type: array
                                            libs:
                                              items:
                                                type: string
                                              type: array
                                            tlas:
                                              items:
                                                properties:
                                                  code:
                                                    type: boolean
                                                  name:
                                                    type: string
                                                  value:
                                                    type: string
                                                required:
                                                - name
                                                - value
                                                type: object
                                              type: array
                                          type: object
                                        recurse:
                                          type: boolean
                                      type: object
                                    helm:
                                      properties:
                                        fileParameters:
                                          items:
                                            properties:
                                              name:
                                                type: string
                                              path:
                                                type: string
                                            type: object
                                          type: array
                                        ignoreMissingValueFiles:
                                          type: boolean
                                        parameters:
                                          items:
                                            properties:
                                              forceString:
                                                type: boolean
                                              name:
                                                type: string
                                              value:
                                                type: string
                                            type: object
                                          type: array
                                        passCredentials:
                                          type: boolean
                                        releaseName:
                                          type: string
                                        skipCrds:
                                          type: boolean
                                        valueFiles:
                                          items:
                                            type: string
                                          type: array
                                        values:
                                          type: string
                                        version:
                                          type: string
                                      type: object
                                    ksonnet:
                                      properties:
                                        environment:
                                          type: string
                                        parameters:
                                          items:
                                            properties:
                                              component:
                                                type: string
                                              name:
                                                type: string
                                              value:
                                                type: string
                                            required:
                                            - name
                                            - value
                                            type: object
                                          type: array
                                      type: object
                                    kustomize:
                                      properties:
                                        commonAnnotations:
                                          additionalProperties:
                                            type: string
                                          type: object
                                        commonLabels:
                                          additionalProperties:
                                            type: string
                                          type: object
                                        components:
                                          items:
                                            type: string
                                          type: array
                                        forceCommonAnnotations:
                                          type: boolean
                                        forceCommonLabels:
                                          type: boolean
                                        forceNamespace:
                                          type: boolean
                                        images:
                                          items:
                                            type: string
                                          type: array
                                        namePrefix:
                                          type: string
                                        nameSuffix:
                                          type: string
                                        version:
                                          type: string
                                      type: object
                                    path:
                                      type: string
                                    plugin:
                                      properties:
                                        env:
                                          items:
                                            properties:
                                              name:
                                                type: string
                                              value:
                                                type: string
                                            required:
                                            - name
                                            - value
                                            type: object
                                          type: array
                                        name:
                                          type: string
                                      type: object
                                    repoURL:
                                      type: string
                                    targetRevision:
                                      type: string
                                  required:
                                  - repoURL
                                  type: object
                                syncPolicy:
                                  properties:
                                    automated:
                                      properties:
                                        allowEmpty:
                                          type: boolean
                                        prune:
                                          type: boolean
                                        selfHeal:
                                          type: boolean
                                      type: object
                                    retry:
                                      properties:
                                        backoff:
                                          properties:
                                            duration:
                                              type: string
                                            factor:
                                              format: int64
                                              type: integer
                                            maxDuration:
                                              type: string
                                          type: object
                                        limit:
                                          format: int64
                                          type: integer
                                      type: object
                                    syncOptions:
                                      items:
                                        type: string
                                      type: array
                                  type: object
                              required:
                              - destination
                              - project
                              - source
                              type: object
                          required:
                          - metadata
                          - spec
                          type: object
                        values:
                          additionalProperties:
                            type: string
                          type: object
                      required:
                      - configMapRef
                      type: object
                    clusters:
                      properties:
                        selector:
                          properties:
                            matchExpressions:
                              items:
                                properties:
                                  key:
                                    type: string
                                  operator:
                                    type: string
                                  values:
                                    items:
                                      type: string
                                    type: array
                                required:
                                - key
                                - operator
                                type: object
                              type: array
                            matchLabels:
                              additionalProperties:
                                type: string
                              type: object
                          type: object
                        template:
                          properties:
                            metadata:
                              properties:
                                annotations:
                                  additionalProperties:
                                    type: string
                                  type: object
                                finalizers:
                                  items:
                                    type: string
                                  type: array
                                labels:
                                  additionalProperties:
                                    type: string
                                  type: object
                                name:
                                  type: string
                                namespace:
                                  type: string
                              type: object
                            spec:
                              properties:
                                destination:
                                  properties:
                                    name:
                                      type: string
                                    namespace:
                                      type: string
                                    server:
                                      type: string
                                  type: object
                                ignoreDifferences:
                                  items:
                                    properties:
                                      group:
                                        type: string
                                      jqPathExpressions:
                                        items:
                                          type: string
                                        type: array
                                      jsonPointers:
                                        items:
                                          type: string
                                        type: array
                                      kind:
                                        type: string
                                      managedFieldsManagers:
                                        items:
                                          type: string
                                        type: array
                                      name:
                                        type: string
                                      namespace:
                                        type: string
                                    required:
                                    - kind
                                    type: object
                                  type: array
                                info:
                                  items:
                                    properties:
                                      name:
                                        type: string
                                      value:
                                        type: string
                                    required:
                                    - name
                                    - value
                                    type: object
                                  type: array
                                project:
                                  type: string
                                revisionHistoryLimit:
                                  format: int64
                                  type: integer
                                source:
                                  properties:
                                    chart:
                                      type: string
                                    directory:
                                      properties:
                                        exclude:
                                          type: string
                                        include:
                                          type: string
                                        jsonnet:
                                          properties:
                                            extVars:
                                              items:
                                                properties:
                                                  code:
                                                    type: boolean
                                                  name:
                                                    type: string
                                                  value:
                                                    type: string
                                                required:
                                                - name
                                                - value
                                                type: object
                                              type: array
                                            libs:
                                              items:
                                                type: string
                                              type: array
                                            tlas:
                                              items:
                                                properties:
                                                  code:
                                                    type: boolean
                                                  name:
                                                    type: string
                                                  value:
                                                    type: string
                                                required:
                                                - name
                                                - value
                                                type: object
                                              type: array
                                          type: object
                                        recurse:
                                          type: boolean
                                      type: object
                                    helm:
                                      properties:
                                        fileParameters:
                                          items:
                                            properties:
                                              name:
                                                type: string
                                              path:
                                                type: string
                                            type: object
                                          type: array
                                        ignoreMissingValueFiles:
                                          type: boolean
                                        parameters:
                                          items:
                                            properties:
                                              forceString:
                                                type: boolean
                                              name:
                                                type: string
                                              value:
                                                type: string
                                            type: object
                                          type: array
                                        passCredentials:
                                          type: boolean
                                        releaseName:
                                          type: string
                                        skipCrds:
                                          type: boolean
                                        valueFiles:
                                          items:
                                            type: string
                                          type: array
                                        values:
                                          type: string
                                        version:
                                          type: string
                                      type: object
                                    ksonnet:
                                      properties:
                                        environment:
                                          type: string
                                        parameters:
                                          items:
                                            properties:
                                              component:
                                                type: string
                                              name:
                                                type: string
                                              value:
                                                type: string
                                            required:
                                            - name
                                            - value
                                            type: object
                                          type: array
                                      type: object
                                    kustomize:
                                      properties:
                                        commonAnnotations:
                                          additionalProperties:
                                            type: string
                                          type: object
                                        commonLabels:
                                          additionalProperties:
                                            type: string
                                          type: object
                                        components:
                                          items:
                                            type: string
                                          type: array
                                        forceCommonAnnotations:
                                          type: boolean
                                        forceCommonLabels:
                                          type: boolean
                                        forceNamespace:
                                          type: boolean
                                        images:
                                          items:
                                            type: string
                                          type: array
                                        namePrefix:
                                          type: string
                                        nameSuffix:
                                          type: string
                                        version:
                                          type: string
                                      type: object
                                    path:
                                      type: string
                                    plugin:
                                      properties:
                                        env:
                                          items:
                                            properties:
                                              name:
                                                type: string
                                              value:
                                                type: string
                                            required:
                                            - name
                                            - value
                                            type: object
                                          type: array
                                        name:
                                          type: string
                                      type: object
                                    repoURL:
                                      type: string
                                    targetRevision:
                                      type: string
                                  required:
                                  - repoURL
                                  type: object
                                syncPolicy:
                                  properties:
                                    automated:
                                      properties:
                                        allowEmpty:
                                          type: boolean
                                        prune:
                                          type: boolean
                                        selfHeal:
                                          type: boolean
                                      type: object
                                    retry:
                                      properties:
                                        backoff:
                                          properties:
                                            duration:
                                              type: string
                                            factor:
                                              format: int64
                                              type: integer
                                            maxDuration:
                                              type: string
                                          type: object
                                        limit:
                                          format: int64
                                          type: integer
                                      type: object
                                    syncOptions:
                                      items:
                                        type: string
                                      type: array
                                  type: object
                              required:
                              - destination
                              - project
                              - source
                              type: object
                          required:
                          - metadata
                          - spec
                          type: object
                        values:
                          additionalProperties:
                            type: string
                          type: object
                      type: object
                    git:
                      properties:
                        directories:
                          items:
                            properties:
                              exclude:
                                type: boolean
                              path:
                                type: string
                            required:
                            - path
                            type: object
                          type: array
                        files:
                          items:
                            properties:
                              path:
                                type: string
                            required:
                            - path
                            type: object
                          type: array
                        repoURL:
                          type: string
                        requeueAfterSeconds:
                          format: int64
                          type: integer
                        revision:
                          type: string
                        template:
                          properties:
                            metadata:
                              properties:
                                annotations:
                                  additionalProperties:
                                    type: string
                                  type: object
                                finalizers:
                                  items:
                                    type: string
                                  type: array
                                labels:
                                  additionalProperties:
                                    type: string
                                  type: object
                                name:
                                  type: string
                                namespace:
                                  type: string
                              type: object
                            spec:
                              properties:
                                destination:
                                  properties:
                                    name:
                                      type: string
                                    namespace:
                                      type: string
                                    server:
                                      type: string
                                  type: object
                                ignoreDifferences:
                                  items:
                                    properties:
                                      group:
                                        type: string
                                      jqPathExpressions:
                                        items:
                                          type: string
                                        type: array
                                      jsonPointers:
                                        items:
                                          type: string
                                        type: array
                                      kind:
                                        type: string
                                      managedFieldsManagers:
                                        items:
                                          type: string
                                        type: array
                                      name:
                                        type: string
                                      namespace:
                                        type: string
                                    required:
                                    - kind
                                    type: object
                                  type: array
                                info:
                                  items:
                                    properties:
                                      name:
                                        type: string
                                      value:
                                        type: string
                                    required:
                                    - name
                                    - value
                                    type: object
                                  type: array
                                project:
                                  type: string
                                revisionHistoryLimit:
                                  format: int64
                                  type: integer
                                source:
                                  properties:
                                    chart:
                                      type: string
                                    directory:
                                      properties:
                                        exclude:
                                          type: string
                                        include:
                                          type: string
                                        jsonnet:
                                          properties:
                                            extVars:
                                              items:
                                                properties:
                                                  code:
                                                    type: boolean
                                                  name:
                                                    type: string
                                                  value:
                                                    type: string
                                                required:
                                                - name
                                                - value
                                                type: object
                                              type: array
                                            libs:
                                              items:
                                                type: string
                                              type: array
                                            tlas:
                                              items:
                                                properties:
                                                  code:
                                                    type: boolean
                                                  name:
                                                    type: string
                                                  value:
                                                    type: string
                                                required:
                                                - name
                                                - value
                                                type: object
                                              type: array
                                          type: object
                                        recurse:
                                          type: boolean
                                      type: object
                                    helm:
                                      properties:
                                        fileParameters:
                                          items:
                                            properties:
                                              name:
                                                type: string
                                              path:
                                                type: string
                                            type: object
                                          type: array
                                        ignoreMissingValueFiles:
                                          type: boolean
                                        parameters:
                                          items:
                                            properties:
                                              forceString:
                                                type: boolean
                                              name:
                                                type: string
                                              value:
                                                type: string
                                            type: object
                                          type: array
                                        passCredentials:
                                          type: boolean
                                        releaseName:
                                          type: string
                                        skipCrds:
                                          type: boolean
                                        valueFiles:
                                          items:
                                            type: string
                                          type: array
                                        values:
                                          type: string
                                        version:
                                          type: string
                                      type: object
                                    ksonnet:
                                      properties:
                                        environment:
                                          type: string
                                        parameters:
                                          items:
                                            properties:
                                              component:
                                                type: string
                                              name:
                                                type: string
                                              value:
                                                type: string
                                            required:
                                            - name
                                            - value
                                            type: object
                                          type: array
                                      type: object
                                    kustomize:
                                      properties:
                                        commonAnnotations:
                                          additionalProperties:
                                            type: string
                                          type: object
                                        commonLabels:
                                          additionalProperties:
                                            type: string
                                          type: object
                                        components:
                                          items:
                                            type: string
                                          type: array
                                        forceCommonAnnotations:
                                          type: boolean
                                        forceCommonLabels:
                                          type: boolean
                                        forceNamespace:
                                          type: boolean
                                        images:
                                          items:
                                            type: string
                                          type: array
                                        namePrefix:
                                          type: string
                                        nameSuffix:
                                          type: string
                                        version:
                                          type: string
                                      type: object
                                    path:
                                      type: string
                                    plugin:
                                      properties:
                                        env:
                                          items:
                                            properties:
                                              name:
                                                type: string
                                              value:
                                                type: string
                                            required:
                                            - name
                                            - value
                                            type: object
                                          type: array
                                        name:
                                          type: string
                                      type: object
                                    repoURL:
                                      type: string
                                    targetRevision:
                                      type: string
                                  required:
                                  - repoURL
                                  type: object
                                syncPolicy:
                                  properties:
                                    automated:
                                      properties:
                                        allowEmpty:
                                          type: boolean
                                        prune:
                                          type: boolean
                                        selfHeal:
                                          type: boolean
                                      type: object
                                    retry:
                                      properties:
                                        backoff:
                                          properties:
                                            duration:
                                              type: string
                                            factor:
                                              format: int64
                                              type: integer
                                            maxDuration:
                                              type: string
                                          type: object
                                        limit:
                                          format: int64
                                          type: integer
                                      type: object
                                    syncOptions:
                                      items:
                                        type: string
                                      type: array
                                  type: object
                              required:
                              - destination
                              - project
                              - source
                              type: object
                          required:
                          - metadata
                          - spec
                          type: object
                      required:
                      - repoURL
                      - revision
                      type: object
                    list:
                      properties:
                        elements:
                          items:
                            x-kubernetes-preserve-unknown-fields: true
                          type: array
                        template:
                          properties:
                            metadata:
                              properties:
                                annotations:
                                  additionalProperties:
                                    type: string
                                  type: object
                                finalizers:
                                  items:
                                    type: string
                                  type: array
                                labels:
                                  additionalProperties:
                                    type: string
                                  type: object
                                name:
                                  type: string
                                namespace:
                                  type: string
                              type: object
                            spec:
                              properties:
                                destination:
                                  properties:
                                    name:
                                      type: string
                                    namespace:
                                      type: string
                                    server:
                                      type: string
                                  type: object
                                ignoreDifferences:
                                  items:
                                    properties:
                                      group:
                                        type: string
                                      jqPathExpressions:
                                        items:
                                          type: string
                                        type: array
                                      jsonPointers:
                                        items:
                                          type: string
                                        type: array
                                      kind:
                                        type: string
                                      managedFieldsManagers:
                                        items:
                                          type: string
                                        type: array
                                      name:
                                        type: string
                                      namespace:
                                        type: string
                                    required:
                                    - kind
                                    type: object
                                  type: array
                                info:
                                  items:
                                    properties:
                                      name:
                                        type: string
                                      value:
                                        type: string
                                    required:
                                    - name
                                    - value
                                    type: object
                                  type: array
                                project:
                                  type: string
                                revisionHistoryLimit:
                                  format: int64
                                  type: integer
                                source:
                                  properties:
                                    chart:
                                      type: string
                                    directory:
                                      properties:
                                        exclude:
                                          type: string
                                        include:
                                          type: string
                                        jsonnet:
                                          properties:
                                            extVars:
                                              items:
                                                properties:
                                                  code:
                                                    type: boolean
                                                  name:
                                                    type: string
                                                  value:
                                                    type: string
                                                required:
                                                - name
                                                - value
                                                type: object
                                              type: array
                                            libs:
                                              items:
                                                type: string
                                              type: array
                                            tlas:
                                              items:
                                                properties:
                                                  code:
                                                    type: boolean
                                                  name:
                                                    type: string
                                                  value:
                                                    type: string
                                                required:
                                                - name
                                                - value
                                                type: object
                                              type: array
                                          type: object
                                        recurse:
                                          type: boolean
                                      type: object
                                    helm:
                                      properties:
                                        fileParameters:
                                          items:
                                            properties:
                                              name:
                                                type: string
                                              path:
                                                type: string
                                            type: object
                                          type: array
                                        ignoreMissingValueFiles:
                                          type: boolean
                                        parameters:
                                          items:
                                            properties:
                                              forceString:
                                                type: boolean
                                              name:
                                                type: string
                                              value:
                                                type: string
                                            type: object
                                          type: array
                                        passCredentials:
                                          type: boolean
                                        releaseName:
                                          type: string
                                        skipCrds:
                                          type: boolean
                                        valueFiles:
                                          items:
                                            type: string
                                          type: array
                                        values:
                                          type: string
                                        version:
                                          type: string
                                      type: object
                                    ksonnet:
                                      properties:
                                        environment:
                                          type: string
                                        parameters:
                                          items:
                                            properties:
                                              component:
                                                type: string
                                              name:
                                                type: string
                                              value:
                                                type: string
                                            required:
                                            - name
                                            - value
                                            type: object
                                          type: array
                                      type: object
                                    kustomize:
                                      properties:
                                        commonAnnotations:
                                          additionalProperties:
                                            type: string
                                          type: object
                                        commonLabels:
                                          additionalProperties:
                                            type: string
                                          type: object
                                        components:
                                          items:
                                            type: string
                                          type: array
                                        forceCommonAnnotations:
                                          type: boolean
                                        forceCommonLabels:
                                          type: boolean
                                        forceNamespace:
                                          type: boolean
                                        images:
                                          items:
                                            type: string
                                          type: array
                                        namePrefix:
                                          type: string
                                        nameSuffix:
                                          type: string
                                        version:
                                          type: string
                                      type: object
                                    path:
                                      type: string
                                    plugin:
                                      properties:
                                        env:
                                          items:
                                            properties:
                                              name:
                                                type: string
                                              value:
                                                type: string
                                            required:
                                            - name
                                            - value
                                            type: object
                                          type: array
                                        name:
                                          type: string
                                      type: object
                                    repoURL:
                                      type: string
                                    targetRevision:
                                      type: string
                                  required:
                                  - repoURL
                                  type: object
                                syncPolicy:
                                  properties:
                                    automated:
                                      properties:
                                        allowEmpty:
                                          type: boolean
                                        prune:
                                          type: boolean
                                        selfHeal:
                                          type: boolean
                                      type: object
                                    retry:
                                      properties:
                                        backoff:
                                          properties:
                                            duration:
                                              type: string
                                            factor:
                                              format: int64
                                              type: integer
                                            maxDuration:
                                              type: string
                                          type: object
                                        limit:
                                          format: int64
                                          type: integer
                                      type: object
                                    syncOptions:
                                      items:
                                        type: string
                                      type: array
                                  type: object
                              required:
                              - destination
                              - project
                              - source
                              type: object
                          required:
                          - metadata
                          - spec
                          type: object
                      required:
                      - elements
                      type: object
                    matrix:
                      properties:
                        generators:
                          items:
                            properties:
                              clusterDecisionResource:
                                properties:
                                  configMapRef:
                                    type: string
                                  labelSelector:
                                    properties:
                                      matchExpressions:
                                        items:
                                          properties:
                                            key:
                                              type: string
                                            operator:
                                              type: string
                                            values:
                                              items:
                                                type: string
                                              type: array
                                          required:
                                          - key
                                          - operator
                                          type: object
                                        type: array
                                      matchLabels:
                                        additionalProperties:
                                          type: string
                                        type: object
                                    type: object
                                  name:
                                    type: string
                                  requeueAfterSeconds:
                                    format: int64
                                    type: integer
                                  template:
                                    properties:
                                      metadata:
                                        properties:
                                          annotations:
                                            additionalProperties:
                                              type: string
                                            type: object
                                          finalizers:
                                            items:
                                              type: string
                                            type: array
                                          labels:
                                            additionalProperties:
                                              type: string
                                            type: object
                                          name:
                                            type: string
                                          namespace:
                                            type: string
                                        type: object
                                      spec:
                                        properties:
                                          destination:
                                            properties:
                                              name:
                                                type: string
                                              namespace:
                                                type: string
                                              server:
                                                type: string
                                            type: object
                                          ignoreDifferences:
                                            items:
                                              properties:
                                                group:
                                                  type: string
                                                jqPathExpressions:
                                                  items:
                                                    type: string
                                                  type: array
                                                jsonPointers:
                                                  items:
                                                    type: string
                                                  type: array
                                                kind:
                                                  type: string
                                                managedFieldsManagers:
                                                  items:
                                                    type: string
                                                  type: array
                                                name:
                                                  type: string
                                                namespace:
                                                  type: string
                                              required:
                                              - kind
                                              type: object
                                            type: array
                                          info:
                                            items:
                                              properties:
                                                name:
                                                  type: string
                                                value:
                                                  type: string
                                              required:
                                              - name
                                              - value
                                              type: object
                                            type: array
                                          project:
                                            type: string
                                          revisionHistoryLimit:
                                            format: int64
                                            type: integer
                                          source:
                                            properties:
                                              chart:
                                                type: string
                                              directory:
                                                properties:
                                                  exclude:
                                                    type: string
                                                  include:
                                                    type: string
                                                  jsonnet:
                                                    properties:
                                                      extVars:
                                                        items:
                                                          properties:
                                                            code:
                                                              type: boolean
                                                            name:
                                                              type: string
                                                            value:
                                                              type: string
                                                          required:
                                                          - name
                                                          - value
                                                          type: object
                                                        type: array
                                                      libs:
                                                        items:
                                                          type: string
                                                        type: array
                                                      tlas:
                                                        items:
                                                          properties:
                                                            code:
                                                              type: boolean
                                                            name:
                                                              type: string
                                                            value:
                                                              type: string
                                                          required:
                                                          - name
                                                          - value
                                                          type: object
                                                        type: array
                                                    type: object
                                                  recurse:
                                                    type: boolean
                                                type: object
                                              helm:
                                                properties:
                                                  fileParameters:
                                                    items:
                                                      properties:
                                                        name:
                                                          type: string
                                                        path:
                                                          type: string
                                                      type: object
                                                    type: array
                                                  ignoreMissingValueFiles:
                                                    type: boolean
                                                  parameters:
                                                    items:
                                                      properties:
                                                        forceString:
                                                          type: boolean
                                                        name:
                                                          type: string
                                                        value:
                                                          type: string
                                                      type: object
                                                    type: array
                                                  passCredentials:
                                                    type: boolean
                                                  releaseName:
                                                    type: string
                                                  skipCrds:
                                                    type: boolean
                                                  valueFiles:
                                                    items:
                                                      type: string
                                                    type: array
                                                  values:
                                                    type: string
                                                  version:
                                                    type: string
                                                type: object
                                              ksonnet:
                                                properties:
                                                  environment:
                                                    type: string
                                                  parameters:
                                                    items:
                                                      properties:
                                                        component:
                                                          type: string
                                                        name:
                                                          type: string
                                                        value:
                                                          type: string
                                                      required:
                                                      - name
                                                      - value
                                                      type: object
                                                    type: array
                                                type: object
                                              kustomize:
                                                properties:
                                                  commonAnnotations:
                                                    additionalProperties:
                                                      type: string
                                                    type: object
                                                  commonLabels:
                                                    additionalProperties:
                                                      type: string
                                                    type: object
                                                  components:
                                                    items:
                                                      type: string
                                                    type: array
                                                  forceCommonAnnotations:
                                                    type: boolean
                                                  forceCommonLabels:
                                                    type: boolean
                                                  forceNamespace:
                                                    type: boolean
                                                  images:
                                                    items:
                                                      type: string
                                                    type: array
                                                  namePrefix:
                                                    type: string
                                                  nameSuffix:
                                                    type: string
                                                  version:
                                                    type: string
                                                type: object
                                              path:
                                                type: string
                                              plugin:
                                                properties:
                                                  env:
                                                    items:
                                                      properties:
                                                        name:
                                                          type: string
                                                        value:
                                                          type: string
                                                      required:
                                                      - name
                                                      - value
                                                      type: object
                                                    type: array
                                                  name:
                                                    type: string
                                                type: object
                                              repoURL:
                                                type: string
                                              targetRevision:
                                                type: string
                                            required:
                                            - repoURL
                                            type: object
                                          syncPolicy:
                                            properties:
                                              automated:
                                                properties:
                                                  allowEmpty:
                                                    type: boolean
                                                  prune:
                                                    type: boolean
                                                  selfHeal:
                                                    type: boolean
                                                type: object
                                              retry:
                                                properties:
                                                  backoff:
                                                    properties:
                                                      duration:
                                                        type: string
                                                      factor:
                                                        format: int64
                                                        type: integer
                                                      maxDuration:
                                                        type: string
                                                    type: object
                                                  limit:
                                                    format: int64
                                                    type: integer
                                                type: object
                                              syncOptions:
                                                items:
                                                  type: string
                                                type: array
                                            type: object
                                        required:
                                        - destination
                                        - project
                                        - source
                                        type: object
                                    required:
                                    - metadata
                                    - spec
                                    type: object
                                  values:
                                    additionalProperties:
                                      type: string
                                    type: object
                                required:
                                - configMapRef
                                type: object
                              clusters:
                                properties:
                                  selector:
                                    properties:
                                      matchExpressions:
                                        items:
                                          properties:
                                            key:
                                              type: string
                                            operator:
                                              type: string
                                            values:
                                              items:
                                                type: string
                                              type: array
                                          required:
                                          - key
                                          - operator
                                          type: object
                                        type: array
                                      matchLabels:
                                        additionalProperties:
                                          type: string
                                        type: object
                                    type: object
                                  template:
                                    properties:
                                      metadata:
                                        properties:
                                          annotations:
                                            additionalProperties:
                                              type: string
                                            type: object
                                          finalizers:
                                            items:
                                              type: string
                                            type: array
                                          labels:
                                            additionalProperties:
                                              type: string
                                            type: object
                                          name:
                                            type: string
                                          namespace:
                                            type: string
                                        type: object
                                      spec:
                                        properties:
                                          destination:
                                            properties:
                                              name:
                                                type: string
                                              namespace:
                                                type: string
                                              server:
                                                type: string
                                            type: object
                                          ignoreDifferences:
                                            items:
                                              properties:
                                                group:
                                                  type: string
                                                jqPathExpressions:
                                                  items:
                                                    type: string
                                                  type: array
                                                jsonPointers:
                                                  items:
                                                    type: string
                                                  type: array
                                                kind:
                                                  type: string
                                                managedFieldsManagers:
                                                  items:
                                                    type: string
                                                  type: array
                                                name:
                                                  type: string
                                                namespace:
                                                  type: string
                                              required:
                                              - kind
                                              type: object
                                            type: array
                                          info:
                                            items:
                                              properties:
                                                name:
                                                  type: string
                                                value:
                                                  type: string
                                              required:
                                              - name
                                              - value
                                              type: object
                                            type: array
                                          project:
                                            type: string
                                          revisionHistoryLimit:
                                            format: int64
                                            type: integer
                                          source:
                                            properties:
                                              chart:
                                                type: string
                                              directory:
                                                properties:
                                                  exclude:
                                                    type: string
                                                  include:
                                                    type: string
                                                  jsonnet:
                                                    properties:
                                                      extVars:
                                                        items:
                                                          properties:
                                                            code:
                                                              type: boolean
                                                            name:
                                                              type: string
                                                            value:
                                                              type: string
                                                          required:
                                                          - name
                                                          - value
                                                          type: object
                                                        type: array
                                                      libs:
                                                        items:
                                                          type: string
                                                        type: array
                                                      tlas:
                                                        items:
                                                          properties:
                                                            code:
                                                              type: boolean
                                                            name:
                                                              type: string
                                                            value:
                                                              type: string
                                                          required:
                                                          - name
                                                          - value
                                                          type: object
                                                        type: array
                                                    type: object
                                                  recurse:
                                                    type: boolean
                                                type: object
                                              helm:
                                                properties:
                                                  fileParameters:
                                                    items:
                                                      properties:
                                                        name:
                                                          type: string
                                                        path:
                                                          type: string
                                                      type: object
                                                    type: array
                                                  ignoreMissingValueFiles:
                                                    type: boolean
                                                  parameters:
                                                    items:
                                                      properties:
                                                        forceString:
                                                          type: boolean
                                                        name:
                                                          type: string
                                                        value:
                                                          type: string
                                                      type: object
                                                    type: array
                                                  passCredentials:
                                                    type: boolean
                                                  releaseName:
                                                    type: string
                                                  skipCrds:
                                                    type: boolean
                                                  valueFiles:
                                                    items:
                                                      type: string
                                                    type: array
                                                  values:
                                                    type: string
                                                  version:
                                                    type: string
                                                type: object
                                              ksonnet:
                                                properties:
                                                  environment:
                                                    type: string
                                                  parameters:
                                                    items:
                                                      properties:
                                                        component:
                                                          type: string
                                                        name:
                                                          type: string
                                                        value:
                                                          type: string
                                                      required:
                                                      - name
                                                      - value
                                                      type: object
                                                    type: array
                                                type: object
                                              kustomize:
                                                properties:
                                                  commonAnnotations:
                                                    additionalProperties:
                                                      type: string
                                                    type: object
                                                  commonLabels:
                                                    additionalProperties:
                                                      type: string
                                                    type: object
                                                  components:
                                                    items:
                                                      type: string
                                                    type: array
                                                  forceCommonAnnotations:
                                                    type: boolean
                                                  forceCommonLabels:
                                                    type: boolean
                                                  forceNamespace:
                                                    type: boolean
                                                  images:
                                                    items:
                                                      type: string
                                                    type: array
                                                  namePrefix:
                                                    type: string
                                                  nameSuffix:
                                                    type: string
                                                  version:
                                                    type: string
                                                type: object
                                              path:
                                                type: string
                                              plugin:
                                                properties:
                                                  env:
                                                    items:
                                                      properties:
                                                        name:
                                                          type: string
                                                        value:
                                                          type: string
                                                      required:
                                                      - name
                                                      - value
                                                      type: object
                                                    type: array
                                                  name:
                                                    type: string
                                                type: object
                                              repoURL:
                                                type: string
                                              targetRevision:
                                                type: string
                                            required:
                                            - repoURL
                                            type: object
                                          syncPolicy:
                                            properties:
                                              automated:
                                                properties:
                                                  allowEmpty:
                                                    type: boolean
                                                  prune:
                                                    type: boolean
                                                  selfHeal:
                                                    type: boolean
                                                type: object
                                              retry:
                                                properties:
                                                  backoff:
                                                    properties:
                                                      duration:
                                                        type: string
                                                      factor:
                                                        format: int64
                                                        type: integer
                                                      maxDuration:
                                                        type: string
                                                    type: object
                                                  limit:
                                                    format: int64
                                                    type: integer
                                                type: object
                                              syncOptions:
                                                items:
                                                  type: string
                                                type: array
                                            type: object
                                        required:
                                        - destination
                                        - project
                                        - source
                                        type: object
                                    required:
                                    - metadata
                                    - spec
                                    type: object
                                  values:
                                    additionalProperties:
                                      type: string
                                    type: object
                                type: object
                              git:
                                properties:
                                  directories:
                                    items:
                                      properties:
                                        exclude:
                                          type: boolean
                                        path:
                                          type: string
                                      required:
                                      - path
                                      type: object
                                    type: array
                                  files:
                                    items:
                                      properties:
                                        path:
                                          type: string
                                      required:
                                      - path
                                      type: object
                                    type: array
                                  repoURL:
                                    type: string
                                  requeueAfterSeconds:
                                    format: int64
                                    type: integer
                                  revision:
                                    type: string
                                  template:
                                    properties:
                                      metadata:
                                        properties:
                                          annotations:
                                            additionalProperties:
                                              type: string
                                            type: object
                                          finalizers:
                                            items:
                                              type: string
                                            type: array
                                          labels:
                                            additionalProperties:
                                              type: string
                                            type: object
                                          name:
                                            type: string
                                          namespace:
                                            type: string
                                        type: object
                                      spec:
                                        properties:
                                          destination:
                                            properties:
                                              name:
                                                type: string
                                              namespace:
                                                type: string
                                              server:
                                                type: string
                                            type: object
                                          ignoreDifferences:
                                            items:
                                              properties:
                                                group:
                                                  type: string
                                                jqPathExpressions:
                                                  items:
                                                    type: string
                                                  type: array
                                                jsonPointers:
                                                  items:
                                                    type: string
                                                  type: array
                                                kind:
                                                  type: string
                                                managedFieldsManagers:
                                                  items:
                                                    type: string
                                                  type: array
                                                name:
                                                  type: string
                                                namespace:
                                                  type: string
                                              required:
                                              - kind
                                              type: object
                                            type: array
                                          info:
                                            items:
                                              properties:
                                                name:
                                                  type: string
                                                value:
                                                  type: string
                                              required:
                                              - name
                                              - value
                                              type: object
                                            type: array
                                          project:
                                            type: string
                                          revisionHistoryLimit:
                                            format: int64
                                            type: integer
                                          source:
                                            properties:
                                              chart:
                                                type: string
                                              directory:
                                                properties:
                                                  exclude:
                                                    type: string
                                                  include:
                                                    type: string
                                                  jsonnet:
                                                    properties:
                                                      extVars:
                                                        items:
                                                          properties:
                                                            code:
                                                              type: boolean
                                                            name:
                                                              type: string
                                                            value:
                                                              type: string
                                                          required:
                                                          - name
                                                          - value
                                                          type: object
                                                        type: array
                                                      libs:
                                                        items:
                                                          type: string
                                                        type: array
                                                      tlas:
                                                        items:
                                                          properties:
                                                            code:
                                                              type: boolean
                                                            name:
                                                              type: string
                                                            value:
                                                              type: string
                                                          required:
                                                          - name
                                                          - value
                                                          type: object
                                                        type: array
                                                    type: object
                                                  recurse:
                                                    type: boolean
                                                type: object
                                              helm:
                                                properties:
                                                  fileParameters:
                                                    items:
                                                      properties:
                                                        name:
                                                          type: string
                                                        path:
                                                          type: string
                                                      type: object
                                                    type: array
                                                  ignoreMissingValueFiles:
                                                    type: boolean
                                                  parameters:
                                                    items:
                                                      properties:
                                                        forceString:
                                                          type: boolean
                                                        name:
                                                          type: string
                                                        value:
                                                          type: string
                                                      type: object
                                                    type: array
                                                  passCredentials:
                                                    type: boolean
                                                  releaseName:
                                                    type: string
                                                  skipCrds:
                                                    type: boolean
                                                  valueFiles:
                                                    items:
                                                      type: string
                                                    type: array
                                                  values:
                                                    type: string
                                                  version:
                                                    type: string
                                                type: object
                                              ksonnet:
                                                properties:
                                                  environment:
                                                    type: string
                                                  parameters:
                                                    items:
                                                      properties:
                                                        component:
                                                          type: string
                                                        name:
                                                          type: string
                                                        value:
                                                          type: string
                                                      required:
                                                      - name
                                                      - value
                                                      type: object
                                                    type: array
                                                type: object
                                              kustomize:
                                                properties:
                                                  commonAnnotations:
                                                    additionalProperties:
                                                      type: string
                                                    type: object
                                                  commonLabels:
                                                    additionalProperties:
                                                      type: string
                                                    type: object
                                                  components:
                                                    items:
                                                      type: string
                                                    type: array
                                                  forceCommonAnnotations:
                                                    type: boolean
                                                  forceCommonLabels:
                                                    type: boolean
                                                  forceNamespace:
                                                    type: boolean
                                                  images:
                                                    items:
                                                      type: string
                                                    type: array
                                                  namePrefix:
                                                    type: string
                                                  nameSuffix:
                                                    type: string
                                                  version:
                                                    type: string
                                                type: object
                                              path:
                                                type: string
                                              plugin:
                                                properties:
                                                  env:
                                                    items:
                                                      properties:
                                                        name:
                                                          type: string
                                                        value:
                                                          type: string
                                                      required:
                                                      - name
                                                      - value
                                                      type: object
                                                    type: array
                                                  name:
                                                    type: string
                                                type: object
                                              repoURL:
                                                type: string
                                              targetRevision:
                                                type: string
                                            required:
                                            - repoURL
                                            type: object
                                          syncPolicy:
                                            properties:
                                              automated:
                                                properties:
                                                  allowEmpty:
                                                    type: boolean
                                                  prune:
                                                    type: boolean
                                                  selfHeal:
                                                    type: boolean
                                                type: object
                                              retry:
                                                properties:
                                                  backoff:
                                                    properties:
                                                      duration:
                                                        type: string
                                                      factor:
                                                        format: int64
                                                        type: integer
                                                      maxDuration:
                                                        type: string
                                                    type: object
                                                  limit:
                                                    format: int64
                                                    type: integer
                                                type: object
                                              syncOptions:
                                                items:
                                                  type: string
                                                type: array
                                            type: object
                                        required:
                                        - destination
                                        - project
                                        - source
                                        type: object
                                    required:
                                    - metadata
                                    - spec
                                    type: object
                                required:
                                - repoURL
                                - revision
                                type: object
                              list:
                                properties:
                                  elements:
                                    items:
                                      x-kubernetes-preserve-unknown-fields: true
                                    type: array
                                  template:
                                    properties:
                                      metadata:
                                        properties:
                                          annotations:
                                            additionalProperties:
                                              type: string
                                            type: object
                                          finalizers:
                                            items:
                                              type: string
                                            type: array
                                          labels:
                                            additionalProperties:
                                              type: string
                                            type: object
                                          name:
                                            type: string
                                          namespace:
                                            type: string
                                        type: object
                                      spec:
                                        properties:
                                          destination:
                                            properties:
                                              name:
                                                type: string
                                              namespace:
                                                type: string
                                              server:
                                                type: string
                                            type: object
                                          ignoreDifferences:
                                            items:
                                              properties:
                                                group:
                                                  type: string
                                                jqPathExpressions:
                                                  items:
                                                    type: string
                                                  type: array
                                                jsonPointers:
                                                  items:
                                                    type: string
                                                  type: array
                                                kind:
                                                  type: string
                                                managedFieldsManagers:
                                                  items:
                                                    type: string
                                                  type: array
                                                name:
                                                  type: string
                                                namespace:
                                                  type: string
                                              required:
                                              - kind
                                              type: object
                                            type: array
                                          info:
                                            items:
                                              properties:
                                                name:
                                                  type: string
                                                value:
                                                  type: string
                                              required:
                                              - name
                                              - value
                                              type: object
                                            type: array
                                          project:
                                            type: string
                                          revisionHistoryLimit:
                                            format: int64
                                            type: integer
                                          source:
                                            properties:
                                              chart:
                                                type: string
                                              directory:
                                                properties:
                                                  exclude:
                                                    type: string
                                                  include:
                                                    type: string
                                                  jsonnet:
                                                    properties:
                                                      extVars:
                                                        items:
                                                          properties:
                                                            code:
                                                              type: boolean
                                                            name:
                                                              type: string
                                                            value:
                                                              type: string
                                                          required:
                                                          - name
                                                          - value
                                                          type: object
                                                        type: array
                                                      libs:
                                                        items:
                                                          type: string
                                                        type: array
                                                      tlas:
                                                        items:
                                                          properties:
                                                            code:
                                                              type: boolean
                                                            name:
                                                              type: string
                                                            value:
                                                              type: string
                                                          required:
                                                          - name
                                                          - value
                                                          type: object
                                                        type: array
                                                    type: object
                                                  recurse:
                                                    type: boolean
                                                type: object
                                              helm:
                                                properties:
                                                  fileParameters:
                                                    items:
                                                      properties:
                                                        name:
                                                          type: string
                                                        path:
                                                          type: string
                                                      type: object
                                                    type: array
                                                  ignoreMissingValueFiles:
                                                    type: boolean
                                                  parameters:
                                                    items:
                                                      properties:
                                                        forceString:
                                                          type: boolean
                                                        name:
                                                          type: string
                                                        value:
                                                          type: string
                                                      type: object
                                                    type: array
                                                  passCredentials:
                                                    type: boolean
                                                  releaseName:
                                                    type: string
                                                  skipCrds:
                                                    type: boolean
                                                  valueFiles:
                                                    items:
                                                      type: string
                                                    type: array
                                                  values:
                                                    type: string
                                                  version:
                                                    type: string
                                                type: object
                                              ksonnet:
                                                properties:
                                                  environment:
                                                    type: string
                                                  parameters:
                                                    items:
                                                      properties:
                                                        component:
                                                          type: string
                                                        name:
                                                          type: string
                                                        value:
                                                          type: string
                                                      required:
                                                      - name
                                                      - value
                                                      type: object
                                                    type: array
                                                type: object
                                              kustomize:
                                                properties:
                                                  commonAnnotations:
                                                    additionalProperties:
                                                      type: string
                                                    type: object
                                                  commonLabels:
                                                    additionalProperties:
                                                      type: string
                                                    type: object
                                                  components:
                                                    items:
                                                      type: string
                                                    type: array
                                                  forceCommonAnnotations:
                                                    type: boolean
                                                  forceCommonLabels:
                                                    type: boolean
                                                  forceNamespace:
                                                    type: boolean
                                                  images:
                                                    items:
                                                      type: string
                                                    type: array
                                                  namePrefix:
                                                    type: string
                                                  nameSuffix:
                                                    type: string
                                                  version:
                                                    type: string
                                                type: object
                                              path:
                                                type: string
                                              plugin:
                                                properties:
                                                  env:
                                                    items:
                                                      properties:
                                                        name:
                                                          type: string
                                                        value:
                                                          type: string
                                                      required:
                                                      - name
                                                      - value
                                                      type: object
                                                    type: array
                                                  name:
                                                    type: string
                                                type: object
                                              repoURL:
                                                type: string
                                              targetRevision:
                                                type: string
                                            required:
                                            - repoURL
                                            type: object
                                          syncPolicy:
                                            properties:
                                              automated:
                                                properties:
                                                  allowEmpty:
                                                    type: boolean
                                                  prune:
                                                    type: boolean
                                                  selfHeal:
                                                    type: boolean
                                                type: object
                                              retry:
                                                properties:
                                                  backoff:
                                                    properties:
                                                      duration:
                                                        type: string
                                                      factor:
                                                        format: int64
                                                        type: integer
                                                      maxDuration:
                                                        type: string
                                                    type: object
                                                  limit:
                                                    format: int64
                                                    type: integer
                                                type: object
                                              syncOptions:
                                                items:
                                                  type: string
                                                type: array
                                            type: object
                                        required:
                                        - destination
                                        - project
                                        - source
                                        type: object
                                    required:
                                    - metadata
                                    - spec
                                    type: object
                                required:
                                - elements
                                type: object
                              matrix:
                                x-kubernetes-preserve-unknown-fields: true
                              merge:
                                x-kubernetes-preserve-unknown-fields: true
                              pullRequest:
                                properties:
                                  github:
                                    properties:
                                      api:
                                        type: string
                                      labels:
                                        items:
                                          type: string
                                        type: array
                                      owner:
                                        type: string
                                      repo:
                                        type: string
                                      tokenRef:
                                        properties:
                                          key:
                                            type: string
                                          secretName:
                                            type: string
                                        required:
                                        - key
                                        - secretName
                                        type: object
                                    required:
                                    - owner
                                    - repo
                                    type: object
                                  requeueAfterSeconds:
                                    format: int64
                                    type: integer
                                  template:
                                    properties:
                                      metadata:
                                        properties:
                                          annotations:
                                            additionalProperties:
                                              type: string
                                            type: object
                                          finalizers:
                                            items:
                                              type: string
                                            type: array
                                          labels:
                                            additionalProperties:
                                              type: string
                                            type: object
                                          name:
                                            type: string
                                          namespace:
                                            type: string
                                        type: object
                                      spec:
                                        properties:
                                          destination:
                                            properties:
                                              name:
                                                type: string
                                              namespace:
                                                type: string
                                              server:
                                                type: string
                                            type: object
                                          ignoreDifferences:
                                            items:
                                              properties:
                                                group:
                                                  type: string
                                                jqPathExpressions:
                                                  items:
                                                    type: string
                                                  type: array
                                                jsonPointers:
                                                  items:
                                                    type: string
                                                  type: array
                                                kind:
                                                  type: string
                                                managedFieldsManagers:
                                                  items:
                                                    type: string
                                                  type: array
                                                name:
                                                  type: string
                                                namespace:
                                                  type: string
                                              required:
                                              - kind
                                              type: object
                                            type: array
                                          info:
                                            items:
                                              properties:
                                                name:
                                                  type: string
                                                value:
                                                  type: string
                                              required:
                                              - name
                                              - value
                                              type: object
                                            type: array
                                          project:
                                            type: string
                                          revisionHistoryLimit:
                                            format: int64
                                            type: integer
                                          source:
                                            properties:
                                              chart:
                                                type: string
                                              directory:
                                                properties:
                                                  exclude:
                                                    type: string
                                                  include:
                                                    type: string
                                                  jsonnet:
                                                    properties:
                                                      extVars:
                                                        items:
                                                          properties:
                                                            code:
                                                              type: boolean
                                                            name:
                                                              type: string
                                                            value:
                                                              type: string
                                                          required:
                                                          - name
                                                          - value
                                                          type: object
                                                        type: array
                                                      libs:
                                                        items:
                                                          type: string
                                                        type: array
                                                      tlas:
                                                        items:
                                                          properties:
                                                            code:
                                                              type: boolean
                                                            name:
                                                              type: string
                                                            value:
                                                              type: string
                                                          required:
                                                          - name
                                                          - value
                                                          type: object
                                                        type: array
                                                    type: object
                                                  recurse:
                                                    type: boolean
                                                type: object
                                              helm:
                                                properties:
                                                  fileParameters:
                                                    items:
                                                      properties:
                                                        name:
                                                          type: string
                                                        path:
                                                          type: string
                                                      type: object
                                                    type: array
                                                  ignoreMissingValueFiles:
                                                    type: boolean
                                                  parameters:
                                                    items:
                                                      properties:
                                                        forceString:
                                                          type: boolean
                                                        name:
                                                          type: string
                                                        value:
                                                          type: string
                                                      type: object
                                                    type: array
                                                  passCredentials:
                                                    type: boolean
                                                  releaseName:
                                                    type: string
                                                  skipCrds:
                                                    type: boolean
                                                  valueFiles:
                                                    items:
                                                      type: string
                                                    type: array
                                                  values:
                                                    type: string
                                                  version:
                                                    type: string
                                                type: object
                                              ksonnet:
                                                properties:
                                                  environment:
                                                    type: string
                                                  parameters:
                                                    items:
                                                      properties:
                                                        component:
                                                          type: string
                                                        name:
                                                          type: string
                                                        value:
                                                          type: string
                                                      required:
                                                      - name
                                                      - value
                                                      type: object
                                                    type: array
                                                type: object
                                              kustomize:
                                                properties:
                                                  commonAnnotations:
                                                    additionalProperties:
                                                      type: string
                                                    type: object
                                                  commonLabels:
                                                    additionalProperties:
                                                      type: string
                                                    type: object
                                                  components:
                                                    items:
                                                      type: string
                                                    type: array
                                                  forceCommonAnnotations:
                                                    type: boolean
                                                  forceCommonLabels:
                                                    type: boolean
                                                  forceNamespace:
                                                    type: boolean
                                                  images:
                                                    items:
                                                      type: string
                                                    type: array
                                                  namePrefix:
                                                    type: string
                                                  nameSuffix:
                                                    type: string
                                                  version:
                                                    type: string
                                                type: object
                                              path:
                                                type: string
                                              plugin:
                                                properties:
                                                  env:
                                                    items:
                                                      properties:
                                                        name:
                                                          type: string
                                                        value:
                                                          type: string
                                                      required:
                                                      - name
                                                      - value
                                                      type: object
                                                    type: array
                                                  name:
                                                    type: string
                                                type: object
                                              repoURL:
                                                type: string
                                              targetRevision:
                                                type: string
                                            required:
                                            - repoURL
                                            type: object
                                          syncPolicy:
                                            properties:
                                              automated:
                                                properties:
                                                  allowEmpty:
                                                    type: boolean
                                                  prune:
                                                    type: boolean
                                                  selfHeal:
                                                    type: boolean
                                                type: object
                                              retry:
                                                properties:
                                                  backoff:
                                                    properties:
                                                      duration:
                                                        type: string
                                                      factor:
                                                        format: int64
                                                        type: integer
                                                      maxDuration:
                                                        type: string
                                                    type: object
                                                  limit:
                                                    format: int64
                                                    type: integer
                                                type: object
                                              syncOptions:
                                                items:
                                                  type: string
                                                type: array
                                            type: object
                                        required:
                                        - destination
                                        - project
                                        - source
                                        type: object
                                    required:
                                    - metadata
                                    - spec
                                    type: object
                                type: object
                              scmProvider:
                                properties:
                                  bitbucket:
                                    properties:
                                      allBranches:
                                        type: boolean
                                      appPasswordRef:
                                        properties:
                                          key:
                                            type: string
                                          secretName:
                                            type: string
                                        required:
                                        - key
                                        - secretName
                                        type: object
                                      owner:
                                        type: string
                                      user:
                                        type: string
                                    required:
                                    - appPasswordRef
                                    - owner
                                    - user
                                    type: object
                                  cloneProtocol:
                                    type: string
                                  filters:
                                    items:
                                      properties:
                                        branchMatch:
                                          type: string
                                        labelMatch:
                                          type: string
                                        pathsExist:
                                          items:
                                            type: string
                                          type: array
                                        repositoryMatch:
                                          type: string
                                      type: object
                                    type: array
                                  github:
                                    properties:
                                      allBranches:
                                        type: boolean
                                      api:
                                        type: string
                                      organization:
                                        type: string
                                      tokenRef:
                                        properties:
                                          key:
                                            type: string
                                          secretName:
                                            type: string
                                        required:
                                        - key
                                        - secretName
                                        type: object
                                    required:
                                    - organization
                                    type: object
                                  gitlab:
                                    properties:
                                      allBranches:
                                        type: boolean
                                      api:
                                        type: string
                                      group:
                                        type: string
                                      includeSubgroups:
                                        type: boolean
                                      tokenRef:
                                        properties:
                                          key:
                                            type: string
                                          secretName:
                                            type: string
                                        required:
                                        - key
                                        - secretName
                                        type: object
                                    required:
                                    - group
                                    type: object
                                  requeueAfterSeconds:
                                    format: int64
                                    type: integer
                                  template:
                                    properties:
                                      metadata:
                                        properties:
                                          annotations:
                                            additionalProperties:
                                              type: string
                                            type: object
                                          finalizers:
                                            items:
                                              type: string
                                            type: array
                                          labels:
                                            additionalProperties:
                                              type: string
                                            type: object
                                          name:
                                            type: string
                                          namespace:
                                            type: string
                                        type: object
                                      spec:
                                        properties:
                                          destination:
                                            properties:
                                              name:
                                                type: string
                                              namespace:
                                                type: string
                                              server:
                                                type: string
                                            type: object
                                          ignoreDifferences:
                                            items:
                                              properties:
                                                group:
                                                  type: string
                                                jqPathExpressions:
                                                  items:
                                                    type: string
                                                  type: array
                                                jsonPointers:
                                                  items:
                                                    type: string
                                                  type: array
                                                kind:
                                                  type: string
                                                managedFieldsManagers:
                                                  items:
                                                    type: string
                                                  type: array
                                                name:
                                                  type: string
                                                namespace:
                                                  type: string
                                              required:
                                              - kind
                                              type: object
                                            type: array
                                          info:
                                            items:
                                              properties:
                                                name:
                                                  type: string
                                                value:
                                                  type: string
                                              required:
                                              - name
                                              - value
                                              type: object
                                            type: array
                                          project:
                                            type: string
                                          revisionHistoryLimit:
                                            format: int64
                                            type: integer
                                          source:
                                            properties:
                                              chart:
                                                type: string
                                              directory:
                                                properties:
                                                  exclude:
                                                    type: string
                                                  include:
                                                    type: string
                                                  jsonnet:
                                                    properties:
                                                      extVars:
                                                        items:
                                                          properties:
                                                            code:
                                                              type: boolean
                                                            name:
                                                              type: string
                                                            value:
                                                              type: string
                                                          required:
                                                          - name
                                                          - value
                                                          type: object
                                                        type: array
                                                      libs:
                                                        items:
                                                          type: string
                                                        type: array
                                                      tlas:
                                                        items:
                                                          properties:
                                                            code:
                                                              type: boolean
                                                            name:
                                                              type: string
                                                            value:
                                                              type: string
                                                          required:
                                                          - name
                                                          - value
                                                          type: object
                                                        type: array
                                                    type: object
                                                  recurse:
                                                    type: boolean
                                                type: object
                                              helm:
                                                properties:
                                                  fileParameters:
                                                    items:
                                                      properties:
                                                        name:
                                                          type: string
                                                        path:
                                                          type: string
                                                      type: object
                                                    type: array
                                                  ignoreMissingValueFiles:
                                                    type: boolean
                                                  parameters:
                                                    items:
                                                      properties:
                                                        forceString:
                                                          type: boolean
                                                        name:
                                                          type: string
                                                        value:
                                                          type: string
                                                      type: object
                                                    type: array
                                                  passCredentials:
                                                    type: boolean
                                                  releaseName:
                                                    type: string
                                                  skipCrds:
                                                    type: boolean
                                                  valueFiles:
                                                    items:
                                                      type: string
                                                    type: array
                                                  values:
                                                    type: string
                                                  version:
                                                    type: string
                                                type: object
                                              ksonnet:
                                                properties:
                                                  environment:
                                                    type: string
                                                  parameters:
                                                    items:
                                                      properties:
                                                        component:
                                                          type: string
                                                        name:
                                                          type: string
                                                        value:
                                                          type: string
                                                      required:
                                                      - name
                                                      - value
                                                      type: object
                                                    type: array
                                                type: object
                                              kustomize:
                                                properties:
                                                  commonAnnotations:
                                                    additionalProperties:
                                                      type: string
                                                    type: object
                                                  commonLabels:
                                                    additionalProperties:
                                                      type: string
                                                    type: object
                                                  components:
                                                    items:
                                                      type: string
                                                    type: array
                                                  forceCommonAnnotations:
                                                    type: boolean
                                                  forceCommonLabels:
                                                    type: boolean
                                                  forceNamespace:
                                                    type: boolean
                                                  images:
                                                    items:
                                                      type: string
                                                    type: array
                                                  namePrefix:
                                                    type: string
                                                  nameSuffix:
                                                    type: string
                                                  version:
                                                    type: string
                                                type: object
                                              path:
                                                type: string
                                              plugin:
                                                properties:
                                                  env:
                                                    items:
                                                      properties:
                                                        name:
                                                          type: string
                                                        value:
                                                          type: string
                                                      required:
                                                      - name
                                                      - value
                                                      type: object
                                                    type: array
                                                  name:
                                                    type: string
                                                type: object
                                              repoURL:
                                                type: string
                                              targetRevision:
                                                type: string
                                            required:
                                            - repoURL
                                            type: object
                                          syncPolicy:
                                            properties:
                                              automated:
                                                properties:
                                                  allowEmpty:
                                                    type: boolean
                                                  prune:
                                                    type: boolean
                                                  selfHeal:
                                                    type: boolean
                                                type: object
                                              retry:
                                                properties:
                                                  backoff:
                                                    properties:
                                                      duration:
                                                        type: string
                                                      factor:
                                                        format: int64
                                                        type: integer
                                                      maxDuration:
                                                        type: string
                                                    type: object
                                                  limit:
                                                    format: int64
                                                    type: integer
                                                type: object
                                              syncOptions:
                                                items:
                                                  type: string
                                                type: array
                                            type: object
                                        required:
                                        - destination
                                        - project
                                        - source
                                        type: object
                                    required:
                                    - metadata
                                    - spec
                                    type: object
                                type: object
                            type: object
                          type: array
                        template:
                          properties:
                            metadata:
                              properties:
                                annotations:
                                  additionalProperties:
                                    type: string
                                  type: object
                                finalizers:
                                  items:
                                    type: string
                                  type: array
                                labels:
                                  additionalProperties:
                                    type: string
                                  type: object
                                name:
                                  type: string
                                namespace:
                                  type: string
                              type: object
                            spec:
                              properties:
                                destination:
                                  properties:
                                    name:
                                      type: string
                                    namespace:
                                      type: string
                                    server:
                                      type: string
                                  type: object
                                ignoreDifferences:
                                  items:
                                    properties:
                                      group:
                                        type: string
                                      jqPathExpressions:
                                        items:
                                          type: string
                                        type: array
                                      jsonPointers:
                                        items:
                                          type: string
                                        type: array
                                      kind:
                                        type: string
                                      managedFieldsManagers:
                                        items:
                                          type: string
                                        type: array
                                      name:
                                        type: string
                                      namespace:
                                        type: string
                                    required:
                                    - kind
                                    type: object
                                  type: array
                                info:
                                  items:
                                    properties:
                                      name:
                                        type: string
                                      value:
                                        type: string
                                    required:
                                    - name
                                    - value
                                    type: object
                                  type: array
                                project:
                                  type: string
                                revisionHistoryLimit:
                                  format: int64
                                  type: integer
                                source:
                                  properties:
                                    chart:
                                      type: string
                                    directory:
                                      properties:
                                        exclude:
                                          type: string
                                        include:
                                          type: string
                                        jsonnet:
                                          properties:
                                            extVars:
                                              items:
                                                properties:
                                                  code:
                                                    type: boolean
                                                  name:
                                                    type: string
                                                  value:
                                                    type: string
                                                required:
                                                - name
                                                - value
                                                type: object
                                              type: array
                                            libs:
                                              items:
                                                type: string
                                              type: array
                                            tlas:
                                              items:
                                                properties:
                                                  code:
                                                    type: boolean
                                                  name:
                                                    type: string
                                                  value:
                                                    type: string
                                                required:
                                                - name
                                                - value
                                                type: object
                                              type: array
                                          type: object
                                        recurse:
                                          type: boolean
                                      type: object
                                    helm:
                                      properties:
                                        fileParameters:
                                          items:
                                            properties:
                                              name:
                                                type: string
                                              path:
                                                type: string
                                            type: object
                                          type: array
                                        ignoreMissingValueFiles:
                                          type: boolean
                                        parameters:
                                          items:
                                            properties:
                                              forceString:
                                                type: boolean
                                              name:
                                                type: string
                                              value:
                                                type: string
                                            type: object
                                          type: array
                                        passCredentials:
                                          type: boolean
                                        releaseName:
                                          type: string
                                        skipCrds:
                                          type: boolean
                                        valueFiles:
                                          items:
                                            type: string
                                          type: array
                                        values:
                                          type: string
                                        version:
                                          type: string
                                      type: object
                                    ksonnet:
                                      properties:
                                        environment:
                                          type: string
                                        parameters:
                                          items:
                                            properties:
                                              component:
                                                type: string
                                              name:
                                                type: string
                                              value:
                                                type: string
                                            required:
                                            - name
                                            - value
                                            type: object
                                          type: array
                                      type: object
                                    kustomize:
                                      properties:
                                        commonAnnotations:
                                          additionalProperties:
                                            type: string
                                          type: object
                                        commonLabels:
                                          additionalProperties:
                                            type: string
                                          type: object
                                        components:
                                          items:
                                            type: string
                                          type: array
                                        forceCommonAnnotations:
                                          type: boolean
                                        forceCommonLabels:
                                          type: boolean
                                        forceNamespace:
                                          type: boolean
                                        images:
                                          items:
                                            type: string
                                          type: array
                                        namePrefix:
                                          type: string
                                        nameSuffix:
                                          type: string
                                        version:
                                          type: string
                                      type: object
                                    path:
                                      type: string
                                    plugin:
                                      properties:
                                        env:
                                          items:
                                            properties:
                                              name:
                                                type: string
                                              value:
                                                type: string
                                            required:
                                            - name
                                            - value
                                            type: object
                                          type: array
                                        name:
                                          type: string
                                      type: object
                                    repoURL:
                                      type: string
                                    targetRevision:
                                      type: string
                                  required:
                                  - repoURL
                                  type: object
                                syncPolicy:
                                  properties:
                                    automated:
                                      properties:
                                        allowEmpty:
                                          type: boolean
                                        prune:
                                          type: boolean
                                        selfHeal:
                                          type: boolean
                                      type: object
                                    retry:
                                      properties:
                                        backoff:
                                          properties:
                                            duration:
                                              type: string
                                            factor:
                                              format: int64
                                              type: integer
                                            maxDuration:
                                              type: string
                                          type: object
                                        limit:
                                          format: int64
                                          type: integer
                                      type: object
                                    syncOptions:
                                      items:
                                        type: string
                                      type: array
                                  type: object
                              required:
                              - destination
                              - project
                              - source
                              type: object
                          required:
                          - metadata
                          - spec
                          type: object
                      required:
                      - generators
                      type: object
                    merge:
                      properties:
                        generators:
                          items:
                            properties:
                              clusterDecisionResource:
                                properties:
                                  configMapRef:
                                    type: string
                                  labelSelector:
                                    properties:
                                      matchExpressions:
                                        items:
                                          properties:
                                            key:
                                              type: string
                                            operator:
                                              type: string
                                            values:
                                              items:
                                                type: string
                                              type: array
                                          required:
                                          - key
                                          - operator
                                          type: object
                                        type: array
                                      matchLabels:
                                        additionalProperties:
                                          type: string
                                        type: object
                                    type: object
                                  name:
                                    type: string
                                  requeueAfterSeconds:
                                    format: int64
                                    type: integer
                                  template:
                                    properties:
                                      metadata:
                                        properties:
                                          annotations:
                                            additionalProperties:
                                              type: string
                                            type: object
                                          finalizers:
                                            items:
                                              type: string
                                            type: array
                                          labels:
                                            additionalProperties:
                                              type: string
                                            type: object
                                          name:
                                            type: string
                                          namespace:
                                            type: string
                                        type: object
                                      spec:
                                        properties:
                                          destination:
                                            properties:
                                              name:
                                                type: string
                                              namespace:
                                                type: string
                                              server:
                                                type: string
                                            type: object
                                          ignoreDifferences:
                                            items:
                                              properties:
                                                group:
                                                  type: string
                                                jqPathExpressions:
                                                  items:
                                                    type: string
                                                  type: array
                                                jsonPointers:
                                                  items:
                                                    type: string
                                                  type: array
                                                kind:
                                                  type: string
                                                managedFieldsManagers:
                                                  items:
                                                    type: string
                                                  type: array
                                                name:
                                                  type: string
                                                namespace:
                                                  type: string
                                              required:
                                              - kind
                                              type: object
                                            type: array
                                          info:
                                            items:
                                              properties:
                                                name:
                                                  type: string
                                                value:
                                                  type: string
                                              required:
                                              - name
                                              - value
                                              type: object
                                            type: array
                                          project:
                                            type: string
                                          revisionHistoryLimit:
                                            format: int64
                                            type: integer
                                          source:
                                            properties:
                                              chart:
                                                type: string
                                              directory:
                                                properties:
                                                  exclude:
                                                    type: string
                                                  include:
                                                    type: string
                                                  jsonnet:
                                                    properties:
                                                      extVars:
                                                        items:
                                                          properties:
                                                            code:
                                                              type: boolean
                                                            name:
                                                              type: string
                                                            value:
                                                              type: string
                                                          required:
                                                          - name
                                                          - value
                                                          type: object
                                                        type: array
                                                      libs:
                                                        items:
                                                          type: string
                                                        type: array
                                                      tlas:
                                                        items:
                                                          properties:
                                                            code:
                                                              type: boolean
                                                            name:
                                                              type: string
                                                            value:
                                                              type: string
                                                          required:
                                                          - name
                                                          - value
                                                          type: object
                                                        type: array
                                                    type: object
                                                  recurse:
                                                    type: boolean
                                                type: object
                                              helm:
                                                properties:
                                                  fileParameters:
                                                    items:
                                                      properties:
                                                        name:
                                                          type: string
                                                        path:
                                                          type: string
                                                      type: object
                                                    type: array
                                                  ignoreMissingValueFiles:
                                                    type: boolean
                                                  parameters:
                                                    items:
                                                      properties:
                                                        forceString:
                                                          type: boolean
                                                        name:
                                                          type: string
                                                        value:
                                                          type: string
                                                      type: object
                                                    type: array
                                                  passCredentials:
                                                    type: boolean
                                                  releaseName:
                                                    type: string
                                                  skipCrds:
                                                    type: boolean
                                                  valueFiles:
                                                    items:
                                                      type: string
                                                    type: array
                                                  values:
                                                    type: string
                                                  version:
                                                    type: string
                                                type: object
                                              ksonnet:
                                                properties:
                                                  environment:
                                                    type: string
                                                  parameters:
                                                    items:
                                                      properties:
                                                        component:
                                                          type: string
                                                        name:
                                                          type: string
                                                        value:
                                                          type: string
                                                      required:
                                                      - name
                                                      - value
                                                      type: object
                                                    type: array
                                                type: object
                                              kustomize:
                                                properties:
                                                  commonAnnotations:
                                                    additionalProperties:
                                                      type: string
                                                    type: object
                                                  commonLabels:
                                                    additionalProperties:
                                                      type: string
                                                    type: object
                                                  components:
                                                    items:
                                                      type: string
                                                    type: array
                                                  forceCommonAnnotations:
                                                    type: boolean
                                                  forceCommonLabels:
                                                    type: boolean
                                                  forceNamespace:
                                                    type: boolean
                                                  images:
                                                    items:
                                                      type: string
                                                    type: array
                                                  namePrefix:
                                                    type: string
                                                  nameSuffix:
                                                    type: string
                                                  version:
                                                    type: string
                                                type: object
                                              path:
                                                type: string
                                              plugin:
                                                properties:
                                                  env:
                                                    items:
                                                      properties:
                                                        name:
                                                          type: string
                                                        value:
                                                          type: string
                                                      required:
                                                      - name
                                                      - value
                                                      type: object
                                                    type: array
                                                  name:
                                                    type: string
                                                type: object
                                              repoURL:
                                                type: string
                                              targetRevision:
                                                type: string
                                            required:
                                            - repoURL
                                            type: object
                                          syncPolicy:
                                            properties:
                                              automated:
                                                properties:
                                                  allowEmpty:
                                                    type: boolean
                                                  prune:
                                                    type: boolean
                                                  selfHeal:
                                                    type: boolean
                                                type: object
                                              retry:
                                                properties:
                                                  backoff:
                                                    properties:
                                                      duration:
                                                        type: string
                                                      factor:
                                                        format: int64
                                                        type: integer
                                                      maxDuration:
                                                        type: string
                                                    type: object
                                                  limit:
                                                    format: int64
                                                    type: integer
                                                type: object
                                              syncOptions:
                                                items:
                                                  type: string
                                                type: array
                                            type: object
                                        required:
                                        - destination
                                        - project
                                        - source
                                        type: object
                                    required:
                                    - metadata
                                    - spec
                                    type: object
                                  values:
                                    additionalProperties:
                                      type: string
                                    type: object
                                required:
                                - configMapRef
                                type: object
                              clusters:
                                properties:
                                  selector:
                                    properties:
                                      matchExpressions:
                                        items:
                                          properties:
                                            key:
                                              type: string
                                            operator:
                                              type: string
                                            values:
                                              items:
                                                type: string
                                              type: array
                                          required:
                                          - key
                                          - operator
                                          type: object
                                        type: array
                                      matchLabels:
                                        additionalProperties:
                                          type: string
                                        type: object
                                    type: object
                                  template:
                                    properties:
                                      metadata:
                                        properties:
                                          annotations:
                                            additionalProperties:
                                              type: string
                                            type: object
                                          finalizers:
                                            items:
                                              type: string
                                            type: array
                                          labels:
                                            additionalProperties:
                                              type: string
                                            type: object
                                          name:
                                            type: string
                                          namespace:
                                            type: string
                                        type: object
                                      spec:
                                        properties:
                                          destination:
                                            properties:
                                              name:
                                                type: string
                                              namespace:
                                                type: string
                                              server:
                                                type: string
                                            type: object
                                          ignoreDifferences:
                                            items:
                                              properties:
                                                group:
                                                  type: string
                                                jqPathExpressions:
                                                  items:
                                                    type: string
                                                  type: array
                                                jsonPointers:
                                                  items:
                                                    type: string
                                                  type: array
                                                kind:
                                                  type: string
                                                managedFieldsManagers:
                                                  items:
                                                    type: string
                                                  type: array
                                                name:
                                                  type: string
                                                namespace:
                                                  type: string
                                              required:
                                              - kind
                                              type: object
                                            type: array
                                          info:
                                            items:
                                              properties:
                                                name:
                                                  type: string
                                                value:
                                                  type: string
                                              required:
                                              - name
                                              - value
                                              type: object
                                            type: array
                                          project:
                                            type: string
                                          revisionHistoryLimit:
                                            format: int64
                                            type: integer
                                          source:
                                            properties:
                                              chart:
                                                type: string
                                              directory:
                                                properties:
                                                  exclude:
                                                    type: string
                                                  include:
                                                    type: string
                                                  jsonnet:
                                                    properties:
                                                      extVars:
                                                        items:
                                                          properties:
                                                            code:
                                                              type: boolean
                                                            name:
                                                              type: string
                                                            value:
                                                              type: string
                                                          required:
                                                          - name
                                                          - value
                                                          type: object
                                                        type: array
                                                      libs:
                                                        items:
                                                          type: string
                                                        type: array
                                                      tlas:
                                                        items:
                                                          properties:
                                                            code:
                                                              type: boolean
                                                            name:
                                                              type: string
                                                            value:
                                                              type: string
                                                          required:
                                                          - name
                                                          - value
                                                          type: object
                                                        type: array
                                                    type: object
                                                  recurse:
                                                    type: boolean
                                                type: object
                                              helm:
                                                properties:
                                                  fileParameters:
                                                    items:
                                                      properties:
                                                        name:
                                                          type: string
                                                        path:
                                                          type: string
                                                      type: object
                                                    type: array
                                                  ignoreMissingValueFiles:
                                                    type: boolean
                                                  parameters:
                                                    items:
                                                      properties:
                                                        forceString:
                                                          type: boolean
                                                        name:
                                                          type: string
                                                        value:
                                                          type: string
                                                      type: object
                                                    type: array
                                                  passCredentials:
                                                    type: boolean
                                                  releaseName:
                                                    type: string
                                                  skipCrds:
                                                    type: boolean
                                                  valueFiles:
                                                    items:
                                                      type: string
                                                    type: array
                                                  values:
                                                    type: string
                                                  version:
                                                    type: string
                                                type: object
                                              ksonnet:
                                                properties:
                                                  environment:
                                                    type: string
                                                  parameters:
                                                    items:
                                                      properties:
                                                        component:
                                                          type: string
                                                        name:
                                                          type: string
                                                        value:
                                                          type: string
                                                      required:
                                                      - name
                                                      - value
                                                      type: object
                                                    type: array
                                                type: object
                                              kustomize:
                                                properties:
                                                  commonAnnotations:
                                                    additionalProperties:
                                                      type: string
                                                    type: object
                                                  commonLabels:
                                                    additionalProperties:
                                                      type: string
                                                    type: object
                                                  components:
                                                    items:
                                                      type: string
                                                    type: array
                                                  forceCommonAnnotations:
                                                    type: boolean
                                                  forceCommonLabels:
                                                    type: boolean
                                                  forceNamespace:
                                                    type: boolean
                                                  images:
                                                    items:
                                                      type: string
                                                    type: array
                                                  namePrefix:
                                                    type: string
                                                  nameSuffix:
                                                    type: string
                                                  version:
                                                    type: string
                                                type: object
                                              path:
                                                type: string
                                              plugin:
                                                properties:
                                                  env:
                                                    items:
                                                      properties:
                                                        name:
                                                          type: string
                                                        value:
                                                          type: string
                                                      required:
                                                      - name
                                                      - value
                                                      type: object
                                                    type: array
                                                  name:
                                                    type: string
                                                type: object
                                              repoURL:
                                                type: string
                                              targetRevision:
                                                type: string
                                            required:
                                            - repoURL
                                            type: object
                                          syncPolicy:
                                            properties:
                                              automated:
                                                properties:
                                                  allowEmpty:
                                                    type: boolean
                                                  prune:
                                                    type: boolean
                                                  selfHeal:
                                                    type: boolean
                                                type: object
                                              retry:
                                                properties:
                                                  backoff:
                                                    properties:
                                                      duration:
                                                        type: string
                                                      factor:
                                                        format: int64
                                                        type: integer
                                                      maxDuration:
                                                        type: string
                                                    type: object
                                                  limit:
                                                    format: int64
                                                    type: integer
                                                type: object
                                              syncOptions:
                                                items:
                                                  type: string
                                                type: array
                                            type: object
                                        required:
                                        - destination
                                        - project
                                        - source
                                        type: object
                                    required:
                                    - metadata
                                    - spec
                                    type: object
                                  values:
                                    additionalProperties:
                                      type: string
                                    type: object
                                type: object
                              git:
                                properties:
                                  directories:
                                    items:
                                      properties:
                                        exclude:
                                          type: boolean
                                        path:
                                          type: string
                                      required:
                                      - path
                                      type: object
                                    type: array
                                  files:
                                    items:
                                      properties:
                                        path:
                                          type: string
                                      required:
                                      - path
                                      type: object
                                    type: array
                                  repoURL:
                                    type: string
                                  requeueAfterSeconds:
                                    format: int64
                                    type: integer
                                  revision:
                                    type: string
                                  template:
                                    properties:
                                      metadata:
                                        properties:
                                          annotations:
                                            additionalProperties:
                                              type: string
                                            type: object
                                          finalizers:
                                            items:
                                              type: string
                                            type: array
                                          labels:
                                            additionalProperties:
                                              type: string
                                            type: object
                                          name:
                                            type: string
                                          namespace:
                                            type: string
                                        type: object
                                      spec:
                                        properties:
                                          destination:
                                            properties:
                                              name:
                                                type: string
                                              namespace:
                                                type: string
                                              server:
                                                type: string
                                            type: object
                                          ignoreDifferences:
                                            items:
                                              properties:
                                                group:
                                                  type: string
                                                jqPathExpressions:
                                                  items:
                                                    type: string
                                                  type: array
                                                jsonPointers:
                                                  items:
                                                    type: string
                                                  type: array
                                                kind:
                                                  type: string
                                                managedFieldsManagers:
                                                  items:
                                                    type: string
                                                  type: array
                                                name:
                                                  type: string
                                                namespace:
                                                  type: string
                                              required:
                                              - kind
                                              type: object
                                            type: array
                                          info:
                                            items:
                                              properties:
                                                name:
                                                  type: string
                                                value:
                                                  type: string
                                              required:
                                              - name
                                              - value
                                              type: object
                                            type: array
                                          project:
                                            type: string
                                          revisionHistoryLimit:
                                            format: int64
                                            type: integer
                                          source:
                                            properties:
                                              chart:
                                                type: string
                                              directory:
                                                properties:
                                                  exclude:
                                                    type: string
                                                  include:
                                                    type: string
                                                  jsonnet:
                                                    properties:
                                                      extVars:
                                                        items:
                                                          properties:
                                                            code:
                                                              type: boolean
                                                            name:
                                                              type: string
                                                            value:
                                                              type: string
                                                          required:
                                                          - name
                                                          - value
                                                          type: object
                                                        type: array
                                                      libs:
                                                        items:
                                                          type: string
                                                        type: array
                                                      tlas:
                                                        items:
                                                          properties:
                                                            code:
                                                              type: boolean
                                                            name:
                                                              type: string
                                                            value:
                                                              type: string
                                                          required:
                                                          - name
                                                          - value
                                                          type: object
                                                        type: array
                                                    type: object
                                                  recurse:
                                                    type: boolean
                                                type: object
                                              helm:
                                                properties:
                                                  fileParameters:
                                                    items:
                                                      properties:
                                                        name:
                                                          type: string
                                                        path:
                                                          type: string
                                                      type: object
                                                    type: array
                                                  ignoreMissingValueFiles:
                                                    type: boolean
                                                  parameters:
                                                    items:
                                                      properties:
                                                        forceString:
                                                          type: boolean
                                                        name:
                                                          type: string
                                                        value:
                                                          type: string
                                                      type: object
                                                    type: array
                                                  passCredentials:
                                                    type: boolean
                                                  releaseName:
                                                    type: string
                                                  skipCrds:
                                                    type: boolean
                                                  valueFiles:
                                                    items:
                                                      type: string
                                                    type: array
                                                  values:
                                                    type: string
                                                  version:
                                                    type: string
                                                type: object
                                              ksonnet:
                                                properties:
                                                  environment:
                                                    type: string
                                                  parameters:
                                                    items:
                                                      properties:
                                                        component:
                                                          type: string
                                                        name:
                                                          type: string
                                                        value:
                                                          type: string
                                                      required:
                                                      - name
                                                      - value
                                                      type: object
                                                    type: array
                                                type: object
                                              kustomize:
                                                properties:
                                                  commonAnnotations:
                                                    additionalProperties:
                                                      type: string
                                                    type: object
                                                  commonLabels:
                                                    additionalProperties:
                                                      type: string
                                                    type: object
                                                  components:
                                                    items:
                                                      type: string
                                                    type: array
                                                  forceCommonAnnotations:
                                                    type: boolean
                                                  forceCommonLabels:
                                                    type: boolean
                                                  forceNamespace:
                                                    type: boolean
                                                  images:
                                                    items:
                                                      type: string
                                                    type: array
                                                  namePrefix:
                                                    type: string
                                                  nameSuffix:
                                                    type: string
                                                  version:
                                                    type: string
                                                type: object
                                              path:
                                                type: string
                                              plugin:
                                                properties:
                                                  env:
                                                    items:
                                                      properties:
                                                        name:
                                                          type: string
                                                        value:
                                                          type: string
                                                      required:
                                                      - name
                                                      - value
                                                      type: object
                                                    type: array
                                                  name:
                                                    type: string
                                                type: object
                                              repoURL:
                                                type: string
                                              targetRevision:
                                                type: string
                                            required:
                                            - repoURL
                                            type: object
                                          syncPolicy:
                                            properties:
                                              automated:
                                                properties:
                                                  allowEmpty:
                                                    type: boolean
                                                  prune:
                                                    type: boolean
                                                  selfHeal:
                                                    type: boolean
                                                type: object
                                              retry:
                                                properties:
                                                  backoff:
                                                    properties:
                                                      duration:
                                                        type: string
                                                      factor:
                                                        format: int64
                                                        type: integer
                                                      maxDuration:
                                                        type: string
                                                    type: object
                                                  limit:
                                                    format: int64
                                                    type: integer
                                                type: object
                                              syncOptions:
                                                items:
                                                  type: string
                                                type: array
                                            type: object
                                        required:
                                        - destination
                                        - project
                                        - source
                                        type: object
                                    required:
                                    - metadata
                                    - spec
                                    type: object
                                required:
                                - repoURL
                                - revision
                                type: object
                              list:
                                properties:
                                  elements:
                                    items:
                                      x-kubernetes-preserve-unknown-fields: true
                                    type: array
                                  template:
                                    properties:
                                      metadata:
                                        properties:
                                          annotations:
                                            additionalProperties:
                                              type: string
                                            type: object
                                          finalizers:
                                            items:
                                              type: string
                                            type: array
                                          labels:
                                            additionalProperties:
                                              type: string
                                            type: object
                                          name:
                                            type: string
                                          namespace:
                                            type: string
                                        type: object
                                      spec:
                                        properties:
                                          destination:
                                            properties:
                                              name:
                                                type: string
                                              namespace:
                                                type: string
                                              server:
                                                type: string
                                            type: object
                                          ignoreDifferences:
                                            items:
                                              properties:
                                                group:
                                                  type: string
                                                jqPathExpressions:
                                                  items:
                                                    type: string
                                                  type: array
                                                jsonPointers:
                                                  items:
                                                    type: string
                                                  type: array
                                                kind:
                                                  type: string
                                                managedFieldsManagers:
                                                  items:
                                                    type: string
                                                  type: array
                                                name:
                                                  type: string
                                                namespace:
                                                  type: string
                                              required:
                                              - kind
                                              type: object
                                            type: array
                                          info:
                                            items:
                                              properties:
                                                name:
                                                  type: string
                                                value:
                                                  type: string
                                              required:
                                              - name
                                              - value
                                              type: object
                                            type: array
                                          project:
                                            type: string
                                          revisionHistoryLimit:
                                            format: int64
                                            type: integer
                                          source:
                                            properties:
                                              chart:
                                                type: string
                                              directory:
                                                properties:
                                                  exclude:
                                                    type: string
                                                  include:
                                                    type: string
                                                  jsonnet:
                                                    properties:
                                                      extVars:
                                                        items:
                                                          properties:
                                                            code:
                                                              type: boolean
                                                            name:
                                                              type: string
                                                            value:
                                                              type: string
                                                          required:
                                                          - name
                                                          - value
                                                          type: object
                                                        type: array
                                                      libs:
                                                        items:
                                                          type: string
                                                        type: array
                                                      tlas:
                                                        items:
                                                          properties:
                                                            code:
                                                              type: boolean
                                                            name:
                                                              type: string
                                                            value:
                                                              type: string
                                                          required:
                                                          - name
                                                          - value
                                                          type: object
                                                        type: array
                                                    type: object
                                                  recurse:
                                                    type: boolean
                                                type: object
                                              helm:
                                                properties:
                                                  fileParameters:
                                                    items:
                                                      properties:
                                                        name:
                                                          type: string
                                                        path:
                                                          type: string
                                                      type: object
                                                    type: array
                                                  ignoreMissingValueFiles:
                                                    type: boolean
                                                  parameters:
                                                    items:
                                                      properties:
                                                        forceString:
                                                          type: boolean
                                                        name:
                                                          type: string
                                                        value:
                                                          type: string
                                                      type: object
                                                    type: array
                                                  passCredentials:
                                                    type: boolean
                                                  releaseName:
                                                    type: string
                                                  skipCrds:
                                                    type: boolean
                                                  valueFiles:
                                                    items:
                                                      type: string
                                                    type: array
                                                  values:
                                                    type: string
                                                  version:
                                                    type: string
                                                type: object
                                              ksonnet:
                                                properties:
                                                  environment:
                                                    type: string
                                                  parameters:
                                                    items:
                                                      properties:
                                                        component:
                                                          type: string
                                                        name:
                                                          type: string
                                                        value:
                                                          type: string
                                                      required:
                                                      - name
                                                      - value
                                                      type: object
                                                    type: array
                                                type: object
                                              kustomize:
                                                properties:
                                                  commonAnnotations:
                                                    additionalProperties:
                                                      type: string
                                                    type: object
                                                  commonLabels:
                                                    additionalProperties:
                                                      type: string
                                                    type: object
                                                  components:
                                                    items:
                                                      type: string
                                                    type: array
                                                  forceCommonAnnotations:
                                                    type: boolean
                                                  forceCommonLabels:
                                                    type: boolean
                                                  forceNamespace:
                                                    type: boolean
                                                  images:
                                                    items:
                                                      type: string
                                                    type: array
                                                  namePrefix:
                                                    type: string
                                                  nameSuffix:
                                                    type: string
                                                  version:
                                                    type: string
                                                type: object
                                              path:
                                                type: string
                                              plugin:
                                                properties:
                                                  env:
                                                    items:
                                                      properties:
                                                        name:
                                                          type: string
                                                        value:
                                                          type: string
                                                      required:
                                                      - name
                                                      - value
                                                      type: object
                                                    type: array
                                                  name:
                                                    type: string
                                                type: object
                                              repoURL:
                                                type: string
                                              targetRevision:
                                                type: string
                                            required:
                                            - repoURL
                                            type: object
                                          syncPolicy:
                                            properties:
                                              automated:
                                                properties:
                                                  allowEmpty:
                                                    type: boolean
                                                  prune:
                                                    type: boolean
                                                  selfHeal:
                                                    type: boolean
                                                type: object
                                              retry:
                                                properties:
                                                  backoff:
                                                    properties:
                                                      duration:
                                                        type: string
                                                      factor:
                                                        format: int64
                                                        type: integer
                                                      maxDuration:
                                                        type: string
                                                    type: object
                                                  limit:
                                                    format: int64
                                                    type: integer
                                                type: object
                                              syncOptions:
                                                items:
                                                  type: string
                                                type: array
                                            type: object
                                        required:
                                        - destination
                                        - project
                                        - source
                                        type: object
                                    required:
                                    - metadata
                                    - spec
                                    type: object
                                required:
                                - elements
                                type: object
                              matrix:
                                x-kubernetes-preserve-unknown-fields: true
                              merge:
                                x-kubernetes-preserve-unknown-fields: true
                              pullRequest:
                                properties:
                                  github:
                                    properties:
                                      api:
                                        type: string
                                      labels:
                                        items:
                                          type: string
                                        type: array
                                      owner:
                                        type: string
                                      repo:
                                        type: string
                                      tokenRef:
                                        properties:
                                          key:
                                            type: string
                                          secretName:
                                            type: string
                                        required:
                                        - key
                                        - secretName
                                        type: object
                                    required:
                                    - owner
                                    - repo
                                    type: object
                                  requeueAfterSeconds:
                                    format: int64
                                    type: integer
                                  template:
                                    properties:
                                      metadata:
                                        properties:
                                          annotations:
                                            additionalProperties:
                                              type: string
                                            type: object
                                          finalizers:
                                            items:
                                              type: string
                                            type: array
                                          labels:
                                            additionalProperties:
                                              type: string
                                            type: object
                                          name:
                                            type: string
                                          namespace:
                                            type: string
                                        type: object
                                      spec:
                                        properties:
                                          destination:
                                            properties:
                                              name:
                                                type: string
                                              namespace:
                                                type: string
                                              server:
                                                type: string
                                            type: object
                                          ignoreDifferences:
                                            items:
                                              properties:
                                                group:
                                                  type: string
                                                jqPathExpressions:
                                                  items:
                                                    type: string
                                                  type: array
                                                jsonPointers:
                                                  items:
                                                    type: string
                                                  type: array
                                                kind:
                                                  type: string
                                                managedFieldsManagers:
                                                  items:
                                                    type: string
                                                  type: array
                                                name:
                                                  type: string
                                                namespace:
                                                  type: string
                                              required:
                                              - kind
                                              type: object
                                            type: array
                                          info:
                                            items:
                                              properties:
                                                name:
                                                  type: string
                                                value:
                                                  type: string
                                              required:
                                              - name
                                              - value
                                              type: object
                                            type: array
                                          project:
                                            type: string
                                          revisionHistoryLimit:
                                            format: int64
                                            type: integer
                                          source:
                                            properties:
                                              chart:
                                                type: string
                                              directory:
                                                properties:
                                                  exclude:
                                                    type: string
                                                  include:
                                                    type: string
                                                  jsonnet:
                                                    properties:
                                                      extVars:
                                                        items:
                                                          properties:
                                                            code:
                                                              type: boolean
                                                            name:
                                                              type: string
                                                            value:
                                                              type: string
                                                          required:
                                                          - name
                                                          - value
                                                          type: object
                                                        type: array
                                                      libs:
                                                        items:
                                                          type: string
                                                        type: array
                                                      tlas:
                                                        items:
                                                          properties:
                                                            code:
                                                              type: boolean
                                                            name:
                                                              type: string
                                                            value:
                                                              type: string
                                                          required:
                                                          - name
                                                          - value
                                                          type: object
                                                        type: array
                                                    type: object
                                                  recurse:
                                                    type: boolean
                                                type: object
                                              helm:
                                                properties:
                                                  fileParameters:
                                                    items:
                                                      properties:
                                                        name:
                                                          type: string
                                                        path:
                                                          type: string
                                                      type: object
                                                    type: array
                                                  ignoreMissingValueFiles:
                                                    type: boolean
                                                  parameters:
                                                    items:
                                                      properties:
                                                        forceString:
                                                          type: boolean
                                                        name:
                                                          type: string
                                                        value:
                                                          type: string
                                                      type: object
                                                    type: array
                                                  passCredentials:
                                                    type: boolean
                                                  releaseName:
                                                    type: string
                                                  skipCrds:
                                                    type: boolean
                                                  valueFiles:
                                                    items:
                                                      type: string
                                                    type: array
                                                  values:
                                                    type: string
                                                  version:
                                                    type: string
                                                type: object
                                              ksonnet:
                                                properties:
                                                  environment:
                                                    type: string
                                                  parameters:
                                                    items:
                                                      properties:
                                                        component:
                                                          type: string
                                                        name:
                                                          type: string
                                                        value:
                                                          type: string
                                                      required:
                                                      - name
                                                      - value
                                                      type: object
                                                    type: array
                                                type: object
                                              kustomize:
                                                properties:
                                                  commonAnnotations:
                                                    additionalProperties:
                                                      type: string
                                                    type: object
                                                  commonLabels:
                                                    additionalProperties:
                                                      type: string
                                                    type: object
                                                  components:
                                                    items:
                                                      type: string
                                                    type: array
                                                  forceCommonAnnotations:
                                                    type: boolean
                                                  forceCommonLabels:
                                                    type: boolean
                                                  forceNamespace:
                                                    type: boolean
                                                  images:
                                                    items:
                                                      type: string
                                                    type: array
                                                  namePrefix:
                                                    type: string
                                                  nameSuffix:
                                                    type: string
                                                  version:
                                                    type: string
                                                type: object
                                              path:
                                                type: string
                                              plugin:
                                                properties:
                                                  env:
                                                    items:
                                                      properties:
                                                        name:
                                                          type: string
                                                        value:
                                                          type: string
                                                      required:
                                                      - name
                                                      - value
                                                      type: object
                                                    type: array
                                                  name:
                                                    type: string
                                                type: object
                                              repoURL:
                                                type: string
                                              targetRevision:
                                                type: string
                                            required:
                                            - repoURL
                                            type: object
                                          syncPolicy:
                                            properties:
                                              automated:
                                                properties:
                                                  allowEmpty:
                                                    type: boolean
                                                  prune:
                                                    type: boolean
                                                  selfHeal:
                                                    type: boolean
                                                type: object
                                              retry:
                                                properties:
                                                  backoff:
                                                    properties:
                                                      duration:
                                                        type: string
                                                      factor:
                                                        format: int64
                                                        type: integer
                                                      maxDuration:
                                                        type: string
                                                    type: object
                                                  limit:
                                                    format: int64
                                                    type: integer
                                                type: object
                                              syncOptions:
                                                items:
                                                  type: string
                                                type: array
                                            type: object
                                        required:
                                        - destination
                                        - project
                                        - source
                                        type: object
                                    required:
                                    - metadata
                                    - spec
                                    type: object
                                type: object
                              scmProvider:
                                properties:
                                  bitbucket:
                                    properties:
                                      allBranches:
                                        type: boolean
                                      appPasswordRef:
                                        properties:
                                          key:
                                            type: string
                                          secretName:
                                            type: string
                                        required:
                                        - key
                                        - secretName
                                        type: object
                                      owner:
                                        type: string
                                      user:
                                        type: string
                                    required:
                                    - appPasswordRef
                                    - owner
                                    - user
                                    type: object
                                  cloneProtocol:
                                    type: string
                                  filters:
                                    items:
                                      properties:
                                        branchMatch:
                                          type: string
                                        labelMatch:
                                          type: string
                                        pathsExist:
                                          items:
                                            type: string
                                          type: array
                                        repositoryMatch:
                                          type: string
                                      type: object
                                    type: array
                                  github:
                                    properties:
                                      allBranches:
                                        type: boolean
                                      api:
                                        type: string
                                      organization:
                                        type: string
                                      tokenRef:
                                        properties:
                                          key:
                                            type: string
                                          secretName:
                                            type: string
                                        required:
                                        - key
                                        - secretName
                                        type: object
                                    required:
                                    - organization
                                    type: object
                                  gitlab:
                                    properties:
                                      allBranches:
                                        type: boolean
                                      api:
                                        type: string
                                      group:
                                        type: string
                                      includeSubgroups:
                                        type: boolean
                                      tokenRef:
                                        properties:
                                          key:
                                            type: string
                                          secretName:
                                            type: string
                                        required:
                                        - key
                                        - secretName
                                        type: object
                                    required:
                                    - group
                                    type: object
                                  requeueAfterSeconds:
                                    format: int64
                                    type: integer
                                  template:
                                    properties:
                                      metadata:
                                        properties:
                                          annotations:
                                            additionalProperties:
                                              type: string
                                            type: object
                                          finalizers:
                                            items:
                                              type: string
                                            type: array
                                          labels:
                                            additionalProperties:
                                              type: string
                                            type: object
                                          name:
                                            type: string
                                          namespace:
                                            type: string
                                        type: object
                                      spec:
                                        properties:
                                          destination:
                                            properties:
                                              name:
                                                type: string
                                              namespace:
                                                type: string
                                              server:
                                                type: string
                                            type: object
                                          ignoreDifferences:
                                            items:
                                              properties:
                                                group:
                                                  type: string
                                                jqPathExpressions:
                                                  items:
                                                    type: string
                                                  type: array
                                                jsonPointers:
                                                  items:
                                                    type: string
                                                  type: array
                                                kind:
                                                  type: string
                                                managedFieldsManagers:
                                                  items:
                                                    type: string
                                                  type: array
                                                name:
                                                  type: string
                                                namespace:
                                                  type: string
                                              required:
                                              - kind
                                              type: object
                                            type: array
                                          info:
                                            items:
                                              properties:
                                                name:
                                                  type: string
                                                value:
                                                  type: string
                                              required:
                                              - name
                                              - value
                                              type: object
                                            type: array
                                          project:
                                            type: string
                                          revisionHistoryLimit:
                                            format: int64
                                            type: integer
                                          source:
                                            properties:
                                              chart:
                                                type: string
                                              directory:
                                                properties:
                                                  exclude:
                                                    type: string
                                                  include:
                                                    type: string
                                                  jsonnet:
                                                    properties:
                                                      extVars:
                                                        items:
                                                          properties:
                                                            code:
                                                              type: boolean
                                                            name:
                                                              type: string
                                                            value:
                                                              type: string
                                                          required:
                                                          - name
                                                          - value
                                                          type: object
                                                        type: array
                                                      libs:
                                                        items:
                                                          type: string
                                                        type: array
                                                      tlas:
                                                        items:
                                                          properties:
                                                            code:
                                                              type: boolean
                                                            name:
                                                              type: string
                                                            value:
                                                              type: string
                                                          required:
                                                          - name
                                                          - value
                                                          type: object
                                                        type: array
                                                    type: object
                                                  recurse:
                                                    type: boolean
                                                type: object
                                              helm:
                                                properties:
                                                  fileParameters:
                                                    items:
                                                      properties:
                                                        name:
                                                          type: string
                                                        path:
                                                          type: string
                                                      type: object
                                                    type: array
                                                  ignoreMissingValueFiles:
                                                    type: boolean
                                                  parameters:
                                                    items:
                                                      properties:
                                                        forceString:
                                                          type: boolean
                                                        name:
                                                          type: string
                                                        value:
                                                          type: string
                                                      type: object
                                                    type: array
                                                  passCredentials:
                                                    type: boolean
                                                  releaseName:
                                                    type: string
                                                  skipCrds:
                                                    type: boolean
                                                  valueFiles:
                                                    items:
                                                      type: string
                                                    type: array
                                                  values:
                                                    type: string
                                                  version:
                                                    type: string
                                                type: object
                                              ksonnet:
                                                properties:
                                                  environment:
                                                    type: string
                                                  parameters:
                                                    items:
                                                      properties:
                                                        component:
                                                          type: string
                                                        name:
                                                          type: string
                                                        value:
                                                          type: string
                                                      required:
                                                      - name
                                                      - value
                                                      type: object
                                                    type: array
                                                type: object
                                              kustomize:
                                                properties:
                                                  commonAnnotations:
                                                    additionalProperties:
                                                      type: string
                                                    type: object
                                                  commonLabels:
                                                    additionalProperties:
                                                      type: string
                                                    type: object
                                                  components:
                                                    items:
                                                      type: string
                                                    type: array
                                                  forceCommonAnnotations:
                                                    type: boolean
                                                  forceCommonLabels:
                                                    type: boolean
                                                  forceNamespace:
                                                    type: boolean
                                                  images:
                                                    items:
                                                      type: string
                                                    type: array
                                                  namePrefix:
                                                    type: string
                                                  nameSuffix:
                                                    type: string
                                                  version:
                                                    type: string
                                                type: object
                                              path:
                                                type: string
                                              plugin:
                                                properties:
                                                  env:
                                                    items:
                                                      properties:
                                                        name:
                                                          type: string
                                                        value:
                                                          type: string
                                                      required:
                                                      - name
                                                      - value
                                                      type: object
                                                    type: array
                                                  name:
                                                    type: string
                                                type: object
                                              repoURL:
                                                type: string
                                              targetRevision:
                                                type: string
                                            required:
                                            - repoURL
                                            type: object
                                          syncPolicy:
                                            properties:
                                              automated:
                                                properties:
                                                  allowEmpty:
                                                    type: boolean
                                                  prune:
                                                    type: boolean
                                                  selfHeal:
                                                    type: boolean
                                                type: object
                                              retry:
                                                properties:
                                                  backoff:
                                                    properties:
                                                      duration:
                                                        type: string
                                                      factor:
                                                        format: int64
                                                        type: integer
                                                      maxDuration:
                                                        type: string
                                                    type: object
                                                  limit:
                                                    format: int64
                                                    type: integer
                                                type: object
                                              syncOptions:
                                                items:
                                                  type: string
                                                type: array
                                            type: object
                                        required:
                                        - destination
                                        - project
                                        - source
                                        type: object
                                    required:
                                    - metadata
                                    - spec
                                    type: object
                                type: object
                            type: object
                          type: array
                        mergeKeys:
                          items:
                            type: string
                          type: array
                        template:
                          properties:
                            metadata:
                              properties:
                                annotations:
                                  additionalProperties:
                                    type: string
                                  type: object
                                finalizers:
                                  items:
                                    type: string
                                  type: array
                                labels:
                                  additionalProperties:
                                    type: string
                                  type: object
                                name:
                                  type: string
                                namespace:
                                  type: string
                              type: object
                            spec:
                              properties:
                                destination:
                                  properties:
                                    name:
                                      type: string
                                    namespace:
                                      type: string
                                    server:
                                      type: string
                                  type: object
                                ignoreDifferences:
                                  items:
                                    properties:
                                      group:
                                        type: string
                                      jqPathExpressions:
                                        items:
                                          type: string
                                        type: array
                                      jsonPointers:
                                        items:
                                          type: string
                                        type: array
                                      kind:
                                        type: string
                                      managedFieldsManagers:
                                        items:
                                          type: string
                                        type: array
                                      name:
                                        type: string
                                      namespace:
                                        type: string
                                    required:
                                    - kind
                                    type: object
                                  type: array
                                info:
                                  items:
                                    properties:
                                      name:
                                        type: string
                                      value:
                                        type: string
                                    required:
                                    - name
                                    - value
                                    type: object
                                  type: array
                                project:
                                  type: string
                                revisionHistoryLimit:
                                  format: int64
                                  type: integer
                                source:
                                  properties:
                                    chart:
                                      type: string
                                    directory:
                                      properties:
                                        exclude:
                                          type: string
                                        include:
                                          type: string
                                        jsonnet:
                                          properties:
                                            extVars:
                                              items:
                                                properties:
                                                  code:
                                                    type: boolean
                                                  name:
                                                    type: string
                                                  value:
                                                    type: string
                                                required:
                                                - name
                                                - value
                                                type: object
                                              type: array
                                            libs:
                                              items:
                                                type: string
                                              type: array
                                            tlas:
                                              items:
                                                properties:
                                                  code:
                                                    type: boolean
                                                  name:
                                                    type: string
                                                  value:
                                                    type: string
                                                required:
                                                - name
                                                - value
                                                type: object
                                              type: array
                                          type: object
                                        recurse:
                                          type: boolean
                                      type: object
                                    helm:
                                      properties:
                                        fileParameters:
                                          items:
                                            properties:
                                              name:
                                                type: string
                                              path:
                                                type: string
                                            type: object
                                          type: array
                                        ignoreMissingValueFiles:
                                          type: boolean
                                        parameters:
                                          items:
                                            properties:
                                              forceString:
                                                type: boolean
                                              name:
                                                type: string
                                              value:
                                                type: string
                                            type: object
                                          type: array
                                        passCredentials:
                                          type: boolean
                                        releaseName:
                                          type: string
                                        skipCrds:
                                          type: boolean
                                        valueFiles:
                                          items:
                                            type: string
                                          type: array
                                        values:
                                          type: string
                                        version:
                                          type: string
                                      type: object
                                    ksonnet:
                                      properties:
                                        environment:
                                          type: string
                                        parameters:
                                          items:
                                            properties:
                                              component:
                                                type: string
                                              name:
                                                type: string
                                              value:
                                                type: string
                                            required:
                                            - name
                                            - value
                                            type: object
                                          type: array
                                      type: object
                                    kustomize:
                                      properties:
                                        commonAnnotations:
                                          additionalProperties:
                                            type: string
                                          type: object
                                        commonLabels:
                                          additionalProperties:
                                            type: string
                                          type: object
                                        components:
                                          items:
                                            type: string
                                          type: array
                                        forceCommonAnnotations:
                                          type: boolean
                                        forceCommonLabels:
                                          type: boolean
                                        forceNamespace:
                                          type: boolean
                                        images:
                                          items:
                                            type: string
                                          type: array
                                        namePrefix:
                                          type: string
                                        nameSuffix:
                                          type: string
                                        version:
                                          type: string
                                      type: object
                                    path:
                                      type: string
                                    plugin:
                                      properties:
                                        env:
                                          items:
                                            properties:
                                              name:
                                                type: string
                                              value:
                                                type: string
                                            required:
                                            - name
                                            - value
                                            type: object
                                          type: array
                                        name:
                                          type: string
                                      type: object
                                    repoURL:
                                      type: string
                                    targetRevision:
                                      type: string
                                  required:
                                  - repoURL
                                  type: object
                                syncPolicy:
                                  properties:
                                    automated:
                                      properties:
                                        allowEmpty:
                                          type: boolean
                                        prune:
                                          type: boolean
                                        selfHeal:
                                          type: boolean
                                      type: object
                                    retry:
                                      properties:
                                        backoff:
                                          properties:
                                            duration:
                                              type: string
                                            factor:
                                              format: int64
                                              type: integer
                                            maxDuration:
                                              type: string
                                          type: object
                                        limit:
                                          format: int64
                                          type: integer
                                      type: object
                                    syncOptions:
                                      items:
                                        type: string
                                      type: array
                                  type: object
                              required:
                              - destination
                              - project
                              - source
                              type: object
                          required:
                          - metadata
                          - spec
                          type: object
                      required:
                      - generators
                      - mergeKeys
                      type: object
                    pullRequest:
                      properties:
                        github:
                          properties:
                            api:
                              type: string
                            labels:
                              items:
                                type: string
                              type: array
                            owner:
                              type: string
                            repo:
                              type: string
                            tokenRef:
                              properties:
                                key:
                                  type: string
                                secretName:
                                  type: string
                              required:
                              - key
                              - secretName
                              type: object
                          required:
                          - owner
                          - repo
                          type: object
                        requeueAfterSeconds:
                          format: int64
                          type: integer
                        template:
                          properties:
                            metadata:
                              properties:
                                annotations:
                                  additionalProperties:
                                    type: string
                                  type: object
                                finalizers:
                                  items:
                                    type: string
                                  type: array
                                labels:
                                  additionalProperties:
                                    type: string
                                  type: object
                                name:
                                  type: string
                                namespace:
                                  type: string
                              type: object
                            spec:
                              properties:
                                destination:
                                  properties:
                                    name:
                                      type: string
                                    namespace:
                                      type: string
                                    server:
                                      type: string
                                  type: object
                                ignoreDifferences:
                                  items:
                                    properties:
                                      group:
                                        type: string
                                      jqPathExpressions:
                                        items:
                                          type: string
                                        type: array
                                      jsonPointers:
                                        items:
                                          type: string
                                        type: array
                                      kind:
                                        type: string
                                      managedFieldsManagers:
                                        items:
                                          type: string
                                        type: array
                                      name:
                                        type: string
                                      namespace:
                                        type: string
                                    required:
                                    - kind
                                    type: object
                                  type: array
                                info:
                                  items:
                                    properties:
                                      name:
                                        type: string
                                      value:
                                        type: string
                                    required:
                                    - name
                                    - value
                                    type: object
                                  type: array
                                project:
                                  type: string
                                revisionHistoryLimit:
                                  format: int64
                                  type: integer
                                source:
                                  properties:
                                    chart:
                                      type: string
                                    directory:
                                      properties:
                                        exclude:
                                          type: string
                                        include:
                                          type: string
                                        jsonnet:
                                          properties:
                                            extVars:
                                              items:
                                                properties:
                                                  code:
                                                    type: boolean
                                                  name:
                                                    type: string
                                                  value:
                                                    type: string
                                                required:
                                                - name
                                                - value
                                                type: object
                                              type: array
                                            libs:
                                              items:
                                                type: string
                                              type: array
                                            tlas:
                                              items:
                                                properties:
                                                  code:
                                                    type: boolean
                                                  name:
                                                    type: string
                                                  value:
                                                    type: string
                                                required:
                                                - name
                                                - value
                                                type: object
                                              type: array
                                          type: object
                                        recurse:
                                          type: boolean
                                      type: object
                                    helm:
                                      properties:
                                        fileParameters:
                                          items:
                                            properties:
                                              name:
                                                type: string
                                              path:
                                                type: string
                                            type: object
                                          type: array
                                        ignoreMissingValueFiles:
                                          type: boolean
                                        parameters:
                                          items:
                                            properties:
                                              forceString:
                                                type: boolean
                                              name:
                                                type: string
                                              value:
                                                type: string
                                            type: object
                                          type: array
                                        passCredentials:
                                          type: boolean
                                        releaseName:
                                          type: string
                                        skipCrds:
                                          type: boolean
                                        valueFiles:
                                          items:
                                            type: string
                                          type: array
                                        values:
                                          type: string
                                        version:
                                          type: string
                                      type: object
                                    ksonnet:
                                      properties:
                                        environment:
                                          type: string
                                        parameters:
                                          items:
                                            properties:
                                              component:
                                                type: string
                                              name:
                                                type: string
                                              value:
                                                type: string
                                            required:
                                            - name
                                            - value
                                            type: object
                                          type: array
                                      type: object
                                    kustomize:
                                      properties:
                                        commonAnnotations:
                                          additionalProperties:
                                            type: string
                                          type: object
                                        commonLabels:
                                          additionalProperties:
                                            type: string
                                          type: object
                                        components:
                                          items:
                                            type: string
                                          type: array
                                        forceCommonAnnotations:
                                          type: boolean
                                        forceCommonLabels:
                                          type: boolean
                                        forceNamespace:
                                          type: boolean
                                        images:
                                          items:
                                            type: string
                                          type: array
                                        namePrefix:
                                          type: string
                                        nameSuffix:
                                          type: string
                                        version:
                                          type: string
                                      type: object
                                    path:
                                      type: string
                                    plugin:
                                      properties:
                                        env:
                                          items:
                                            properties:
                                              name:
                                                type: string
                                              value:
                                                type: string
                                            required:
                                            - name
                                            - value
                                            type: object
                                          type: array
                                        name:
                                          type: string
                                      type: object
                                    repoURL:
                                      type: string
                                    targetRevision:
                                      type: string
                                  required:
                                  - repoURL
                                  type: object
                                syncPolicy:
                                  properties:
                                    automated:
                                      properties:
                                        allowEmpty:
                                          type: boolean
                                        prune:
                                          type: boolean
                                        selfHeal:
                                          type: boolean
                                      type: object
                                    retry:
                                      properties:
                                        backoff:
                                          properties:
                                            duration:
                                              type: string
                                            factor:
                                              format: int64
                                              type: integer
                                            maxDuration:
                                              type: string
                                          type: object
                                        limit:
                                          format: int64
                                          type: integer
                                      type: object
                                    syncOptions:
                                      items:
                                        type: string
                                      type: array
                                  type: object
                              required:
                              - destination
                              - project
                              - source
                              type: object
                          required:
                          - metadata
                          - spec
                          type: object
                      type: object
                    scmProvider:
                      properties:
                        bitbucket:
                          properties:
                            allBranches:
                              type: boolean
                            appPasswordRef:
                              properties:
                                key:
                                  type: string
                                secretName:
                                  type: string
                              required:
                              - key
                              - secretName
                              type: object
                            owner:
                              type: string
                            user:
                              type: string
                          required:
                          - appPasswordRef
                          - owner
                          - user
                          type: object
                        cloneProtocol:
                          type: string
                        filters:
                          items:
                            properties:
                              branchMatch:
                                type: string
                              labelMatch:
                                type: string
                              pathsExist:
                                items:
                                  type: string
                                type: array
                              repositoryMatch:
                                type: string
                            type: object
                          type: array
                        github:
                          properties:
                            allBranches:
                              type: boolean
                            api:
                              type: string
                            organization:
                              type: string
                            tokenRef:
                              properties:
                                key:
                                  type: string
                                secretName:
                                  type: string
                              required:
                              - key
                              - secretName
                              type: object
                          required:
                          - organization
                          type: object
                        gitlab:
                          properties:
                            allBranches:
                              type: boolean
                            api:
                              type: string
                            group:
                              type: string
                            includeSubgroups:
                              type: boolean
                            tokenRef:
                              properties:
                                key:
                                  type: string
                                secretName:
                                  type: string
                              required:
                              - key
                              - secretName
                              type: object
                          required:
                          - group
                          type: object
                        requeueAfterSeconds:
                          format: int64
                          type: integer
                        template:
                          properties:
                            metadata:
                              properties:
                                annotations:
                                  additionalProperties:
                                    type: string
                                  type: object
                                finalizers:
                                  items:
                                    type: string
                                  type: array
                                labels:
                                  additionalProperties:
                                    type: string
                                  type: object
                                name:
                                  type: string
                                namespace:
                                  type: string
                              type: object
                            spec:
                              properties:
                                destination:
                                  properties:
                                    name:
                                      type: string
                                    namespace:
                                      type: string
                                    server:
                                      type: string
                                  type: object
                                ignoreDifferences:
                                  items:
                                    properties:
                                      group:
                                        type: string
                                      jqPathExpressions:
                                        items:
                                          type: string
                                        type: array
                                      jsonPointers:
                                        items:
                                          type: string
                                        type: array
                                      kind:
                                        type: string
                                      managedFieldsManagers:
                                        items:
                                          type: string
                                        type: array
                                      name:
                                        type: string
                                      namespace:
                                        type: string
                                    required:
                                    - kind
                                    type: object
                                  type: array
                                info:
                                  items:
                                    properties:
                                      name:
                                        type: string
                                      value:
                                        type: string
                                    required:
                                    - name
                                    - value
                                    type: object
                                  type: array
                                project:
                                  type: string
                                revisionHistoryLimit:
                                  format: int64
                                  type: integer
                                source:
                                  properties:
                                    chart:
                                      type: string
                                    directory:
                                      properties:
                                        exclude:
                                          type: string
                                        include:
                                          type: string
                                        jsonnet:
                                          properties:
                                            extVars:
                                              items:
                                                properties:
                                                  code:
                                                    type: boolean
                                                  name:
                                                    type: string
                                                  value:
                                                    type: string
                                                required:
                                                - name
                                                - value
                                                type: object
                                              type: array
                                            libs:
                                              items:
                                                type: string
                                              type: array
                                            tlas:
                                              items:
                                                properties:
                                                  code:
                                                    type: boolean
                                                  name:
                                                    type: string
                                                  value:
                                                    type: string
                                                required:
                                                - name
                                                - value
                                                type: object
                                              type: array
                                          type: object
                                        recurse:
                                          type: boolean
                                      type: object
                                    helm:
                                      properties:
                                        fileParameters:
                                          items:
                                            properties:
                                              name:
                                                type: string
                                              path:
                                                type: string
                                            type: object
                                          type: array
                                        ignoreMissingValueFiles:
                                          type: boolean
                                        parameters:
                                          items:
                                            properties:
                                              forceString:
                                                type: boolean
                                              name:
                                                type: string
                                              value:
                                                type: string
                                            type: object
                                          type: array
                                        passCredentials:
                                          type: boolean
                                        releaseName:
                                          type: string
                                        skipCrds:
                                          type: boolean
                                        valueFiles:
                                          items:
                                            type: string
                                          type: array
                                        values:
                                          type: string
                                        version:
                                          type: string
                                      type: object
                                    ksonnet:
                                      properties:
                                        environment:
                                          type: string
                                        parameters:
                                          items:
                                            properties:
                                              component:
                                                type: string
                                              name:
                                                type: string
                                              value:
                                                type: string
                                            required:
                                            - name
                                            - value
                                            type: object
                                          type: array
                                      type: object
                                    kustomize:
                                      properties:
                                        commonAnnotations:
                                          additionalProperties:
                                            type: string
                                          type: object
                                        commonLabels:
                                          additionalProperties:
                                            type: string
                                          type: object
                                        components:
                                          items:
                                            type: string
                                          type: array
                                        forceCommonAnnotations:
                                          type: boolean
                                        forceCommonLabels:
                                          type: boolean
                                        forceNamespace:
                                          type: boolean
                                        images:
                                          items:
                                            type: string
                                          type: array
                                        namePrefix:
                                          type: string
                                        nameSuffix:
                                          type: string
                                        version:
                                          type: string
                                      type: object
                                    path:
                                      type: string
                                    plugin:
                                      properties:
                                        env:
                                          items:
                                            properties:
                                              name:
                                                type: string
                                              value:
                                                type: string
                                            required:
                                            - name
                                            - value
                                            type: object
                                          type: array
                                        name:
                                          type: string
                                      type: object
                                    repoURL:
                                      type: string
                                    targetRevision:
                                      type: string
                                  required:
                                  - repoURL
                                  type: object
                                syncPolicy:
                                  properties:
                                    automated:
                                      properties:
                                        allowEmpty:
                                          type: boolean
                                        prune:
                                          type: boolean
                                        selfHeal:
                                          type: boolean
                                      type: object
                                    retry:
                                      properties:
                                        backoff:
                                          properties:
                                            duration:
                                              type: string
                                            factor:
                                              format: int64
                                              type: integer
                                            maxDuration:
                                              type: string
                                          type: object
                                        limit:
                                          format: int64
                                          type: integer
                                      type: object
                                    syncOptions:
                                      items:
                                        type: string
                                      type: array
                                  type: object
                              required:
                              - destination
                              - project
                              - source
                              type: object
                          required:
                          - metadata
                          - spec
                          type: object
                      type: object
                  type: object
                type: array
              syncPolicy:
                properties:
                  preserveResourcesOnDeletion:
                    type: boolean
                type: object
              template:
                properties:
                  metadata:
                    properties:
                      annotations:
                        additionalProperties:
                          type: string
                        type: object
                      finalizers:
                        items:
                          type: string
                        type: array
                      labels:
                        additionalProperties:
                          type: string
                        type: object
                      name:
                        type: string
                      namespace:
                        type: string
                    type: object
                  spec:
                    properties:
                      destination:
                        properties:
                          name:
                            type: string
                          namespace:
                            type: string
                          server:
                            type: string
                        type: object
                      ignoreDifferences:
                        items:
                          properties:
                            group:
                              type: string
                            jqPathExpressions:
                              items:
                                type: string
                              type: array
                            jsonPointers:
                              items:
                                type: string
                              type: array
                            kind:
                              type: string
                            managedFieldsManagers:
                              items:
                                type: string
                              type: array
                            name:
                              type: string
                            namespace:
                              type: string
                          required:
                          - kind
                          type: object
                        type: array
                      info:
                        items:
                          properties:
                            name:
                              type: string
                            value:
                              type: string
                          required:
                          - name
                          - value
                          type: object
                        type: array
                      project:
                        type: string
                      revisionHistoryLimit:
                        format: int64
                        type: integer
                      source:
                        properties:
                          chart:
                            type: string
                          directory:
                            properties:
                              exclude:
                                type: string
                              include:
                                type: string
                              jsonnet:
                                properties:
                                  extVars:
                                    items:
                                      properties:
                                        code:
                                          type: boolean
                                        name:
                                          type: string
                                        value:
                                          type: string
                                      required:
                                      - name
                                      - value
                                      type: object
                                    type: array
                                  libs:
                                    items:
                                      type: string
                                    type: array
                                  tlas:
                                    items:
                                      properties:
                                        code:
                                          type: boolean
                                        name:
                                          type: string
                                        value:
                                          type: string
                                      required:
                                      - name
                                      - value
                                      type: object
                                    type: array
                                type: object
                              recurse:
                                type: boolean
                            type: object
                          helm:
                            properties:
                              fileParameters:
                                items:
                                  properties:
                                    name:
                                      type: string
                                    path:
                                      type: string
                                  type: object
                                type: array
                              ignoreMissingValueFiles:
                                type: boolean
                              parameters:
                                items:
                                  properties:
                                    forceString:
                                      type: boolean
                                    name:
                                      type: string
                                    value:
                                      type: string
                                  type: object
                                type: array
                              passCredentials:
                                type: boolean
                              releaseName:
                                type: string
                              skipCrds:
                                type: boolean
                              valueFiles:
                                items:
                                  type: string
                                type: array
                              values:
                                type: string
                              version:
                                type: string
                            type: object
                          ksonnet:
                            properties:
                              environment:
                                type: string
                              parameters:
                                items:
                                  properties:
                                    component:
                                      type: string
                                    name:
                                      type: string
                                    value:
                                      type: string
                                  required:
                                  - name
                                  - value
                                  type: object
                                type: array
                            type: object
                          kustomize:
                            properties:
                              commonAnnotations:
                                additionalProperties:
                                  type: string
                                type: object
                              commonLabels:
                                additionalProperties:
                                  type: string
                                type: object
                              components:
                                items:
                                  type: string
                                type: array
                              forceCommonAnnotations:
                                type: boolean
                              forceCommonLabels:
                                type: boolean
                              forceNamespace:
                                type: boolean
                              images:
                                items:
                                  type: string
                                type: array
                              namePrefix:
                                type: string
                              nameSuffix:
                                type: string
                              version:
                                type: string
                            type: object
                          path:
                            type: string
                          plugin:
                            properties:
                              env:
                                items:
                                  properties:
                                    name:
                                      type: string
                                    value:
                                      type: string
                                  required:
                                  - name
                                  - value
                                  type: object
                                type: array
                              name:
                                type: string
                            type: object
                          repoURL:
                            type: string
                          targetRevision:
                            type: string
                        required:
                        - repoURL
                        type: object
                      syncPolicy:
                        properties:
                          automated:
                            properties:
                              allowEmpty:
                                type: boolean
                              prune:
                                type: boolean
                              selfHeal:
                                type: boolean
                            type: object
                          retry:
                            properties:
                              backoff:
                                properties:
                                  duration:
                                    type: string
                                  factor:
                                    format: int64
                                    type: integer
                                  maxDuration:
                                    type: string
                                type: object
                              limit:
                                format: int64
                                type: integer
                            type: object
                          syncOptions:
                            items:
                              type: string
                            type: array
                        type: object
                    required:
                    - destination
                    - project
                    - source
                    type: object
                required:
                - metadata
                - spec
                type: object
            required:
            - generators
            - template
            type: object
          status:
            properties:
              conditions:
                items:
                  properties:
                    lastTransitionTime:
                      format: date-time
                      type: string
                    message:
                      type: string
                    reason:
                      type: string
                    status:
                      type: string
                    type:
                      type: string
                  required:
                  - message
                  - reason
                  - status
                  - type
                  type: object
                type: array
            type: object
        required:
        - metadata
        - spec
        type: object
    served: true
    storage: true
    subresources:
      status: {}
status:
  acceptedNames:
    kind: ""
    plural: ""
  conditions: []
  storedVersions: []
---
=======
>>>>>>> c8a1a865
apiVersion: v1
kind: ServiceAccount
metadata:
  labels:
    app.kubernetes.io/component: application-controller
    app.kubernetes.io/name: argocd-application-controller
    app.kubernetes.io/part-of: argocd
  name: argocd-application-controller
---
apiVersion: v1
kind: ServiceAccount
metadata:
  labels:
    app.kubernetes.io/component: controller
    app.kubernetes.io/name: argocd-applicationset-controller
    app.kubernetes.io/part-of: argocd-applicationset
  name: argocd-applicationset-controller
---
apiVersion: v1
kind: ServiceAccount
metadata:
  labels:
    app.kubernetes.io/component: dex-server
    app.kubernetes.io/name: argocd-dex-server
    app.kubernetes.io/part-of: argocd
  name: argocd-dex-server
---
apiVersion: v1
kind: ServiceAccount
metadata:
  labels:
    app.kubernetes.io/component: redis
    app.kubernetes.io/name: argocd-redis-ha
    app.kubernetes.io/part-of: argocd
  name: argocd-redis-ha
---
apiVersion: v1
kind: ServiceAccount
metadata:
  labels:
    app.kubernetes.io/component: redis
    app.kubernetes.io/name: argocd-redis-ha-haproxy
    app.kubernetes.io/part-of: argocd
  name: argocd-redis-ha-haproxy
---
apiVersion: v1
kind: ServiceAccount
metadata:
  labels:
    app.kubernetes.io/component: repo-server
    app.kubernetes.io/name: argocd-repo-server
    app.kubernetes.io/part-of: argocd
  name: argocd-repo-server
---
apiVersion: v1
kind: ServiceAccount
metadata:
  labels:
    app.kubernetes.io/component: server
    app.kubernetes.io/name: argocd-server
    app.kubernetes.io/part-of: argocd
  name: argocd-server
---
apiVersion: rbac.authorization.k8s.io/v1
kind: Role
metadata:
  labels:
    app.kubernetes.io/component: application-controller
    app.kubernetes.io/name: argocd-application-controller
    app.kubernetes.io/part-of: argocd
  name: argocd-application-controller
rules:
- apiGroups:
  - ""
  resources:
  - secrets
  - configmaps
  verbs:
  - get
  - list
  - watch
- apiGroups:
  - argoproj.io
  resources:
  - applications
  - appprojects
  verbs:
  - create
  - get
  - list
  - watch
  - update
  - patch
  - delete
- apiGroups:
  - ""
  resources:
  - events
  verbs:
  - create
  - list
---
apiVersion: rbac.authorization.k8s.io/v1
kind: Role
metadata:
  labels:
    app.kubernetes.io/component: controller
    app.kubernetes.io/name: argocd-applicationset-controller
    app.kubernetes.io/part-of: argocd-applicationset
  name: argocd-applicationset-controller
rules:
- apiGroups:
  - argoproj.io
  resources:
  - applications
  - applicationsets
  - applicationsets/finalizers
  verbs:
  - create
  - delete
  - get
  - list
  - patch
  - update
  - watch
- apiGroups:
  - argoproj.io
  resources:
  - appprojects
  verbs:
  - get
- apiGroups:
  - argoproj.io
  resources:
  - applicationsets/status
  verbs:
  - get
  - patch
  - update
- apiGroups:
  - ""
  resources:
  - events
  verbs:
  - create
  - get
  - list
  - patch
  - watch
- apiGroups:
  - ""
  resources:
  - secrets
  - configmaps
  verbs:
  - get
  - list
  - watch
- apiGroups:
  - apps
  - extensions
  resources:
  - deployments
  verbs:
  - get
  - list
  - watch
---
apiVersion: rbac.authorization.k8s.io/v1
kind: Role
metadata:
  labels:
    app.kubernetes.io/component: dex-server
    app.kubernetes.io/name: argocd-dex-server
    app.kubernetes.io/part-of: argocd
  name: argocd-dex-server
rules:
- apiGroups:
  - ""
  resources:
  - secrets
  - configmaps
  verbs:
  - get
  - list
  - watch
---
apiVersion: rbac.authorization.k8s.io/v1
kind: Role
metadata:
  labels:
    app.kubernetes.io/component: redis
    app.kubernetes.io/name: argocd-redis-ha
    app.kubernetes.io/part-of: argocd
  name: argocd-redis-ha
rules:
- apiGroups:
  - ""
  resources:
  - endpoints
  verbs:
  - get
---
apiVersion: rbac.authorization.k8s.io/v1
kind: Role
metadata:
  labels:
    app.kubernetes.io/component: redis
    app.kubernetes.io/name: argocd-redis-ha
    app.kubernetes.io/part-of: argocd
  name: argocd-redis-ha-haproxy
rules:
- apiGroups:
  - ""
  resources:
  - endpoints
  verbs:
  - get
---
apiVersion: rbac.authorization.k8s.io/v1
kind: Role
metadata:
  labels:
    app.kubernetes.io/component: server
    app.kubernetes.io/name: argocd-server
    app.kubernetes.io/part-of: argocd
  name: argocd-server
rules:
- apiGroups:
  - ""
  resources:
  - secrets
  - configmaps
  verbs:
  - create
  - get
  - list
  - watch
  - update
  - patch
  - delete
- apiGroups:
  - argoproj.io
  resources:
  - applications
  - appprojects
  verbs:
  - create
  - get
  - list
  - watch
  - update
  - delete
  - patch
- apiGroups:
  - ""
  resources:
  - events
  verbs:
  - create
  - list
---
apiVersion: rbac.authorization.k8s.io/v1
kind: RoleBinding
metadata:
  labels:
    app.kubernetes.io/component: application-controller
    app.kubernetes.io/name: argocd-application-controller
    app.kubernetes.io/part-of: argocd
  name: argocd-application-controller
roleRef:
  apiGroup: rbac.authorization.k8s.io
  kind: Role
  name: argocd-application-controller
subjects:
- kind: ServiceAccount
  name: argocd-application-controller
---
apiVersion: rbac.authorization.k8s.io/v1
kind: RoleBinding
metadata:
  labels:
    app.kubernetes.io/component: controller
    app.kubernetes.io/name: argocd-applicationset-controller
    app.kubernetes.io/part-of: argocd-applicationset
  name: argocd-applicationset-controller
roleRef:
  apiGroup: rbac.authorization.k8s.io
  kind: Role
  name: argocd-applicationset-controller
subjects:
- kind: ServiceAccount
  name: argocd-applicationset-controller
---
apiVersion: rbac.authorization.k8s.io/v1
kind: RoleBinding
metadata:
  labels:
    app.kubernetes.io/component: dex-server
    app.kubernetes.io/name: argocd-dex-server
    app.kubernetes.io/part-of: argocd
  name: argocd-dex-server
roleRef:
  apiGroup: rbac.authorization.k8s.io
  kind: Role
  name: argocd-dex-server
subjects:
- kind: ServiceAccount
  name: argocd-dex-server
---
apiVersion: rbac.authorization.k8s.io/v1
kind: RoleBinding
metadata:
  labels:
    app.kubernetes.io/component: redis
    app.kubernetes.io/name: argocd-redis-ha
    app.kubernetes.io/part-of: argocd
  name: argocd-redis-ha
roleRef:
  apiGroup: rbac.authorization.k8s.io
  kind: Role
  name: argocd-redis-ha
subjects:
- kind: ServiceAccount
  name: argocd-redis-ha
---
apiVersion: rbac.authorization.k8s.io/v1
kind: RoleBinding
metadata:
  labels:
    app.kubernetes.io/component: redis
    app.kubernetes.io/name: argocd-redis-ha
    app.kubernetes.io/part-of: argocd
  name: argocd-redis-ha-haproxy
roleRef:
  apiGroup: rbac.authorization.k8s.io
  kind: Role
  name: argocd-redis-ha-haproxy
subjects:
- kind: ServiceAccount
  name: argocd-redis-ha-haproxy
---
apiVersion: rbac.authorization.k8s.io/v1
kind: RoleBinding
metadata:
  labels:
    app.kubernetes.io/component: server
    app.kubernetes.io/name: argocd-server
    app.kubernetes.io/part-of: argocd
  name: argocd-server
roleRef:
  apiGroup: rbac.authorization.k8s.io
  kind: Role
  name: argocd-server
subjects:
- kind: ServiceAccount
  name: argocd-server
---
apiVersion: v1
kind: ConfigMap
metadata:
  labels:
    app.kubernetes.io/name: argocd-cm
    app.kubernetes.io/part-of: argocd
  name: argocd-cm
---
apiVersion: v1
kind: ConfigMap
metadata:
  labels:
    app.kubernetes.io/name: argocd-cmd-params-cm
    app.kubernetes.io/part-of: argocd
  name: argocd-cmd-params-cm
---
apiVersion: v1
kind: ConfigMap
metadata:
  labels:
    app.kubernetes.io/name: argocd-gpg-keys-cm
    app.kubernetes.io/part-of: argocd
  name: argocd-gpg-keys-cm
---
apiVersion: v1
kind: ConfigMap
metadata:
<<<<<<< HEAD
=======
  name: argocd-notifications-cm
---
apiVersion: v1
kind: ConfigMap
metadata:
>>>>>>> c8a1a865
  labels:
    app.kubernetes.io/name: argocd-rbac-cm
    app.kubernetes.io/part-of: argocd
  name: argocd-rbac-cm
---
apiVersion: v1
data:
  haproxy.cfg: |
    defaults REDIS
      mode tcp
      timeout connect 4s
      timeout server 6m
      timeout client 6m
      timeout check 2s

    listen health_check_http_url
      bind :8888
      mode http
      monitor-uri /healthz
      option      dontlognull
    # Check Sentinel and whether they are nominated master
    backend check_if_redis_is_master_0
      mode tcp
      option tcp-check
      tcp-check connect
      tcp-check send PING\r\n
      tcp-check expect string +PONG
      tcp-check send SENTINEL\ get-master-addr-by-name\ argocd\r\n
      tcp-check expect string REPLACE_ANNOUNCE0
      tcp-check send QUIT\r\n
      tcp-check expect string +OK
      server R0 argocd-redis-ha-announce-0:26379 check inter 3s
      server R1 argocd-redis-ha-announce-1:26379 check inter 3s
      server R2 argocd-redis-ha-announce-2:26379 check inter 3s
    # Check Sentinel and whether they are nominated master
    backend check_if_redis_is_master_1
      mode tcp
      option tcp-check
      tcp-check connect
      tcp-check send PING\r\n
      tcp-check expect string +PONG
      tcp-check send SENTINEL\ get-master-addr-by-name\ argocd\r\n
      tcp-check expect string REPLACE_ANNOUNCE1
      tcp-check send QUIT\r\n
      tcp-check expect string +OK
      server R0 argocd-redis-ha-announce-0:26379 check inter 3s
      server R1 argocd-redis-ha-announce-1:26379 check inter 3s
      server R2 argocd-redis-ha-announce-2:26379 check inter 3s
    # Check Sentinel and whether they are nominated master
    backend check_if_redis_is_master_2
      mode tcp
      option tcp-check
      tcp-check connect
      tcp-check send PING\r\n
      tcp-check expect string +PONG
      tcp-check send SENTINEL\ get-master-addr-by-name\ argocd\r\n
      tcp-check expect string REPLACE_ANNOUNCE2
      tcp-check send QUIT\r\n
      tcp-check expect string +OK
      server R0 argocd-redis-ha-announce-0:26379 check inter 3s
      server R1 argocd-redis-ha-announce-1:26379 check inter 3s
      server R2 argocd-redis-ha-announce-2:26379 check inter 3s

    # decide redis backend to use
    #master
    frontend ft_redis_master
      bind *:6379
      use_backend bk_redis_master
    # Check all redis servers to see if they think they are master
    backend bk_redis_master
      mode tcp
      option tcp-check
      tcp-check connect
      tcp-check send PING\r\n
      tcp-check expect string +PONG
      tcp-check send info\ replication\r\n
      tcp-check expect string role:master
      tcp-check send QUIT\r\n
      tcp-check expect string +OK
      use-server R0 if { srv_is_up(R0) } { nbsrv(check_if_redis_is_master_0) ge 2 }
      server R0 argocd-redis-ha-announce-0:6379 check inter 3s fall 1 rise 1
      use-server R1 if { srv_is_up(R1) } { nbsrv(check_if_redis_is_master_1) ge 2 }
      server R1 argocd-redis-ha-announce-1:6379 check inter 3s fall 1 rise 1
      use-server R2 if { srv_is_up(R2) } { nbsrv(check_if_redis_is_master_2) ge 2 }
      server R2 argocd-redis-ha-announce-2:6379 check inter 3s fall 1 rise 1
  haproxy_init.sh: |
    HAPROXY_CONF=/data/haproxy.cfg
    cp /readonly/haproxy.cfg "$HAPROXY_CONF"
    for loop in $(seq 1 10); do
      getent hosts argocd-redis-ha-announce-0 && break
      echo "Waiting for service argocd-redis-ha-announce-0 to be ready ($loop) ..." && sleep 1
    done
    ANNOUNCE_IP0=$(getent hosts "argocd-redis-ha-announce-0" | awk '{ print $1 }')
    if [ -z "$ANNOUNCE_IP0" ]; then
      echo "Could not resolve the announce ip for argocd-redis-ha-announce-0"
      exit 1
    fi
    sed -i "s/REPLACE_ANNOUNCE0/$ANNOUNCE_IP0/" "$HAPROXY_CONF"

    if [ "${AUTH:-}" ]; then
        echo "Setting auth values"
        ESCAPED_AUTH=$(echo "$AUTH" | sed -e 's/[\/&]/\\&/g');
        sed -i "s/REPLACE_AUTH_SECRET/${ESCAPED_AUTH}/" "$HAPROXY_CONF"
    fi
    for loop in $(seq 1 10); do
      getent hosts argocd-redis-ha-announce-1 && break
      echo "Waiting for service argocd-redis-ha-announce-1 to be ready ($loop) ..." && sleep 1
    done
    ANNOUNCE_IP1=$(getent hosts "argocd-redis-ha-announce-1" | awk '{ print $1 }')
    if [ -z "$ANNOUNCE_IP1" ]; then
      echo "Could not resolve the announce ip for argocd-redis-ha-announce-1"
      exit 1
    fi
    sed -i "s/REPLACE_ANNOUNCE1/$ANNOUNCE_IP1/" "$HAPROXY_CONF"

    if [ "${AUTH:-}" ]; then
        echo "Setting auth values"
        ESCAPED_AUTH=$(echo "$AUTH" | sed -e 's/[\/&]/\\&/g');
        sed -i "s/REPLACE_AUTH_SECRET/${ESCAPED_AUTH}/" "$HAPROXY_CONF"
    fi
    for loop in $(seq 1 10); do
      getent hosts argocd-redis-ha-announce-2 && break
      echo "Waiting for service argocd-redis-ha-announce-2 to be ready ($loop) ..." && sleep 1
    done
    ANNOUNCE_IP2=$(getent hosts "argocd-redis-ha-announce-2" | awk '{ print $1 }')
    if [ -z "$ANNOUNCE_IP2" ]; then
      echo "Could not resolve the announce ip for argocd-redis-ha-announce-2"
      exit 1
    fi
    sed -i "s/REPLACE_ANNOUNCE2/$ANNOUNCE_IP2/" "$HAPROXY_CONF"

    if [ "${AUTH:-}" ]; then
        echo "Setting auth values"
        ESCAPED_AUTH=$(echo "$AUTH" | sed -e 's/[\/&]/\\&/g');
        sed -i "s/REPLACE_AUTH_SECRET/${ESCAPED_AUTH}/" "$HAPROXY_CONF"
    fi
  init.sh: |
    echo "$(date) Start..."
    HOSTNAME="$(hostname)"
    INDEX="${HOSTNAME##*-}"
    SENTINEL_PORT=26379
    MASTER=''
    MASTER_GROUP="argocd"
    QUORUM="2"
    REDIS_CONF=/data/conf/redis.conf
    REDIS_PORT=6379
    REDIS_TLS_PORT=
    SENTINEL_CONF=/data/conf/sentinel.conf
    SENTINEL_TLS_PORT=
    SERVICE=argocd-redis-ha
    SENTINEL_TLS_REPLICATION_ENABLED=false
    REDIS_TLS_REPLICATION_ENABLED=false
    set -eu

    sentinel_get_master() {
    set +e
        if [ "$SENTINEL_PORT" -eq 0 ]; then
            redis-cli -h "${SERVICE}" -p "${SENTINEL_TLS_PORT}"   --tls --cacert /tls-certs/ca.crt --cert /tls-certs/redis.crt --key /tls-certs/redis.key sentinel get-master-addr-by-name "${MASTER_GROUP}" |\
            grep -E '[0-9]{1,3}\.[0-9]{1,3}\.[0-9]{1,3}\.[0-9]{1,3}'
        else
            redis-cli -h "${SERVICE}" -p "${SENTINEL_PORT}"  sentinel get-master-addr-by-name "${MASTER_GROUP}" |\
            grep -E '[0-9]{1,3}\.[0-9]{1,3}\.[0-9]{1,3}\.[0-9]{1,3}'
        fi
    set -e
    }

    sentinel_get_master_retry() {
        master=''
        retry=${1}
        sleep=3
        for i in $(seq 1 "${retry}"); do
            master=$(sentinel_get_master)
            if [ -n "${master}" ]; then
                break
            fi
            sleep $((sleep + i))
        done
        echo "${master}"
    }

    identify_master() {
        echo "Identifying redis master (get-master-addr-by-name).."
        echo "  using sentinel (argocd-redis-ha), sentinel group name (argocd)"
        echo "  $(date).."
        MASTER="$(sentinel_get_master_retry 3)"
        if [ -n "${MASTER}" ]; then
            echo "  $(date) Found redis master (${MASTER})"
        else
            echo "  $(date) Did not find redis master (${MASTER})"
        fi
    }

    sentinel_update() {
        echo "Updating sentinel config.."
        echo "  evaluating sentinel id (\${SENTINEL_ID_${INDEX}})"
        eval MY_SENTINEL_ID="\$SENTINEL_ID_${INDEX}"
        echo "  sentinel id (${MY_SENTINEL_ID}), sentinel grp (${MASTER_GROUP}), quorum (${QUORUM})"
        sed -i "1s/^/sentinel myid ${MY_SENTINEL_ID}\\n/" "${SENTINEL_CONF}"
        if [ "$SENTINEL_TLS_REPLICATION_ENABLED" = true ]; then
            echo "  redis master (${1}:${REDIS_TLS_PORT})"
            sed -i "2s/^/sentinel monitor ${MASTER_GROUP} ${1} ${REDIS_TLS_PORT} ${QUORUM} \\n/" "${SENTINEL_CONF}"
        else
            echo "  redis master (${1}:${REDIS_PORT})"
            sed -i "2s/^/sentinel monitor ${MASTER_GROUP} ${1} ${REDIS_PORT} ${QUORUM} \\n/" "${SENTINEL_CONF}"
        fi
        echo "sentinel announce-ip ${ANNOUNCE_IP}" >> ${SENTINEL_CONF}
        if [ "$SENTINEL_PORT" -eq 0 ]; then
            echo "  announce (${ANNOUNCE_IP}:${SENTINEL_TLS_PORT})"
            echo "sentinel announce-port ${SENTINEL_TLS_PORT}" >> ${SENTINEL_CONF}
        else
            echo "  announce (${ANNOUNCE_IP}:${SENTINEL_PORT})"
            echo "sentinel announce-port ${SENTINEL_PORT}" >> ${SENTINEL_CONF}
        fi
    }

    redis_update() {
        echo "Updating redis config.."
        if [ "$REDIS_TLS_REPLICATION_ENABLED" = true ]; then
            echo "  we are slave of redis master (${1}:${REDIS_TLS_PORT})"
            echo "slaveof ${1} ${REDIS_TLS_PORT}" >> "${REDIS_CONF}"
            echo "slave-announce-port ${REDIS_TLS_PORT}" >> ${REDIS_CONF}
        else
            echo "  we are slave of redis master (${1}:${REDIS_PORT})"
            echo "slaveof ${1} ${REDIS_PORT}" >> "${REDIS_CONF}"
            echo "slave-announce-port ${REDIS_PORT}" >> ${REDIS_CONF}
        fi
        echo "slave-announce-ip ${ANNOUNCE_IP}" >> ${REDIS_CONF}
    }

    copy_config() {
        echo "Copying default redis config.."
        echo "  to '${REDIS_CONF}'"
        cp /readonly-config/redis.conf "${REDIS_CONF}"
        echo "Copying default sentinel config.."
        echo "  to '${SENTINEL_CONF}'"
        cp /readonly-config/sentinel.conf "${SENTINEL_CONF}"
    }

    setup_defaults() {
        echo "Setting up defaults.."
        echo "  using statefulset index (${INDEX})"
        if [ "${INDEX}" = "0" ]; then
            echo "Setting this pod as master for redis and sentinel.."
            echo "  using announce (${ANNOUNCE_IP})"
            redis_update "${ANNOUNCE_IP}"
            sentinel_update "${ANNOUNCE_IP}"
            echo "  make sure ${ANNOUNCE_IP} is not a slave (slaveof no one)"
            sed -i "s/^.*slaveof.*//" "${REDIS_CONF}"
        else
            echo "Getting redis master ip.."
            echo "  blindly assuming (${SERVICE}-announce-0) or (${SERVICE}-server-0) are master"
            DEFAULT_MASTER="$(getent_hosts 0 | awk '{ print $1 }')"
            echo "  identified redis (may be redis master) ip (${DEFAULT_MASTER})"
            if [ -z "${DEFAULT_MASTER}" ]; then
                echo "Error: Unable to resolve redis master (getent hosts)."
                exit 1
            fi
            echo "Setting default slave config for redis and sentinel.."
            echo "  using master ip (${DEFAULT_MASTER})"
            redis_update "${DEFAULT_MASTER}"
            sentinel_update "${DEFAULT_MASTER}"
        fi
    }

    redis_ping() {
    set +e
        if [ "$REDIS_PORT" -eq 0 ]; then
            redis-cli -h "${MASTER}" -p "${REDIS_TLS_PORT}"  --tls --cacert /tls-certs/ca.crt --cert /tls-certs/redis.crt --key /tls-certs/redis.key ping
        else
            redis-cli -h "${MASTER}" -p "${REDIS_PORT}" ping
        fi
    set -e
    }

    redis_ping_retry() {
        ping=''
        retry=${1}
        sleep=3
        for i in $(seq 1 "${retry}"); do
            if [ "$(redis_ping)" = "PONG" ]; then
               ping='PONG'
               break
            fi
            sleep $((sleep + i))
            MASTER=$(sentinel_get_master)
        done
        echo "${ping}"
    }

    find_master() {
        echo "Verifying redis master.."
        if [ "$REDIS_PORT" -eq 0 ]; then
            echo "  ping (${MASTER}:${REDIS_TLS_PORT})"
        else
            echo "  ping (${MASTER}:${REDIS_PORT})"
        fi
        echo "  $(date).."
        if [ "$(redis_ping_retry 3)" != "PONG" ]; then
            echo "  $(date) Can't ping redis master (${MASTER})"
            echo "Attempting to force failover (sentinel failover).."

            if [ "$SENTINEL_PORT" -eq 0 ]; then
                echo "  on sentinel (${SERVICE}:${SENTINEL_TLS_PORT}), sentinel grp (${MASTER_GROUP})"
                echo "  $(date).."
                if redis-cli -h "${SERVICE}" -p "${SENTINEL_TLS_PORT}"   --tls --cacert /tls-certs/ca.crt --cert /tls-certs/redis.crt --key /tls-certs/redis.key sentinel failover "${MASTER_GROUP}" | grep -q 'NOGOODSLAVE' ; then
                    echo "  $(date) Failover returned with 'NOGOODSLAVE'"
                    echo "Setting defaults for this pod.."
                    setup_defaults
                    return 0
                fi
            else
                echo "  on sentinel (${SERVICE}:${SENTINEL_PORT}), sentinel grp (${MASTER_GROUP})"
                echo "  $(date).."
                if redis-cli -h "${SERVICE}" -p "${SENTINEL_PORT}"  sentinel failover "${MASTER_GROUP}" | grep -q 'NOGOODSLAVE' ; then
                    echo "  $(date) Failover returned with 'NOGOODSLAVE'"
                    echo "Setting defaults for this pod.."
                    setup_defaults
                    return 0
                fi
            fi

            echo "Hold on for 10sec"
            sleep 10
            echo "We should get redis master's ip now. Asking (get-master-addr-by-name).."
            if [ "$SENTINEL_PORT" -eq 0 ]; then
                echo "  sentinel (${SERVICE}:${SENTINEL_TLS_PORT}), sentinel grp (${MASTER_GROUP})"
            else
                echo "  sentinel (${SERVICE}:${SENTINEL_PORT}), sentinel grp (${MASTER_GROUP})"
            fi
            echo "  $(date).."
            MASTER="$(sentinel_get_master)"
            if [ "${MASTER}" ]; then
                echo "  $(date) Found redis master (${MASTER})"
                echo "Updating redis and sentinel config.."
                sentinel_update "${MASTER}"
                redis_update "${MASTER}"
            else
                echo "$(date) Error: Could not failover, exiting..."
                exit 1
            fi
        else
            echo "  $(date) Found reachable redis master (${MASTER})"
            echo "Updating redis and sentinel config.."
            sentinel_update "${MASTER}"
            redis_update "${MASTER}"
        fi
    }

    redis_ro_update() {
        echo "Updating read-only redis config.."
        echo "  redis.conf set 'replica-priority 0'"
        echo "replica-priority 0" >> ${REDIS_CONF}
    }

    getent_hosts() {
        index=${1:-${INDEX}}
        service="${SERVICE}-announce-${index}"
        pod="${SERVICE}-server-${index}"
        host=$(getent hosts "${service}")
        if [ -z "${host}" ]; then
            host=$(getent hosts "${pod}")
        fi
        echo "${host}"
    }

    mkdir -p /data/conf/

    echo "Initializing config.."
    copy_config

    # where is redis master
    identify_master

    echo "Identify announce ip for this pod.."
    echo "  using (${SERVICE}-announce-${INDEX}) or (${SERVICE}-server-${INDEX})"
    ANNOUNCE_IP=$(getent_hosts | awk '{ print $1 }')
    echo "  identified announce (${ANNOUNCE_IP})"
    if [ -z "${ANNOUNCE_IP}" ]; then
        "Error: Could not resolve the announce ip for this pod."
        exit 1
    elif [ "${MASTER}" ]; then
        find_master
    else
        setup_defaults
    fi

    if [ "${AUTH:-}" ]; then
        echo "Setting redis auth values.."
        ESCAPED_AUTH=$(echo "${AUTH}" | sed -e 's/[\/&]/\\&/g');
        sed -i "s/replace-default-auth/${ESCAPED_AUTH}/" "${REDIS_CONF}" "${SENTINEL_CONF}"
    fi

    if [ "${SENTINELAUTH:-}" ]; then
        echo "Setting sentinel auth values"
        ESCAPED_AUTH_SENTINEL=$(echo "$SENTINELAUTH" | sed -e 's/[\/&]/\\&/g');
        sed -i "s/replace-default-sentinel-auth/${ESCAPED_AUTH_SENTINEL}/" "$SENTINEL_CONF"
    fi

    echo "$(date) Ready..."
  redis.conf: |
    dir "/data"
    port 6379
    bind 0.0.0.0
    maxmemory 0
    maxmemory-policy volatile-lru
    min-replicas-max-lag 5
    min-replicas-to-write 1
    rdbchecksum yes
    rdbcompression yes
    repl-diskless-sync yes
    save ""
  sentinel.conf: |
    dir "/data"
    port 26379
    bind 0.0.0.0
        sentinel down-after-milliseconds argocd 10000
        sentinel failover-timeout argocd 180000
        maxclients 10000
        sentinel parallel-syncs argocd 5
kind: ConfigMap
metadata:
  labels:
    app.kubernetes.io/component: redis
    app.kubernetes.io/name: argocd-redis-ha
    app.kubernetes.io/part-of: argocd
  name: argocd-redis-ha-configmap
---
apiVersion: v1
data:
  redis_liveness.sh: |
    response=$(
      redis-cli \
        -h localhost \
        -p 6379 \
        ping
    )
    if [ "$response" != "PONG" ] && [ "${response:0:7}" != "LOADING" ] ; then
      echo "$response"
      exit 1
    fi
    echo "response=$response"
  redis_readiness.sh: |
    response=$(
      redis-cli \
        -h localhost \
        -p 6379 \
        ping
    )
    if [ "$response" != "PONG" ] ; then
      echo "$response"
      exit 1
    fi
    echo "response=$response"
  sentinel_liveness.sh: |
    response=$(
      redis-cli \
        -h localhost \
        -p 26379 \
        ping
    )
    if [ "$response" != "PONG" ]; then
      echo "$response"
      exit 1
    fi
    echo "response=$response"
kind: ConfigMap
metadata:
  labels:
    app.kubernetes.io/component: redis
    app.kubernetes.io/name: argocd-redis-ha
    app.kubernetes.io/part-of: argocd
  name: argocd-redis-ha-health-configmap
---
apiVersion: v1
data:
  ssh_known_hosts: |-
    bitbucket.org ssh-rsa AAAAB3NzaC1yc2EAAAABIwAAAQEAubiN81eDcafrgMeLzaFPsw2kNvEcqTKl/VqLat/MaB33pZy0y3rJZtnqwR2qOOvbwKZYKiEO1O6VqNEBxKvJJelCq0dTXWT5pbO2gDXC6h6QDXCaHo6pOHGPUy+YBaGQRGuSusMEASYiWunYN0vCAI8QaXnWMXNMdFP3jHAJH0eDsoiGnLPBlBp4TNm6rYI74nMzgz3B9IikW4WVK+dc8KZJZWYjAuORU3jc1c/NPskD2ASinf8v3xnfXeukU0sJ5N6m5E8VLjObPEO+mN2t/FZTMZLiFqPWc/ALSqnMnnhwrNi2rbfg/rd/IpL8Le3pSBne8+seeFVBoGqzHM9yXw==
    github.com ssh-rsa AAAAB3NzaC1yc2EAAAABIwAAAQEAq2A7hRGmdnm9tUDbO9IDSwBK6TbQa+PXYPCPy6rbTrTtw7PHkccKrpp0yVhp5HdEIcKr6pLlVDBfOLX9QUsyCOV0wzfjIJNlGEYsdlLJizHhbn2mUjvSAHQqZETYP81eFzLQNnPHt4EVVUh7VfDESU84KezmD5QlWpXLmvU31/yMf+Se8xhHTvKSCZIFImWwoG6mbUoWf9nzpIoaSjB+weqqUUmpaaasXVal72J+UX2B+2RPW3RcT0eOzQgqlJL3RKrTJvdsjE3JEAvGq3lGHSZXy28G3skua2SmVi/w4yCE6gbODqnTWlg7+wC604ydGXA8VJiS5ap43JXiUFFAaQ==
    gitlab.com ecdsa-sha2-nistp256 AAAAE2VjZHNhLXNoYTItbmlzdHAyNTYAAAAIbmlzdHAyNTYAAABBBFSMqzJeV9rUzU4kWitGjeR4PWSa29SPqJ1fVkhtj3Hw9xjLVXVYrU9QlYWrOLXBpQ6KWjbjTDTdDkoohFzgbEY=
    gitlab.com ssh-ed25519 AAAAC3NzaC1lZDI1NTE5AAAAIAfuCHKVTjquxvt6CM6tdG4SLp1Btn/nOeHHE5UOzRdf
    gitlab.com ssh-rsa AAAAB3NzaC1yc2EAAAADAQABAAABAQCsj2bNKTBSpIYDEGk9KxsGh3mySTRgMtXL583qmBpzeQ+jqCMRgBqB98u3z++J1sKlXHWfM9dyhSevkMwSbhoR8XIq/U0tCNyokEi/ueaBMCvbcTHhO7FcwzY92WK4Yt0aGROY5qX2UKSeOvuP4D6TPqKF1onrSzH9bx9XUf2lEdWT/ia1NEKjunUqu1xOB/StKDHMoX4/OKyIzuS0q/T1zOATthvasJFoPrAjkohTyaDUz2LN5JoH839hViyEG82yB+MjcFV5MU3N1l1QL3cVUCh93xSaua1N85qivl+siMkPGbO5xR/En4iEY6K2XPASUEMaieWVNTRCtJ4S8H+9
    ssh.dev.azure.com ssh-rsa AAAAB3NzaC1yc2EAAAADAQABAAABAQC7Hr1oTWqNqOlzGJOfGJ4NakVyIzf1rXYd4d7wo6jBlkLvCA4odBlL0mDUyZ0/QUfTTqeu+tm22gOsv+VrVTMk6vwRU75gY/y9ut5Mb3bR5BV58dKXyq9A9UeB5Cakehn5Zgm6x1mKoVyf+FFn26iYqXJRgzIZZcZ5V6hrE0Qg39kZm4az48o0AUbf6Sp4SLdvnuMa2sVNwHBboS7EJkm57XQPVU3/QpyNLHbWDdzwtrlS+ez30S3AdYhLKEOxAG8weOnyrtLJAUen9mTkol8oII1edf7mWWbWVf0nBmly21+nZcmCTISQBtdcyPaEno7fFQMDD26/s0lfKob4Kw8H
    vs-ssh.visualstudio.com ssh-rsa AAAAB3NzaC1yc2EAAAADAQABAAABAQC7Hr1oTWqNqOlzGJOfGJ4NakVyIzf1rXYd4d7wo6jBlkLvCA4odBlL0mDUyZ0/QUfTTqeu+tm22gOsv+VrVTMk6vwRU75gY/y9ut5Mb3bR5BV58dKXyq9A9UeB5Cakehn5Zgm6x1mKoVyf+FFn26iYqXJRgzIZZcZ5V6hrE0Qg39kZm4az48o0AUbf6Sp4SLdvnuMa2sVNwHBboS7EJkm57XQPVU3/QpyNLHbWDdzwtrlS+ez30S3AdYhLKEOxAG8weOnyrtLJAUen9mTkol8oII1edf7mWWbWVf0nBmly21+nZcmCTISQBtdcyPaEno7fFQMDD26/s0lfKob4Kw8H
    github.com ecdsa-sha2-nistp256 AAAAE2VjZHNhLXNoYTItbmlzdHAyNTYAAAAIbmlzdHAyNTYAAABBBEmKSENjQEezOmxkZMy7opKgwFB9nkt5YRrYMjNuG5N87uRgg6CLrbo5wAdT/y6v0mKV0U2w0WZ2YB/++Tpockg=
    github.com ssh-ed25519 AAAAC3NzaC1lZDI1NTE5AAAAIOMqqnkVzrm0SdG6UOoqKLsabgH5C9okWi0dh2l9GKJl
kind: ConfigMap
metadata:
  labels:
    app.kubernetes.io/name: argocd-ssh-known-hosts-cm
    app.kubernetes.io/part-of: argocd
  name: argocd-ssh-known-hosts-cm
---
apiVersion: v1
kind: ConfigMap
metadata:
  labels:
    app.kubernetes.io/name: argocd-tls-certs-cm
    app.kubernetes.io/part-of: argocd
  name: argocd-tls-certs-cm
---
apiVersion: v1
kind: Secret
metadata:
  labels:
    app.kubernetes.io/name: argocd-secret
    app.kubernetes.io/part-of: argocd
  name: argocd-secret
type: Opaque
---
apiVersion: v1
kind: Service
metadata:
  labels:
    app.kubernetes.io/component: controller
    app.kubernetes.io/name: argocd-applicationset-controller
    app.kubernetes.io/part-of: argocd-applicationset
  name: argocd-applicationset-controller
spec:
  ports:
  - name: webhook
    port: 7000
    protocol: TCP
    targetPort: webhook
  - name: metrics
    port: 8080
    protocol: TCP
    targetPort: metrics
  selector:
    app.kubernetes.io/name: argocd-applicationset-controller
---
apiVersion: v1
kind: Service
metadata:
  labels:
    app.kubernetes.io/component: dex-server
    app.kubernetes.io/name: argocd-dex-server
    app.kubernetes.io/part-of: argocd
  name: argocd-dex-server
spec:
  ports:
  - name: http
    port: 5556
    protocol: TCP
    targetPort: 5556
  - name: grpc
    port: 5557
    protocol: TCP
    targetPort: 5557
  - name: metrics
    port: 5558
    protocol: TCP
    targetPort: 5558
  selector:
    app.kubernetes.io/name: argocd-dex-server
---
apiVersion: v1
kind: Service
metadata:
  labels:
    app.kubernetes.io/component: metrics
    app.kubernetes.io/name: argocd-metrics
    app.kubernetes.io/part-of: argocd
  name: argocd-metrics
spec:
  ports:
  - name: metrics
    port: 8082
    protocol: TCP
    targetPort: 8082
  selector:
    app.kubernetes.io/name: argocd-application-controller
---
apiVersion: v1
kind: Service
metadata:
<<<<<<< HEAD
  annotations: null
=======
  labels:
    app.kubernetes.io/name: argocd-notifications-controller-metrics
  name: argocd-notifications-controller-metrics
spec:
  ports:
  - name: metrics
    port: 9001
    protocol: TCP
    targetPort: 9001
  selector:
    app.kubernetes.io/name: argocd-notifications-controller
---
apiVersion: v1
kind: Service
metadata:
>>>>>>> c8a1a865
  labels:
    app.kubernetes.io/component: redis
    app.kubernetes.io/name: argocd-redis-ha
    app.kubernetes.io/part-of: argocd
  name: argocd-redis-ha
spec:
  clusterIP: None
  ports:
  - name: tcp-server
    port: 6379
    protocol: TCP
    targetPort: redis
  - name: tcp-sentinel
    port: 26379
    protocol: TCP
    targetPort: sentinel
  selector:
    app.kubernetes.io/name: argocd-redis-ha
  type: ClusterIP
---
apiVersion: v1
kind: Service
metadata:
  annotations:
    service.alpha.kubernetes.io/tolerate-unready-endpoints: "true"
  labels:
    app.kubernetes.io/component: redis
    app.kubernetes.io/name: argocd-redis-ha
    app.kubernetes.io/part-of: argocd
  name: argocd-redis-ha-announce-0
spec:
  ports:
  - name: tcp-server
    port: 6379
    protocol: TCP
    targetPort: redis
  - name: tcp-sentinel
    port: 26379
    protocol: TCP
    targetPort: sentinel
  publishNotReadyAddresses: true
  selector:
    app.kubernetes.io/name: argocd-redis-ha
    statefulset.kubernetes.io/pod-name: argocd-redis-ha-server-0
  type: ClusterIP
---
apiVersion: v1
kind: Service
metadata:
  annotations:
    service.alpha.kubernetes.io/tolerate-unready-endpoints: "true"
  labels:
    app.kubernetes.io/component: redis
    app.kubernetes.io/name: argocd-redis-ha
    app.kubernetes.io/part-of: argocd
  name: argocd-redis-ha-announce-1
spec:
  ports:
  - name: tcp-server
    port: 6379
    protocol: TCP
    targetPort: redis
  - name: tcp-sentinel
    port: 26379
    protocol: TCP
    targetPort: sentinel
  publishNotReadyAddresses: true
  selector:
    app.kubernetes.io/name: argocd-redis-ha
    statefulset.kubernetes.io/pod-name: argocd-redis-ha-server-1
  type: ClusterIP
---
apiVersion: v1
kind: Service
metadata:
  annotations:
    service.alpha.kubernetes.io/tolerate-unready-endpoints: "true"
  labels:
    app.kubernetes.io/component: redis
    app.kubernetes.io/name: argocd-redis-ha
    app.kubernetes.io/part-of: argocd
  name: argocd-redis-ha-announce-2
spec:
  ports:
  - name: tcp-server
    port: 6379
    protocol: TCP
    targetPort: redis
  - name: tcp-sentinel
    port: 26379
    protocol: TCP
    targetPort: sentinel
  publishNotReadyAddresses: true
  selector:
    app.kubernetes.io/name: argocd-redis-ha
    statefulset.kubernetes.io/pod-name: argocd-redis-ha-server-2
  type: ClusterIP
---
apiVersion: v1
kind: Service
metadata:
  labels:
    app.kubernetes.io/component: redis
    app.kubernetes.io/name: argocd-redis-ha-haproxy
    app.kubernetes.io/part-of: argocd
  name: argocd-redis-ha-haproxy
spec:
  ports:
  - name: tcp-haproxy
    port: 6379
    protocol: TCP
    targetPort: redis
  selector:
    app.kubernetes.io/name: argocd-redis-ha-haproxy
  type: ClusterIP
---
apiVersion: v1
kind: Service
metadata:
  labels:
    app.kubernetes.io/component: repo-server
    app.kubernetes.io/name: argocd-repo-server
    app.kubernetes.io/part-of: argocd
  name: argocd-repo-server
spec:
  ports:
  - name: server
    port: 8081
    protocol: TCP
    targetPort: 8081
  - name: metrics
    port: 8084
    protocol: TCP
    targetPort: 8084
  selector:
    app.kubernetes.io/name: argocd-repo-server
---
apiVersion: v1
kind: Service
metadata:
  labels:
    app.kubernetes.io/component: server
    app.kubernetes.io/name: argocd-server
    app.kubernetes.io/part-of: argocd
  name: argocd-server
spec:
  ports:
  - name: http
    port: 80
    protocol: TCP
    targetPort: 8080
  - name: https
    port: 443
    protocol: TCP
    targetPort: 8080
  selector:
    app.kubernetes.io/name: argocd-server
---
apiVersion: v1
kind: Service
metadata:
  labels:
    app.kubernetes.io/component: server
    app.kubernetes.io/name: argocd-server-metrics
    app.kubernetes.io/part-of: argocd
  name: argocd-server-metrics
spec:
  ports:
  - name: metrics
    port: 8083
    protocol: TCP
    targetPort: 8083
  selector:
    app.kubernetes.io/name: argocd-server
---
apiVersion: apps/v1
kind: Deployment
metadata:
  labels:
    app.kubernetes.io/component: controller
    app.kubernetes.io/name: argocd-applicationset-controller
    app.kubernetes.io/part-of: argocd-applicationset
  name: argocd-applicationset-controller
spec:
  selector:
    matchLabels:
      app.kubernetes.io/name: argocd-applicationset-controller
  template:
    metadata:
      labels:
        app.kubernetes.io/name: argocd-applicationset-controller
    spec:
      containers:
      - command:
        - entrypoint.sh
        - argocd-applicationset-controller
        env:
        - name: NAMESPACE
          valueFrom:
            fieldRef:
              fieldPath: metadata.namespace
<<<<<<< HEAD
        image: quay.io/codefresh/applicationset:latest
=======
        image: quay.io/argoproj/argocd:v2.4.15
>>>>>>> c8a1a865
        imagePullPolicy: Always
        name: argocd-applicationset-controller
        ports:
        - containerPort: 7000
          name: webhook
        - containerPort: 8080
          name: metrics
        securityContext:
          allowPrivilegeEscalation: false
          capabilities:
            drop:
            - ALL
          readOnlyRootFilesystem: true
          runAsNonRoot: true
        volumeMounts:
        - mountPath: /app/config/ssh
          name: ssh-known-hosts
        - mountPath: /app/config/tls
          name: tls-certs
        - mountPath: /app/config/gpg/source
          name: gpg-keys
        - mountPath: /app/config/gpg/keys
          name: gpg-keyring
        - mountPath: /tmp
          name: tmp
      serviceAccountName: argocd-applicationset-controller
      volumes:
      - configMap:
          name: argocd-ssh-known-hosts-cm
        name: ssh-known-hosts
      - configMap:
          name: argocd-tls-certs-cm
        name: tls-certs
      - configMap:
          name: argocd-gpg-keys-cm
        name: gpg-keys
      - emptyDir: {}
        name: gpg-keyring
      - emptyDir: {}
        name: tmp
---
apiVersion: apps/v1
kind: Deployment
metadata:
  labels:
    app.kubernetes.io/component: dex-server
    app.kubernetes.io/name: argocd-dex-server
    app.kubernetes.io/part-of: argocd
  name: argocd-dex-server
spec:
  selector:
    matchLabels:
      app.kubernetes.io/name: argocd-dex-server
  template:
    metadata:
      labels:
        app.kubernetes.io/name: argocd-dex-server
    spec:
      affinity:
        podAntiAffinity:
          preferredDuringSchedulingIgnoredDuringExecution:
          - podAffinityTerm:
              labelSelector:
                matchLabels:
                  app.kubernetes.io/part-of: argocd
              topologyKey: kubernetes.io/hostname
            weight: 5
      containers:
      - command:
        - /shared/argocd-dex
        - rundex
        image: ghcr.io/dexidp/dex:v2.35.3-distroless
        imagePullPolicy: Always
        name: dex
        ports:
        - containerPort: 5556
        - containerPort: 5557
        - containerPort: 5558
        securityContext:
          allowPrivilegeEscalation: false
          capabilities:
            drop:
            - ALL
          readOnlyRootFilesystem: true
          runAsNonRoot: true
        volumeMounts:
        - mountPath: /shared
          name: static-files
        - mountPath: /tmp
          name: dexconfig
      initContainers:
      - command:
        - cp
        - -n
        - /usr/local/bin/argocd
        - /shared/argocd-dex
<<<<<<< HEAD
        image: quay.io/codefresh/argocd:latest
=======
        image: quay.io/argoproj/argocd:v2.4.15
>>>>>>> c8a1a865
        imagePullPolicy: Always
        name: copyutil
        securityContext:
          allowPrivilegeEscalation: false
          capabilities:
            drop:
            - ALL
          readOnlyRootFilesystem: true
          runAsNonRoot: true
        volumeMounts:
        - mountPath: /shared
          name: static-files
        - mountPath: /tmp
          name: dexconfig
      serviceAccountName: argocd-dex-server
      volumes:
      - emptyDir: {}
        name: static-files
      - emptyDir: {}
        name: dexconfig
---
apiVersion: apps/v1
kind: Deployment
metadata:
<<<<<<< HEAD
=======
  name: argocd-notifications-controller
spec:
  selector:
    matchLabels:
      app.kubernetes.io/name: argocd-notifications-controller
  strategy:
    type: Recreate
  template:
    metadata:
      labels:
        app.kubernetes.io/name: argocd-notifications-controller
    spec:
      containers:
      - command:
        - argocd-notifications
        image: quay.io/argoproj/argocd:v2.4.15
        imagePullPolicy: Always
        livenessProbe:
          tcpSocket:
            port: 9001
        name: argocd-notifications-controller
        securityContext:
          allowPrivilegeEscalation: false
          capabilities:
            drop:
            - ALL
          readOnlyRootFilesystem: true
        volumeMounts:
        - mountPath: /app/config/tls
          name: tls-certs
        - mountPath: /app/config/reposerver/tls
          name: argocd-repo-server-tls
        workingDir: /app
      securityContext:
        runAsNonRoot: true
      serviceAccountName: argocd-notifications-controller
      volumes:
      - configMap:
          name: argocd-tls-certs-cm
        name: tls-certs
      - name: argocd-repo-server-tls
        secret:
          items:
          - key: tls.crt
            path: tls.crt
          - key: tls.key
            path: tls.key
          - key: ca.crt
            path: ca.crt
          optional: true
          secretName: argocd-repo-server-tls
---
apiVersion: apps/v1
kind: Deployment
metadata:
>>>>>>> c8a1a865
  labels:
    app.kubernetes.io/component: redis
    app.kubernetes.io/name: argocd-redis-ha-haproxy
    app.kubernetes.io/part-of: argocd
  name: argocd-redis-ha-haproxy
spec:
  replicas: 3
  revisionHistoryLimit: 1
  selector:
    matchLabels:
      app.kubernetes.io/name: argocd-redis-ha-haproxy
  strategy:
    type: RollingUpdate
  template:
    metadata:
      annotations:
        checksum/config: c55502ce732f78a70658dc77f00c02444cd6b6bede4b270f56d082fdaed1dc5f
      labels:
        app.kubernetes.io/name: argocd-redis-ha-haproxy
      name: argocd-redis-ha-haproxy
    spec:
      affinity:
        podAntiAffinity:
          requiredDuringSchedulingIgnoredDuringExecution:
          - labelSelector:
              matchLabels:
                app.kubernetes.io/name: argocd-redis-ha-haproxy
            topologyKey: kubernetes.io/hostname
      containers:
<<<<<<< HEAD
      - image: quay.io/codefresh/haproxy:2.0.25-alpine
=======
      - image: haproxy:2.0.29-alpine
>>>>>>> c8a1a865
        imagePullPolicy: IfNotPresent
        lifecycle: {}
        livenessProbe:
          httpGet:
            path: /healthz
            port: 8888
          initialDelaySeconds: 5
          periodSeconds: 3
        name: haproxy
        ports:
        - containerPort: 6379
          name: redis
        readinessProbe:
          httpGet:
            path: /healthz
            port: 8888
          initialDelaySeconds: 5
          periodSeconds: 3
        volumeMounts:
        - mountPath: /usr/local/etc/haproxy
          name: data
        - mountPath: /run/haproxy
          name: shared-socket
      initContainers:
      - args:
        - /readonly/haproxy_init.sh
        command:
        - sh
<<<<<<< HEAD
        image: quay.io/codefresh/haproxy:2.0.25-alpine
=======
        image: haproxy:2.0.29-alpine
>>>>>>> c8a1a865
        imagePullPolicy: IfNotPresent
        name: config-init
        volumeMounts:
        - mountPath: /readonly
          name: config-volume
          readOnly: true
        - mountPath: /data
          name: data
      securityContext:
        fsGroup: 1000
        runAsNonRoot: true
        runAsUser: 1000
      serviceAccountName: argocd-redis-ha-haproxy
      volumes:
      - configMap:
          name: argocd-redis-ha-configmap
        name: config-volume
      - emptyDir: {}
        name: shared-socket
      - emptyDir: {}
        name: data
---
apiVersion: apps/v1
kind: Deployment
metadata:
  labels:
    app.kubernetes.io/component: repo-server
    app.kubernetes.io/name: argocd-repo-server
    app.kubernetes.io/part-of: argocd
  name: argocd-repo-server
spec:
  replicas: 2
  selector:
    matchLabels:
      app.kubernetes.io/name: argocd-repo-server
  template:
    metadata:
      labels:
        app.kubernetes.io/name: argocd-repo-server
    spec:
      affinity:
        podAntiAffinity:
          preferredDuringSchedulingIgnoredDuringExecution:
          - podAffinityTerm:
              labelSelector:
                matchLabels:
                  app.kubernetes.io/name: argocd-repo-server
              topologyKey: failure-domain.beta.kubernetes.io/zone
            weight: 100
          requiredDuringSchedulingIgnoredDuringExecution:
          - labelSelector:
              matchLabels:
                app.kubernetes.io/name: argocd-repo-server
            topologyKey: kubernetes.io/hostname
      automountServiceAccountToken: false
      containers:
      - command:
        - entrypoint.sh
        - argocd-repo-server
        - --redis
        - argocd-redis-ha-haproxy:6379
        env:
        - name: ARGOCD_RECONCILIATION_TIMEOUT
          valueFrom:
            configMapKeyRef:
              key: timeout.reconciliation
              name: argocd-cm
              optional: true
        - name: ARGOCD_REPO_SERVER_LOGFORMAT
          valueFrom:
            configMapKeyRef:
              key: reposerver.log.format
              name: argocd-cmd-params-cm
              optional: true
        - name: ARGOCD_REPO_SERVER_LOGLEVEL
          valueFrom:
            configMapKeyRef:
              key: reposerver.log.level
              name: argocd-cmd-params-cm
              optional: true
        - name: ARGOCD_REPO_SERVER_PARALLELISM_LIMIT
          valueFrom:
            configMapKeyRef:
              key: reposerver.parallelism.limit
              name: argocd-cmd-params-cm
              optional: true
        - name: ARGOCD_REPO_SERVER_DISABLE_TLS
          valueFrom:
            configMapKeyRef:
              key: reposerver.disable.tls
              name: argocd-cmd-params-cm
              optional: true
        - name: ARGOCD_TLS_MIN_VERSION
          valueFrom:
            configMapKeyRef:
              key: reposerver.tls.minversion
              name: argocd-cmd-params-cm
              optional: true
        - name: ARGOCD_TLS_MAX_VERSION
          valueFrom:
            configMapKeyRef:
              key: reposerver.tls.maxversion
              name: argocd-cmd-params-cm
              optional: true
        - name: ARGOCD_TLS_CIPHERS
          valueFrom:
            configMapKeyRef:
              key: reposerver.tls.ciphers
              name: argocd-cmd-params-cm
              optional: true
        - name: ARGOCD_REPO_CACHE_EXPIRATION
          valueFrom:
            configMapKeyRef:
              key: reposerver.repo.cache.expiration
              name: argocd-cmd-params-cm
              optional: true
        - name: REDIS_SERVER
          valueFrom:
            configMapKeyRef:
              key: redis.server
              name: argocd-cmd-params-cm
              optional: true
        - name: REDISDB
          valueFrom:
            configMapKeyRef:
              key: redis.db
              name: argocd-cmd-params-cm
              optional: true
        - name: ARGOCD_DEFAULT_CACHE_EXPIRATION
          valueFrom:
            configMapKeyRef:
              key: reposerver.default.cache.expiration
              name: argocd-cmd-params-cm
              optional: true
        - name: ARGOCD_REPO_SERVER_OTLP_ADDRESS
          valueFrom:
            configMapKeyRef:
              key: otlp.address
              name: argocd-cmd-params-cm
              optional: true
        - name: ARGOCD_REPO_SERVER_MAX_COMBINED_DIRECTORY_MANIFESTS_SIZE
          valueFrom:
            configMapKeyRef:
              key: reposerver.max.combined.directory.manifests.size
              name: argocd-cmd-params-cm
              optional: true
        - name: ARGOCD_REPO_SERVER_PLUGIN_TAR_EXCLUSIONS
          valueFrom:
            configMapKeyRef:
              key: reposerver.plugin.tar.exclusions
              name: argocd-cmd-params-cm
              optional: true
        - name: HELM_CACHE_HOME
          value: /helm-working-dir
        - name: HELM_CONFIG_HOME
          value: /helm-working-dir
        - name: HELM_DATA_HOME
          value: /helm-working-dir
<<<<<<< HEAD
        image: quay.io/codefresh/argocd:latest
=======
        image: quay.io/argoproj/argocd:v2.4.15
>>>>>>> c8a1a865
        imagePullPolicy: Always
        livenessProbe:
          failureThreshold: 3
          httpGet:
            path: /healthz?full=true
            port: 8084
          initialDelaySeconds: 30
          periodSeconds: 5
        name: argocd-repo-server
        ports:
        - containerPort: 8081
        - containerPort: 8084
        readinessProbe:
          httpGet:
            path: /healthz
            port: 8084
          initialDelaySeconds: 5
          periodSeconds: 10
        securityContext:
          allowPrivilegeEscalation: false
          capabilities:
            drop:
            - all
          readOnlyRootFilesystem: true
          runAsNonRoot: true
        volumeMounts:
        - mountPath: /app/config/ssh
          name: ssh-known-hosts
        - mountPath: /app/config/tls
          name: tls-certs
        - mountPath: /app/config/gpg/source
          name: gpg-keys
        - mountPath: /app/config/gpg/keys
          name: gpg-keyring
        - mountPath: /app/config/reposerver/tls
          name: argocd-repo-server-tls
        - mountPath: /tmp
          name: tmp
        - mountPath: /helm-working-dir
          name: helm-working-dir
        - mountPath: /home/argocd/cmp-server/plugins
          name: plugins
      initContainers:
      - command:
        - cp
        - -n
        - /usr/local/bin/argocd
        - /var/run/argocd/argocd-cmp-server
<<<<<<< HEAD
        image: quay.io/codefresh/argocd:latest
=======
        image: quay.io/argoproj/argocd:v2.4.15
>>>>>>> c8a1a865
        name: copyutil
        securityContext:
          allowPrivilegeEscalation: false
          capabilities:
            drop:
            - all
          readOnlyRootFilesystem: true
          runAsNonRoot: true
        volumeMounts:
        - mountPath: /var/run/argocd
          name: var-files
      serviceAccountName: argocd-repo-server
      volumes:
      - configMap:
          name: argocd-ssh-known-hosts-cm
        name: ssh-known-hosts
      - configMap:
          name: argocd-tls-certs-cm
        name: tls-certs
      - configMap:
          name: argocd-gpg-keys-cm
        name: gpg-keys
      - emptyDir: {}
        name: gpg-keyring
      - emptyDir: {}
        name: tmp
      - emptyDir: {}
        name: helm-working-dir
      - name: argocd-repo-server-tls
        secret:
          items:
          - key: tls.crt
            path: tls.crt
          - key: tls.key
            path: tls.key
          - key: ca.crt
            path: ca.crt
          optional: true
          secretName: argocd-repo-server-tls
      - emptyDir: {}
        name: var-files
      - emptyDir: {}
        name: plugins
---
apiVersion: apps/v1
kind: Deployment
metadata:
  labels:
    app.kubernetes.io/component: server
    app.kubernetes.io/name: argocd-server
    app.kubernetes.io/part-of: argocd
  name: argocd-server
spec:
  replicas: 2
  selector:
    matchLabels:
      app.kubernetes.io/name: argocd-server
  template:
    metadata:
      labels:
        app.kubernetes.io/name: argocd-server
    spec:
      affinity:
        podAntiAffinity:
          preferredDuringSchedulingIgnoredDuringExecution:
          - podAffinityTerm:
              labelSelector:
                matchLabels:
                  app.kubernetes.io/name: argocd-server
              topologyKey: failure-domain.beta.kubernetes.io/zone
            weight: 100
          requiredDuringSchedulingIgnoredDuringExecution:
          - labelSelector:
              matchLabels:
                app.kubernetes.io/name: argocd-server
            topologyKey: kubernetes.io/hostname
      containers:
      - command:
        - argocd-server
        - --redis
        - argocd-redis-ha-haproxy:6379
        env:
        - name: ARGOCD_API_SERVER_REPLICAS
          value: "2"
        - name: ARGOCD_SERVER_INSECURE
          valueFrom:
            configMapKeyRef:
              key: server.insecure
              name: argocd-cmd-params-cm
              optional: true
        - name: ARGOCD_SERVER_BASEHREF
          valueFrom:
            configMapKeyRef:
              key: server.basehref
              name: argocd-cmd-params-cm
              optional: true
        - name: ARGOCD_SERVER_ROOTPATH
          valueFrom:
            configMapKeyRef:
              key: server.rootpath
              name: argocd-cmd-params-cm
              optional: true
        - name: ARGOCD_SERVER_LOGFORMAT
          valueFrom:
            configMapKeyRef:
              key: server.log.format
              name: argocd-cmd-params-cm
              optional: true
        - name: ARGOCD_REPO_SERVER_LOGLEVEL
          valueFrom:
            configMapKeyRef:
              key: server.log.level
              name: argocd-cmd-params-cm
              optional: true
        - name: ARGOCD_SERVER_REPO_SERVER
          valueFrom:
            configMapKeyRef:
              key: repo.server
              name: argocd-cmd-params-cm
              optional: true
        - name: ARGOCD_SERVER_DEX_SERVER
          valueFrom:
            configMapKeyRef:
              key: server.dex.server
              name: argocd-cmd-params-cm
              optional: true
        - name: ARGOCD_SERVER_DISABLE_AUTH
          valueFrom:
            configMapKeyRef:
              key: server.disable.auth
              name: argocd-cmd-params-cm
              optional: true
        - name: ARGOCD_SERVER_ENABLE_GZIP
          valueFrom:
            configMapKeyRef:
              key: server.enable.gzip
              name: argocd-cmd-params-cm
              optional: true
        - name: ARGOCD_SERVER_REPO_SERVER_TIMEOUT_SECONDS
          valueFrom:
            configMapKeyRef:
              key: server.repo.server.timeout.seconds
              name: argocd-cmd-params-cm
              optional: true
        - name: ARGOCD_SERVER_X_FRAME_OPTIONS
          valueFrom:
            configMapKeyRef:
              key: server.x.frame.options
              name: argocd-cmd-params-cm
              optional: true
        - name: ARGOCD_SERVER_CONTENT_SECURITY_POLICY
          valueFrom:
            configMapKeyRef:
              key: server.content.security.policy
              name: argocd-cmd-params-cm
              optional: true
        - name: ARGOCD_SERVER_REPO_SERVER_PLAINTEXT
          valueFrom:
            configMapKeyRef:
              key: server.repo.server.plaintext
              name: argocd-cmd-params-cm
              optional: true
        - name: ARGOCD_SERVER_REPO_SERVER_STRICT_TLS
          valueFrom:
            configMapKeyRef:
              key: server.repo.server.strict.tls
              name: argocd-cmd-params-cm
              optional: true
        - name: ARGOCD_TLS_MIN_VERSION
          valueFrom:
            configMapKeyRef:
              key: server.tls.minversion
              name: argocd-cmd-params-cm
              optional: true
        - name: ARGOCD_TLS_MAX_VERSION
          valueFrom:
            configMapKeyRef:
              key: server.tls.maxversion
              name: argocd-cmd-params-cm
              optional: true
        - name: ARGOCD_TLS_CIPHERS
          valueFrom:
            configMapKeyRef:
              key: server.tls.ciphers
              name: argocd-cmd-params-cm
              optional: true
        - name: ARGOCD_SERVER_CONNECTION_STATUS_CACHE_EXPIRATION
          valueFrom:
            configMapKeyRef:
              key: server.connection.status.cache.expiration
              name: argocd-cmd-params-cm
              optional: true
        - name: ARGOCD_SERVER_OIDC_CACHE_EXPIRATION
          valueFrom:
            configMapKeyRef:
              key: server.oidc.cache.expiration
              name: argocd-cmd-params-cm
              optional: true
        - name: ARGOCD_SERVER_LOGIN_ATTEMPTS_EXPIRATION
          valueFrom:
            configMapKeyRef:
              key: server.login.attempts.expiration
              name: argocd-cmd-params-cm
              optional: true
        - name: ARGOCD_SERVER_STATIC_ASSETS
          valueFrom:
            configMapKeyRef:
              key: server.staticassets
              name: argocd-cmd-params-cm
              optional: true
        - name: ARGOCD_APP_STATE_CACHE_EXPIRATION
          valueFrom:
            configMapKeyRef:
              key: server.app.state.cache.expiration
              name: argocd-cmd-params-cm
              optional: true
        - name: REDIS_SERVER
          valueFrom:
            configMapKeyRef:
              key: redis.server
              name: argocd-cmd-params-cm
              optional: true
        - name: REDISDB
          valueFrom:
            configMapKeyRef:
              key: redis.db
              name: argocd-cmd-params-cm
              optional: true
        - name: ARGOCD_DEFAULT_CACHE_EXPIRATION
          valueFrom:
            configMapKeyRef:
              key: server.default.cache.expiration
              name: argocd-cmd-params-cm
              optional: true
        - name: ARGOCD_MAX_COOKIE_NUMBER
          valueFrom:
            configMapKeyRef:
              key: server.http.cookie.maxnumber
              name: argocd-cmd-params-cm
              optional: true
<<<<<<< HEAD
        image: quay.io/codefresh/argocd:latest
=======
        - name: ARGOCD_SERVER_OTLP_ADDRESS
          valueFrom:
            configMapKeyRef:
              key: otlp.address
              name: argocd-cmd-params-cm
              optional: true
        image: quay.io/argoproj/argocd:v2.4.15
>>>>>>> c8a1a865
        imagePullPolicy: Always
        livenessProbe:
          httpGet:
            path: /healthz?full=true
            port: 8080
          initialDelaySeconds: 3
          periodSeconds: 30
        name: argocd-server
        ports:
        - containerPort: 8080
        - containerPort: 8083
        readinessProbe:
          httpGet:
            path: /healthz
            port: 8080
          initialDelaySeconds: 3
          periodSeconds: 30
        securityContext:
          allowPrivilegeEscalation: false
          capabilities:
            drop:
            - all
          readOnlyRootFilesystem: true
          runAsNonRoot: true
        volumeMounts:
        - mountPath: /app/config/ssh
          name: ssh-known-hosts
        - mountPath: /app/config/tls
          name: tls-certs
        - mountPath: /app/config/server/tls
          name: argocd-repo-server-tls
        - mountPath: /home/argocd
          name: plugins-home
        - mountPath: /tmp
          name: tmp
      serviceAccountName: argocd-server
      volumes:
      - emptyDir: {}
        name: plugins-home
      - emptyDir: {}
        name: tmp
      - configMap:
          name: argocd-ssh-known-hosts-cm
        name: ssh-known-hosts
      - configMap:
          name: argocd-tls-certs-cm
        name: tls-certs
      - name: argocd-repo-server-tls
        secret:
          items:
          - key: tls.crt
            path: tls.crt
          - key: tls.key
            path: tls.key
          - key: ca.crt
            path: ca.crt
          optional: true
          secretName: argocd-repo-server-tls
---
apiVersion: apps/v1
kind: StatefulSet
metadata:
  labels:
    app.kubernetes.io/component: application-controller
    app.kubernetes.io/name: argocd-application-controller
    app.kubernetes.io/part-of: argocd
  name: argocd-application-controller
spec:
  replicas: 1
  selector:
    matchLabels:
      app.kubernetes.io/name: argocd-application-controller
  serviceName: argocd-application-controller
  template:
    metadata:
      labels:
        app.kubernetes.io/name: argocd-application-controller
    spec:
      affinity:
        podAntiAffinity:
          preferredDuringSchedulingIgnoredDuringExecution:
          - podAffinityTerm:
              labelSelector:
                matchLabels:
                  app.kubernetes.io/name: argocd-application-controller
              topologyKey: kubernetes.io/hostname
            weight: 100
          - podAffinityTerm:
              labelSelector:
                matchLabels:
                  app.kubernetes.io/part-of: argocd
              topologyKey: kubernetes.io/hostname
            weight: 5
      containers:
      - command:
        - argocd-application-controller
        - --status-processors
        - "20"
        - --operation-processors
        - "10"
        - --redis
        - argocd-redis-ha-haproxy:6379
        env:
        - name: ARGOCD_CONTROLLER_REPLICAS
          value: "1"
        - name: ARGOCD_RECONCILIATION_TIMEOUT
          valueFrom:
            configMapKeyRef:
              key: timeout.reconciliation
              name: argocd-cm
              optional: true
        - name: ARGOCD_HARD_RECONCILIATION_TIMEOUT
          valueFrom:
            configMapKeyRef:
              key: timeout.hard.reconciliation
              name: argocd-cm
              optional: true
        - name: ARGOCD_APPLICATION_CONTROLLER_REPO_SERVER
          valueFrom:
            configMapKeyRef:
              key: repo.server
              name: argocd-cmd-params-cm
              optional: true
        - name: ARGOCD_APPLICATION_CONTROLLER_REPO_SERVER_TIMEOUT_SECONDS
          valueFrom:
            configMapKeyRef:
              key: controller.repo.server.timeout.seconds
              name: argocd-cmd-params-cm
              optional: true
        - name: ARGOCD_APPLICATION_CONTROLLER_STATUS_PROCESSORS
          valueFrom:
            configMapKeyRef:
              key: controller.status.processors
              name: argocd-cmd-params-cm
              optional: true
        - name: ARGOCD_APPLICATION_CONTROLLER_OPERATION_PROCESSORS
          valueFrom:
            configMapKeyRef:
              key: controller.operation.processors
              name: argocd-cmd-params-cm
              optional: true
        - name: ARGOCD_APPLICATION_CONTROLLER_LOGFORMAT
          valueFrom:
            configMapKeyRef:
              key: controller.log.format
              name: argocd-cmd-params-cm
              optional: true
        - name: ARGOCD_APPLICATION_CONTROLLER_LOGLEVEL
          valueFrom:
            configMapKeyRef:
              key: controller.log.level
              name: argocd-cmd-params-cm
              optional: true
        - name: ARGOCD_APPLICATION_CONTROLLER_METRICS_CACHE_EXPIRATION
          valueFrom:
            configMapKeyRef:
              key: controller.metrics.cache.expiration
              name: argocd-cmd-params-cm
              optional: true
        - name: ARGOCD_APPLICATION_CONTROLLER_SELF_HEAL_TIMEOUT_SECONDS
          valueFrom:
            configMapKeyRef:
              key: controller.self.heal.timeout.seconds
              name: argocd-cmd-params-cm
              optional: true
        - name: ARGOCD_APPLICATION_CONTROLLER_REPO_SERVER_PLAINTEXT
          valueFrom:
            configMapKeyRef:
              key: controller.repo.server.plaintext
              name: argocd-cmd-params-cm
              optional: true
        - name: ARGOCD_APPLICATION_CONTROLLER_REPO_SERVER_STRICT_TLS
          valueFrom:
            configMapKeyRef:
              key: controller.repo.server.strict.tls
              name: argocd-cmd-params-cm
              optional: true
        - name: ARGOCD_APP_STATE_CACHE_EXPIRATION
          valueFrom:
            configMapKeyRef:
              key: controller.app.state.cache.expiration
              name: argocd-cmd-params-cm
              optional: true
        - name: REDIS_SERVER
          valueFrom:
            configMapKeyRef:
              key: redis.server
              name: argocd-cmd-params-cm
              optional: true
        - name: REDISDB
          valueFrom:
            configMapKeyRef:
              key: redis.db
              name: argocd-cmd-params-cm
              optional: true
        - name: ARGOCD_DEFAULT_CACHE_EXPIRATION
          valueFrom:
            configMapKeyRef:
              key: controller.default.cache.expiration
              name: argocd-cmd-params-cm
              optional: true
<<<<<<< HEAD
        image: quay.io/codefresh/argocd:latest
=======
        - name: ARGOCD_APPLICATION_CONTROLLER_OTLP_ADDRESS
          valueFrom:
            configMapKeyRef:
              key: otlp.address
              name: argocd-cmd-params-cm
              optional: true
        image: quay.io/argoproj/argocd:v2.4.15
>>>>>>> c8a1a865
        imagePullPolicy: Always
        livenessProbe:
          httpGet:
            path: /healthz
            port: 8082
          initialDelaySeconds: 5
          periodSeconds: 10
        name: argocd-application-controller
        ports:
        - containerPort: 8082
        readinessProbe:
          httpGet:
            path: /healthz
            port: 8082
          initialDelaySeconds: 5
          periodSeconds: 10
        securityContext:
          allowPrivilegeEscalation: false
          capabilities:
            drop:
            - all
          readOnlyRootFilesystem: true
          runAsNonRoot: true
        volumeMounts:
        - mountPath: /app/config/controller/tls
          name: argocd-repo-server-tls
        - mountPath: /home/argocd
          name: argocd-home
        workingDir: /home/argocd
      serviceAccountName: argocd-application-controller
      volumes:
      - emptyDir: {}
        name: argocd-home
      - name: argocd-repo-server-tls
        secret:
          items:
          - key: tls.crt
            path: tls.crt
          - key: tls.key
            path: tls.key
          - key: ca.crt
            path: ca.crt
          optional: true
          secretName: argocd-repo-server-tls
---
apiVersion: apps/v1
kind: StatefulSet
metadata:
  labels:
    app.kubernetes.io/component: redis
    app.kubernetes.io/name: argocd-redis-ha
    app.kubernetes.io/part-of: argocd
  name: argocd-redis-ha-server
spec:
  podManagementPolicy: OrderedReady
  replicas: 3
  selector:
    matchLabels:
      app.kubernetes.io/name: argocd-redis-ha
  serviceName: argocd-redis-ha
  template:
    metadata:
      annotations:
        checksum/init-config: 7128bfbb51eafaffe3c33b1b463e15f0cf6514cec570f9d9c4f2396f28c724ac
      labels:
        app.kubernetes.io/name: argocd-redis-ha
    spec:
      affinity:
        podAntiAffinity:
          requiredDuringSchedulingIgnoredDuringExecution:
          - labelSelector:
              matchLabels:
                app.kubernetes.io/name: argocd-redis-ha
            topologyKey: kubernetes.io/hostname
      automountServiceAccountToken: false
      containers:
      - args:
        - /data/conf/redis.conf
        command:
        - redis-server
<<<<<<< HEAD
        image: quay.io/codefresh/redis:6.2.6-alpine
=======
        image: redis:7.0.4-alpine
>>>>>>> c8a1a865
        imagePullPolicy: IfNotPresent
        lifecycle: {}
        livenessProbe:
          exec:
            command:
            - sh
            - -c
            - /health/redis_liveness.sh
          failureThreshold: 5
          initialDelaySeconds: 30
          periodSeconds: 15
          successThreshold: 1
          timeoutSeconds: 15
        name: redis
        ports:
        - containerPort: 6379
          name: redis
        readinessProbe:
          exec:
            command:
            - sh
            - -c
            - /health/redis_readiness.sh
          failureThreshold: 5
          initialDelaySeconds: 30
          periodSeconds: 15
          successThreshold: 1
          timeoutSeconds: 15
        volumeMounts:
        - mountPath: /data
          name: data
        - mountPath: /health
          name: health
      - args:
        - /data/conf/sentinel.conf
        command:
        - redis-sentinel
<<<<<<< HEAD
        image: quay.io/codefresh/redis:6.2.6-alpine
=======
        image: redis:7.0.4-alpine
>>>>>>> c8a1a865
        imagePullPolicy: IfNotPresent
        lifecycle: {}
        livenessProbe:
          exec:
            command:
            - sh
            - -c
            - /health/sentinel_liveness.sh
          failureThreshold: 5
          initialDelaySeconds: 30
          periodSeconds: 15
          successThreshold: 1
          timeoutSeconds: 15
        name: sentinel
        ports:
        - containerPort: 26379
          name: sentinel
        readinessProbe:
          exec:
            command:
            - sh
            - -c
            - /health/sentinel_liveness.sh
          failureThreshold: 5
          initialDelaySeconds: 30
          periodSeconds: 15
          successThreshold: 3
          timeoutSeconds: 15
        volumeMounts:
        - mountPath: /data
          name: data
        - mountPath: /health
          name: health
      initContainers:
      - args:
        - /readonly-config/init.sh
        command:
        - sh
        env:
        - name: SENTINEL_ID_0
          value: 3c0d9c0320bb34888c2df5757c718ce6ca992ce6
        - name: SENTINEL_ID_1
          value: 40000915ab58c3fa8fd888fb8b24711944e6cbb4
        - name: SENTINEL_ID_2
          value: 2bbec7894d954a8af3bb54d13eaec53cb024e2ca
<<<<<<< HEAD
        image: quay.io/codefresh/redis:6.2.6-alpine
=======
        image: redis:7.0.4-alpine
>>>>>>> c8a1a865
        imagePullPolicy: IfNotPresent
        name: config-init
        volumeMounts:
        - mountPath: /readonly-config
          name: config
          readOnly: true
        - mountPath: /data
          name: data
      securityContext:
        fsGroup: 1000
        runAsNonRoot: true
        runAsUser: 1000
      serviceAccountName: argocd-redis-ha
      terminationGracePeriodSeconds: 60
      volumes:
      - configMap:
          name: argocd-redis-ha-configmap
        name: config
      - configMap:
          defaultMode: 493
          name: argocd-redis-ha-health-configmap
        name: health
      - emptyDir: {}
        name: data
  updateStrategy:
    type: RollingUpdate
---
apiVersion: networking.k8s.io/v1
kind: NetworkPolicy
metadata:
  name: argocd-application-controller-network-policy
spec:
  ingress:
  - from:
    - namespaceSelector: {}
    ports:
    - port: 8082
  podSelector:
    matchLabels:
      app.kubernetes.io/name: argocd-application-controller
  policyTypes:
  - Ingress
---
apiVersion: networking.k8s.io/v1
kind: NetworkPolicy
metadata:
  name: argocd-dex-server-network-policy
spec:
  ingress:
  - from:
    - podSelector:
        matchLabels:
          app.kubernetes.io/name: argocd-server
    ports:
    - port: 5556
      protocol: TCP
    - port: 5557
      protocol: TCP
  - from:
    - namespaceSelector: {}
    ports:
    - port: 5558
      protocol: TCP
  podSelector:
    matchLabels:
      app.kubernetes.io/name: argocd-dex-server
  policyTypes:
  - Ingress
---
apiVersion: networking.k8s.io/v1
kind: NetworkPolicy
metadata:
  name: argocd-redis-ha-proxy-network-policy
spec:
  ingress:
  - from:
    - podSelector:
        matchLabels:
          app.kubernetes.io/name: argocd-server
    - podSelector:
        matchLabels:
          app.kubernetes.io/name: argocd-repo-server
    - podSelector:
        matchLabels:
          app.kubernetes.io/name: argocd-application-controller
    - podSelector:
        matchLabels:
          app.kubernetes.io/name: argocd-redis-ha
  podSelector:
    matchLabels:
      app.kubernetes.io/name: argocd-redis-ha-haproxy
  policyTypes:
  - Ingress
---
apiVersion: networking.k8s.io/v1
kind: NetworkPolicy
metadata:
  name: argocd-redis-ha-server-network-policy
spec:
  ingress:
  - from:
    - podSelector:
        matchLabels:
          app.kubernetes.io/name: argocd-redis-ha-haproxy
    - podSelector:
        matchLabels:
          app.kubernetes.io/name: argocd-redis-ha
  podSelector:
    matchLabels:
      app.kubernetes.io/name: argocd-redis-ha
  policyTypes:
  - Ingress
---
apiVersion: networking.k8s.io/v1
kind: NetworkPolicy
metadata:
  name: argocd-repo-server-network-policy
spec:
  ingress:
  - from:
    - podSelector:
        matchLabels:
          app.kubernetes.io/name: argocd-server
    - podSelector:
        matchLabels:
          app.kubernetes.io/name: argocd-application-controller
    - podSelector:
        matchLabels:
          app.kubernetes.io/name: argocd-notifications-controller
    ports:
    - port: 8081
      protocol: TCP
  - from:
    - namespaceSelector: {}
    ports:
    - port: 8084
  podSelector:
    matchLabels:
      app.kubernetes.io/name: argocd-repo-server
  policyTypes:
  - Ingress
---
apiVersion: networking.k8s.io/v1
kind: NetworkPolicy
metadata:
  name: argocd-server-network-policy
spec:
  ingress:
  - {}
  podSelector:
    matchLabels:
      app.kubernetes.io/name: argocd-server
  policyTypes:
  - Ingress<|MERGE_RESOLUTION|>--- conflicted
+++ resolved
@@ -1,6703 +1,4 @@
 # This is an auto-generated file. DO NOT EDIT
-<<<<<<< HEAD
-apiVersion: apiextensions.k8s.io/v1
-kind: CustomResourceDefinition
-metadata:
-  annotations:
-    controller-gen.kubebuilder.io/version: v0.3.0
-  creationTimestamp: null
-  name: applicationsets.argoproj.io
-spec:
-  group: argoproj.io
-  names:
-    kind: ApplicationSet
-    listKind: ApplicationSetList
-    plural: applicationsets
-    shortNames:
-    - appset
-    - appsets
-    singular: applicationset
-  scope: Namespaced
-  versions:
-  - name: v1alpha1
-    schema:
-      openAPIV3Schema:
-        properties:
-          apiVersion:
-            type: string
-          kind:
-            type: string
-          metadata:
-            type: object
-          spec:
-            properties:
-              generators:
-                items:
-                  properties:
-                    clusterDecisionResource:
-                      properties:
-                        configMapRef:
-                          type: string
-                        labelSelector:
-                          properties:
-                            matchExpressions:
-                              items:
-                                properties:
-                                  key:
-                                    type: string
-                                  operator:
-                                    type: string
-                                  values:
-                                    items:
-                                      type: string
-                                    type: array
-                                required:
-                                - key
-                                - operator
-                                type: object
-                              type: array
-                            matchLabels:
-                              additionalProperties:
-                                type: string
-                              type: object
-                          type: object
-                        name:
-                          type: string
-                        requeueAfterSeconds:
-                          format: int64
-                          type: integer
-                        template:
-                          properties:
-                            metadata:
-                              properties:
-                                annotations:
-                                  additionalProperties:
-                                    type: string
-                                  type: object
-                                finalizers:
-                                  items:
-                                    type: string
-                                  type: array
-                                labels:
-                                  additionalProperties:
-                                    type: string
-                                  type: object
-                                name:
-                                  type: string
-                                namespace:
-                                  type: string
-                              type: object
-                            spec:
-                              properties:
-                                destination:
-                                  properties:
-                                    name:
-                                      type: string
-                                    namespace:
-                                      type: string
-                                    server:
-                                      type: string
-                                  type: object
-                                ignoreDifferences:
-                                  items:
-                                    properties:
-                                      group:
-                                        type: string
-                                      jqPathExpressions:
-                                        items:
-                                          type: string
-                                        type: array
-                                      jsonPointers:
-                                        items:
-                                          type: string
-                                        type: array
-                                      kind:
-                                        type: string
-                                      managedFieldsManagers:
-                                        items:
-                                          type: string
-                                        type: array
-                                      name:
-                                        type: string
-                                      namespace:
-                                        type: string
-                                    required:
-                                    - kind
-                                    type: object
-                                  type: array
-                                info:
-                                  items:
-                                    properties:
-                                      name:
-                                        type: string
-                                      value:
-                                        type: string
-                                    required:
-                                    - name
-                                    - value
-                                    type: object
-                                  type: array
-                                project:
-                                  type: string
-                                revisionHistoryLimit:
-                                  format: int64
-                                  type: integer
-                                source:
-                                  properties:
-                                    chart:
-                                      type: string
-                                    directory:
-                                      properties:
-                                        exclude:
-                                          type: string
-                                        include:
-                                          type: string
-                                        jsonnet:
-                                          properties:
-                                            extVars:
-                                              items:
-                                                properties:
-                                                  code:
-                                                    type: boolean
-                                                  name:
-                                                    type: string
-                                                  value:
-                                                    type: string
-                                                required:
-                                                - name
-                                                - value
-                                                type: object
-                                              type: array
-                                            libs:
-                                              items:
-                                                type: string
-                                              type: array
-                                            tlas:
-                                              items:
-                                                properties:
-                                                  code:
-                                                    type: boolean
-                                                  name:
-                                                    type: string
-                                                  value:
-                                                    type: string
-                                                required:
-                                                - name
-                                                - value
-                                                type: object
-                                              type: array
-                                          type: object
-                                        recurse:
-                                          type: boolean
-                                      type: object
-                                    helm:
-                                      properties:
-                                        fileParameters:
-                                          items:
-                                            properties:
-                                              name:
-                                                type: string
-                                              path:
-                                                type: string
-                                            type: object
-                                          type: array
-                                        ignoreMissingValueFiles:
-                                          type: boolean
-                                        parameters:
-                                          items:
-                                            properties:
-                                              forceString:
-                                                type: boolean
-                                              name:
-                                                type: string
-                                              value:
-                                                type: string
-                                            type: object
-                                          type: array
-                                        passCredentials:
-                                          type: boolean
-                                        releaseName:
-                                          type: string
-                                        skipCrds:
-                                          type: boolean
-                                        valueFiles:
-                                          items:
-                                            type: string
-                                          type: array
-                                        values:
-                                          type: string
-                                        version:
-                                          type: string
-                                      type: object
-                                    ksonnet:
-                                      properties:
-                                        environment:
-                                          type: string
-                                        parameters:
-                                          items:
-                                            properties:
-                                              component:
-                                                type: string
-                                              name:
-                                                type: string
-                                              value:
-                                                type: string
-                                            required:
-                                            - name
-                                            - value
-                                            type: object
-                                          type: array
-                                      type: object
-                                    kustomize:
-                                      properties:
-                                        commonAnnotations:
-                                          additionalProperties:
-                                            type: string
-                                          type: object
-                                        commonLabels:
-                                          additionalProperties:
-                                            type: string
-                                          type: object
-                                        components:
-                                          items:
-                                            type: string
-                                          type: array
-                                        forceCommonAnnotations:
-                                          type: boolean
-                                        forceCommonLabels:
-                                          type: boolean
-                                        forceNamespace:
-                                          type: boolean
-                                        images:
-                                          items:
-                                            type: string
-                                          type: array
-                                        namePrefix:
-                                          type: string
-                                        nameSuffix:
-                                          type: string
-                                        version:
-                                          type: string
-                                      type: object
-                                    path:
-                                      type: string
-                                    plugin:
-                                      properties:
-                                        env:
-                                          items:
-                                            properties:
-                                              name:
-                                                type: string
-                                              value:
-                                                type: string
-                                            required:
-                                            - name
-                                            - value
-                                            type: object
-                                          type: array
-                                        name:
-                                          type: string
-                                      type: object
-                                    repoURL:
-                                      type: string
-                                    targetRevision:
-                                      type: string
-                                  required:
-                                  - repoURL
-                                  type: object
-                                syncPolicy:
-                                  properties:
-                                    automated:
-                                      properties:
-                                        allowEmpty:
-                                          type: boolean
-                                        prune:
-                                          type: boolean
-                                        selfHeal:
-                                          type: boolean
-                                      type: object
-                                    retry:
-                                      properties:
-                                        backoff:
-                                          properties:
-                                            duration:
-                                              type: string
-                                            factor:
-                                              format: int64
-                                              type: integer
-                                            maxDuration:
-                                              type: string
-                                          type: object
-                                        limit:
-                                          format: int64
-                                          type: integer
-                                      type: object
-                                    syncOptions:
-                                      items:
-                                        type: string
-                                      type: array
-                                  type: object
-                              required:
-                              - destination
-                              - project
-                              - source
-                              type: object
-                          required:
-                          - metadata
-                          - spec
-                          type: object
-                        values:
-                          additionalProperties:
-                            type: string
-                          type: object
-                      required:
-                      - configMapRef
-                      type: object
-                    clusters:
-                      properties:
-                        selector:
-                          properties:
-                            matchExpressions:
-                              items:
-                                properties:
-                                  key:
-                                    type: string
-                                  operator:
-                                    type: string
-                                  values:
-                                    items:
-                                      type: string
-                                    type: array
-                                required:
-                                - key
-                                - operator
-                                type: object
-                              type: array
-                            matchLabels:
-                              additionalProperties:
-                                type: string
-                              type: object
-                          type: object
-                        template:
-                          properties:
-                            metadata:
-                              properties:
-                                annotations:
-                                  additionalProperties:
-                                    type: string
-                                  type: object
-                                finalizers:
-                                  items:
-                                    type: string
-                                  type: array
-                                labels:
-                                  additionalProperties:
-                                    type: string
-                                  type: object
-                                name:
-                                  type: string
-                                namespace:
-                                  type: string
-                              type: object
-                            spec:
-                              properties:
-                                destination:
-                                  properties:
-                                    name:
-                                      type: string
-                                    namespace:
-                                      type: string
-                                    server:
-                                      type: string
-                                  type: object
-                                ignoreDifferences:
-                                  items:
-                                    properties:
-                                      group:
-                                        type: string
-                                      jqPathExpressions:
-                                        items:
-                                          type: string
-                                        type: array
-                                      jsonPointers:
-                                        items:
-                                          type: string
-                                        type: array
-                                      kind:
-                                        type: string
-                                      managedFieldsManagers:
-                                        items:
-                                          type: string
-                                        type: array
-                                      name:
-                                        type: string
-                                      namespace:
-                                        type: string
-                                    required:
-                                    - kind
-                                    type: object
-                                  type: array
-                                info:
-                                  items:
-                                    properties:
-                                      name:
-                                        type: string
-                                      value:
-                                        type: string
-                                    required:
-                                    - name
-                                    - value
-                                    type: object
-                                  type: array
-                                project:
-                                  type: string
-                                revisionHistoryLimit:
-                                  format: int64
-                                  type: integer
-                                source:
-                                  properties:
-                                    chart:
-                                      type: string
-                                    directory:
-                                      properties:
-                                        exclude:
-                                          type: string
-                                        include:
-                                          type: string
-                                        jsonnet:
-                                          properties:
-                                            extVars:
-                                              items:
-                                                properties:
-                                                  code:
-                                                    type: boolean
-                                                  name:
-                                                    type: string
-                                                  value:
-                                                    type: string
-                                                required:
-                                                - name
-                                                - value
-                                                type: object
-                                              type: array
-                                            libs:
-                                              items:
-                                                type: string
-                                              type: array
-                                            tlas:
-                                              items:
-                                                properties:
-                                                  code:
-                                                    type: boolean
-                                                  name:
-                                                    type: string
-                                                  value:
-                                                    type: string
-                                                required:
-                                                - name
-                                                - value
-                                                type: object
-                                              type: array
-                                          type: object
-                                        recurse:
-                                          type: boolean
-                                      type: object
-                                    helm:
-                                      properties:
-                                        fileParameters:
-                                          items:
-                                            properties:
-                                              name:
-                                                type: string
-                                              path:
-                                                type: string
-                                            type: object
-                                          type: array
-                                        ignoreMissingValueFiles:
-                                          type: boolean
-                                        parameters:
-                                          items:
-                                            properties:
-                                              forceString:
-                                                type: boolean
-                                              name:
-                                                type: string
-                                              value:
-                                                type: string
-                                            type: object
-                                          type: array
-                                        passCredentials:
-                                          type: boolean
-                                        releaseName:
-                                          type: string
-                                        skipCrds:
-                                          type: boolean
-                                        valueFiles:
-                                          items:
-                                            type: string
-                                          type: array
-                                        values:
-                                          type: string
-                                        version:
-                                          type: string
-                                      type: object
-                                    ksonnet:
-                                      properties:
-                                        environment:
-                                          type: string
-                                        parameters:
-                                          items:
-                                            properties:
-                                              component:
-                                                type: string
-                                              name:
-                                                type: string
-                                              value:
-                                                type: string
-                                            required:
-                                            - name
-                                            - value
-                                            type: object
-                                          type: array
-                                      type: object
-                                    kustomize:
-                                      properties:
-                                        commonAnnotations:
-                                          additionalProperties:
-                                            type: string
-                                          type: object
-                                        commonLabels:
-                                          additionalProperties:
-                                            type: string
-                                          type: object
-                                        components:
-                                          items:
-                                            type: string
-                                          type: array
-                                        forceCommonAnnotations:
-                                          type: boolean
-                                        forceCommonLabels:
-                                          type: boolean
-                                        forceNamespace:
-                                          type: boolean
-                                        images:
-                                          items:
-                                            type: string
-                                          type: array
-                                        namePrefix:
-                                          type: string
-                                        nameSuffix:
-                                          type: string
-                                        version:
-                                          type: string
-                                      type: object
-                                    path:
-                                      type: string
-                                    plugin:
-                                      properties:
-                                        env:
-                                          items:
-                                            properties:
-                                              name:
-                                                type: string
-                                              value:
-                                                type: string
-                                            required:
-                                            - name
-                                            - value
-                                            type: object
-                                          type: array
-                                        name:
-                                          type: string
-                                      type: object
-                                    repoURL:
-                                      type: string
-                                    targetRevision:
-                                      type: string
-                                  required:
-                                  - repoURL
-                                  type: object
-                                syncPolicy:
-                                  properties:
-                                    automated:
-                                      properties:
-                                        allowEmpty:
-                                          type: boolean
-                                        prune:
-                                          type: boolean
-                                        selfHeal:
-                                          type: boolean
-                                      type: object
-                                    retry:
-                                      properties:
-                                        backoff:
-                                          properties:
-                                            duration:
-                                              type: string
-                                            factor:
-                                              format: int64
-                                              type: integer
-                                            maxDuration:
-                                              type: string
-                                          type: object
-                                        limit:
-                                          format: int64
-                                          type: integer
-                                      type: object
-                                    syncOptions:
-                                      items:
-                                        type: string
-                                      type: array
-                                  type: object
-                              required:
-                              - destination
-                              - project
-                              - source
-                              type: object
-                          required:
-                          - metadata
-                          - spec
-                          type: object
-                        values:
-                          additionalProperties:
-                            type: string
-                          type: object
-                      type: object
-                    git:
-                      properties:
-                        directories:
-                          items:
-                            properties:
-                              exclude:
-                                type: boolean
-                              path:
-                                type: string
-                            required:
-                            - path
-                            type: object
-                          type: array
-                        files:
-                          items:
-                            properties:
-                              path:
-                                type: string
-                            required:
-                            - path
-                            type: object
-                          type: array
-                        repoURL:
-                          type: string
-                        requeueAfterSeconds:
-                          format: int64
-                          type: integer
-                        revision:
-                          type: string
-                        template:
-                          properties:
-                            metadata:
-                              properties:
-                                annotations:
-                                  additionalProperties:
-                                    type: string
-                                  type: object
-                                finalizers:
-                                  items:
-                                    type: string
-                                  type: array
-                                labels:
-                                  additionalProperties:
-                                    type: string
-                                  type: object
-                                name:
-                                  type: string
-                                namespace:
-                                  type: string
-                              type: object
-                            spec:
-                              properties:
-                                destination:
-                                  properties:
-                                    name:
-                                      type: string
-                                    namespace:
-                                      type: string
-                                    server:
-                                      type: string
-                                  type: object
-                                ignoreDifferences:
-                                  items:
-                                    properties:
-                                      group:
-                                        type: string
-                                      jqPathExpressions:
-                                        items:
-                                          type: string
-                                        type: array
-                                      jsonPointers:
-                                        items:
-                                          type: string
-                                        type: array
-                                      kind:
-                                        type: string
-                                      managedFieldsManagers:
-                                        items:
-                                          type: string
-                                        type: array
-                                      name:
-                                        type: string
-                                      namespace:
-                                        type: string
-                                    required:
-                                    - kind
-                                    type: object
-                                  type: array
-                                info:
-                                  items:
-                                    properties:
-                                      name:
-                                        type: string
-                                      value:
-                                        type: string
-                                    required:
-                                    - name
-                                    - value
-                                    type: object
-                                  type: array
-                                project:
-                                  type: string
-                                revisionHistoryLimit:
-                                  format: int64
-                                  type: integer
-                                source:
-                                  properties:
-                                    chart:
-                                      type: string
-                                    directory:
-                                      properties:
-                                        exclude:
-                                          type: string
-                                        include:
-                                          type: string
-                                        jsonnet:
-                                          properties:
-                                            extVars:
-                                              items:
-                                                properties:
-                                                  code:
-                                                    type: boolean
-                                                  name:
-                                                    type: string
-                                                  value:
-                                                    type: string
-                                                required:
-                                                - name
-                                                - value
-                                                type: object
-                                              type: array
-                                            libs:
-                                              items:
-                                                type: string
-                                              type: array
-                                            tlas:
-                                              items:
-                                                properties:
-                                                  code:
-                                                    type: boolean
-                                                  name:
-                                                    type: string
-                                                  value:
-                                                    type: string
-                                                required:
-                                                - name
-                                                - value
-                                                type: object
-                                              type: array
-                                          type: object
-                                        recurse:
-                                          type: boolean
-                                      type: object
-                                    helm:
-                                      properties:
-                                        fileParameters:
-                                          items:
-                                            properties:
-                                              name:
-                                                type: string
-                                              path:
-                                                type: string
-                                            type: object
-                                          type: array
-                                        ignoreMissingValueFiles:
-                                          type: boolean
-                                        parameters:
-                                          items:
-                                            properties:
-                                              forceString:
-                                                type: boolean
-                                              name:
-                                                type: string
-                                              value:
-                                                type: string
-                                            type: object
-                                          type: array
-                                        passCredentials:
-                                          type: boolean
-                                        releaseName:
-                                          type: string
-                                        skipCrds:
-                                          type: boolean
-                                        valueFiles:
-                                          items:
-                                            type: string
-                                          type: array
-                                        values:
-                                          type: string
-                                        version:
-                                          type: string
-                                      type: object
-                                    ksonnet:
-                                      properties:
-                                        environment:
-                                          type: string
-                                        parameters:
-                                          items:
-                                            properties:
-                                              component:
-                                                type: string
-                                              name:
-                                                type: string
-                                              value:
-                                                type: string
-                                            required:
-                                            - name
-                                            - value
-                                            type: object
-                                          type: array
-                                      type: object
-                                    kustomize:
-                                      properties:
-                                        commonAnnotations:
-                                          additionalProperties:
-                                            type: string
-                                          type: object
-                                        commonLabels:
-                                          additionalProperties:
-                                            type: string
-                                          type: object
-                                        components:
-                                          items:
-                                            type: string
-                                          type: array
-                                        forceCommonAnnotations:
-                                          type: boolean
-                                        forceCommonLabels:
-                                          type: boolean
-                                        forceNamespace:
-                                          type: boolean
-                                        images:
-                                          items:
-                                            type: string
-                                          type: array
-                                        namePrefix:
-                                          type: string
-                                        nameSuffix:
-                                          type: string
-                                        version:
-                                          type: string
-                                      type: object
-                                    path:
-                                      type: string
-                                    plugin:
-                                      properties:
-                                        env:
-                                          items:
-                                            properties:
-                                              name:
-                                                type: string
-                                              value:
-                                                type: string
-                                            required:
-                                            - name
-                                            - value
-                                            type: object
-                                          type: array
-                                        name:
-                                          type: string
-                                      type: object
-                                    repoURL:
-                                      type: string
-                                    targetRevision:
-                                      type: string
-                                  required:
-                                  - repoURL
-                                  type: object
-                                syncPolicy:
-                                  properties:
-                                    automated:
-                                      properties:
-                                        allowEmpty:
-                                          type: boolean
-                                        prune:
-                                          type: boolean
-                                        selfHeal:
-                                          type: boolean
-                                      type: object
-                                    retry:
-                                      properties:
-                                        backoff:
-                                          properties:
-                                            duration:
-                                              type: string
-                                            factor:
-                                              format: int64
-                                              type: integer
-                                            maxDuration:
-                                              type: string
-                                          type: object
-                                        limit:
-                                          format: int64
-                                          type: integer
-                                      type: object
-                                    syncOptions:
-                                      items:
-                                        type: string
-                                      type: array
-                                  type: object
-                              required:
-                              - destination
-                              - project
-                              - source
-                              type: object
-                          required:
-                          - metadata
-                          - spec
-                          type: object
-                      required:
-                      - repoURL
-                      - revision
-                      type: object
-                    list:
-                      properties:
-                        elements:
-                          items:
-                            x-kubernetes-preserve-unknown-fields: true
-                          type: array
-                        template:
-                          properties:
-                            metadata:
-                              properties:
-                                annotations:
-                                  additionalProperties:
-                                    type: string
-                                  type: object
-                                finalizers:
-                                  items:
-                                    type: string
-                                  type: array
-                                labels:
-                                  additionalProperties:
-                                    type: string
-                                  type: object
-                                name:
-                                  type: string
-                                namespace:
-                                  type: string
-                              type: object
-                            spec:
-                              properties:
-                                destination:
-                                  properties:
-                                    name:
-                                      type: string
-                                    namespace:
-                                      type: string
-                                    server:
-                                      type: string
-                                  type: object
-                                ignoreDifferences:
-                                  items:
-                                    properties:
-                                      group:
-                                        type: string
-                                      jqPathExpressions:
-                                        items:
-                                          type: string
-                                        type: array
-                                      jsonPointers:
-                                        items:
-                                          type: string
-                                        type: array
-                                      kind:
-                                        type: string
-                                      managedFieldsManagers:
-                                        items:
-                                          type: string
-                                        type: array
-                                      name:
-                                        type: string
-                                      namespace:
-                                        type: string
-                                    required:
-                                    - kind
-                                    type: object
-                                  type: array
-                                info:
-                                  items:
-                                    properties:
-                                      name:
-                                        type: string
-                                      value:
-                                        type: string
-                                    required:
-                                    - name
-                                    - value
-                                    type: object
-                                  type: array
-                                project:
-                                  type: string
-                                revisionHistoryLimit:
-                                  format: int64
-                                  type: integer
-                                source:
-                                  properties:
-                                    chart:
-                                      type: string
-                                    directory:
-                                      properties:
-                                        exclude:
-                                          type: string
-                                        include:
-                                          type: string
-                                        jsonnet:
-                                          properties:
-                                            extVars:
-                                              items:
-                                                properties:
-                                                  code:
-                                                    type: boolean
-                                                  name:
-                                                    type: string
-                                                  value:
-                                                    type: string
-                                                required:
-                                                - name
-                                                - value
-                                                type: object
-                                              type: array
-                                            libs:
-                                              items:
-                                                type: string
-                                              type: array
-                                            tlas:
-                                              items:
-                                                properties:
-                                                  code:
-                                                    type: boolean
-                                                  name:
-                                                    type: string
-                                                  value:
-                                                    type: string
-                                                required:
-                                                - name
-                                                - value
-                                                type: object
-                                              type: array
-                                          type: object
-                                        recurse:
-                                          type: boolean
-                                      type: object
-                                    helm:
-                                      properties:
-                                        fileParameters:
-                                          items:
-                                            properties:
-                                              name:
-                                                type: string
-                                              path:
-                                                type: string
-                                            type: object
-                                          type: array
-                                        ignoreMissingValueFiles:
-                                          type: boolean
-                                        parameters:
-                                          items:
-                                            properties:
-                                              forceString:
-                                                type: boolean
-                                              name:
-                                                type: string
-                                              value:
-                                                type: string
-                                            type: object
-                                          type: array
-                                        passCredentials:
-                                          type: boolean
-                                        releaseName:
-                                          type: string
-                                        skipCrds:
-                                          type: boolean
-                                        valueFiles:
-                                          items:
-                                            type: string
-                                          type: array
-                                        values:
-                                          type: string
-                                        version:
-                                          type: string
-                                      type: object
-                                    ksonnet:
-                                      properties:
-                                        environment:
-                                          type: string
-                                        parameters:
-                                          items:
-                                            properties:
-                                              component:
-                                                type: string
-                                              name:
-                                                type: string
-                                              value:
-                                                type: string
-                                            required:
-                                            - name
-                                            - value
-                                            type: object
-                                          type: array
-                                      type: object
-                                    kustomize:
-                                      properties:
-                                        commonAnnotations:
-                                          additionalProperties:
-                                            type: string
-                                          type: object
-                                        commonLabels:
-                                          additionalProperties:
-                                            type: string
-                                          type: object
-                                        components:
-                                          items:
-                                            type: string
-                                          type: array
-                                        forceCommonAnnotations:
-                                          type: boolean
-                                        forceCommonLabels:
-                                          type: boolean
-                                        forceNamespace:
-                                          type: boolean
-                                        images:
-                                          items:
-                                            type: string
-                                          type: array
-                                        namePrefix:
-                                          type: string
-                                        nameSuffix:
-                                          type: string
-                                        version:
-                                          type: string
-                                      type: object
-                                    path:
-                                      type: string
-                                    plugin:
-                                      properties:
-                                        env:
-                                          items:
-                                            properties:
-                                              name:
-                                                type: string
-                                              value:
-                                                type: string
-                                            required:
-                                            - name
-                                            - value
-                                            type: object
-                                          type: array
-                                        name:
-                                          type: string
-                                      type: object
-                                    repoURL:
-                                      type: string
-                                    targetRevision:
-                                      type: string
-                                  required:
-                                  - repoURL
-                                  type: object
-                                syncPolicy:
-                                  properties:
-                                    automated:
-                                      properties:
-                                        allowEmpty:
-                                          type: boolean
-                                        prune:
-                                          type: boolean
-                                        selfHeal:
-                                          type: boolean
-                                      type: object
-                                    retry:
-                                      properties:
-                                        backoff:
-                                          properties:
-                                            duration:
-                                              type: string
-                                            factor:
-                                              format: int64
-                                              type: integer
-                                            maxDuration:
-                                              type: string
-                                          type: object
-                                        limit:
-                                          format: int64
-                                          type: integer
-                                      type: object
-                                    syncOptions:
-                                      items:
-                                        type: string
-                                      type: array
-                                  type: object
-                              required:
-                              - destination
-                              - project
-                              - source
-                              type: object
-                          required:
-                          - metadata
-                          - spec
-                          type: object
-                      required:
-                      - elements
-                      type: object
-                    matrix:
-                      properties:
-                        generators:
-                          items:
-                            properties:
-                              clusterDecisionResource:
-                                properties:
-                                  configMapRef:
-                                    type: string
-                                  labelSelector:
-                                    properties:
-                                      matchExpressions:
-                                        items:
-                                          properties:
-                                            key:
-                                              type: string
-                                            operator:
-                                              type: string
-                                            values:
-                                              items:
-                                                type: string
-                                              type: array
-                                          required:
-                                          - key
-                                          - operator
-                                          type: object
-                                        type: array
-                                      matchLabels:
-                                        additionalProperties:
-                                          type: string
-                                        type: object
-                                    type: object
-                                  name:
-                                    type: string
-                                  requeueAfterSeconds:
-                                    format: int64
-                                    type: integer
-                                  template:
-                                    properties:
-                                      metadata:
-                                        properties:
-                                          annotations:
-                                            additionalProperties:
-                                              type: string
-                                            type: object
-                                          finalizers:
-                                            items:
-                                              type: string
-                                            type: array
-                                          labels:
-                                            additionalProperties:
-                                              type: string
-                                            type: object
-                                          name:
-                                            type: string
-                                          namespace:
-                                            type: string
-                                        type: object
-                                      spec:
-                                        properties:
-                                          destination:
-                                            properties:
-                                              name:
-                                                type: string
-                                              namespace:
-                                                type: string
-                                              server:
-                                                type: string
-                                            type: object
-                                          ignoreDifferences:
-                                            items:
-                                              properties:
-                                                group:
-                                                  type: string
-                                                jqPathExpressions:
-                                                  items:
-                                                    type: string
-                                                  type: array
-                                                jsonPointers:
-                                                  items:
-                                                    type: string
-                                                  type: array
-                                                kind:
-                                                  type: string
-                                                managedFieldsManagers:
-                                                  items:
-                                                    type: string
-                                                  type: array
-                                                name:
-                                                  type: string
-                                                namespace:
-                                                  type: string
-                                              required:
-                                              - kind
-                                              type: object
-                                            type: array
-                                          info:
-                                            items:
-                                              properties:
-                                                name:
-                                                  type: string
-                                                value:
-                                                  type: string
-                                              required:
-                                              - name
-                                              - value
-                                              type: object
-                                            type: array
-                                          project:
-                                            type: string
-                                          revisionHistoryLimit:
-                                            format: int64
-                                            type: integer
-                                          source:
-                                            properties:
-                                              chart:
-                                                type: string
-                                              directory:
-                                                properties:
-                                                  exclude:
-                                                    type: string
-                                                  include:
-                                                    type: string
-                                                  jsonnet:
-                                                    properties:
-                                                      extVars:
-                                                        items:
-                                                          properties:
-                                                            code:
-                                                              type: boolean
-                                                            name:
-                                                              type: string
-                                                            value:
-                                                              type: string
-                                                          required:
-                                                          - name
-                                                          - value
-                                                          type: object
-                                                        type: array
-                                                      libs:
-                                                        items:
-                                                          type: string
-                                                        type: array
-                                                      tlas:
-                                                        items:
-                                                          properties:
-                                                            code:
-                                                              type: boolean
-                                                            name:
-                                                              type: string
-                                                            value:
-                                                              type: string
-                                                          required:
-                                                          - name
-                                                          - value
-                                                          type: object
-                                                        type: array
-                                                    type: object
-                                                  recurse:
-                                                    type: boolean
-                                                type: object
-                                              helm:
-                                                properties:
-                                                  fileParameters:
-                                                    items:
-                                                      properties:
-                                                        name:
-                                                          type: string
-                                                        path:
-                                                          type: string
-                                                      type: object
-                                                    type: array
-                                                  ignoreMissingValueFiles:
-                                                    type: boolean
-                                                  parameters:
-                                                    items:
-                                                      properties:
-                                                        forceString:
-                                                          type: boolean
-                                                        name:
-                                                          type: string
-                                                        value:
-                                                          type: string
-                                                      type: object
-                                                    type: array
-                                                  passCredentials:
-                                                    type: boolean
-                                                  releaseName:
-                                                    type: string
-                                                  skipCrds:
-                                                    type: boolean
-                                                  valueFiles:
-                                                    items:
-                                                      type: string
-                                                    type: array
-                                                  values:
-                                                    type: string
-                                                  version:
-                                                    type: string
-                                                type: object
-                                              ksonnet:
-                                                properties:
-                                                  environment:
-                                                    type: string
-                                                  parameters:
-                                                    items:
-                                                      properties:
-                                                        component:
-                                                          type: string
-                                                        name:
-                                                          type: string
-                                                        value:
-                                                          type: string
-                                                      required:
-                                                      - name
-                                                      - value
-                                                      type: object
-                                                    type: array
-                                                type: object
-                                              kustomize:
-                                                properties:
-                                                  commonAnnotations:
-                                                    additionalProperties:
-                                                      type: string
-                                                    type: object
-                                                  commonLabels:
-                                                    additionalProperties:
-                                                      type: string
-                                                    type: object
-                                                  components:
-                                                    items:
-                                                      type: string
-                                                    type: array
-                                                  forceCommonAnnotations:
-                                                    type: boolean
-                                                  forceCommonLabels:
-                                                    type: boolean
-                                                  forceNamespace:
-                                                    type: boolean
-                                                  images:
-                                                    items:
-                                                      type: string
-                                                    type: array
-                                                  namePrefix:
-                                                    type: string
-                                                  nameSuffix:
-                                                    type: string
-                                                  version:
-                                                    type: string
-                                                type: object
-                                              path:
-                                                type: string
-                                              plugin:
-                                                properties:
-                                                  env:
-                                                    items:
-                                                      properties:
-                                                        name:
-                                                          type: string
-                                                        value:
-                                                          type: string
-                                                      required:
-                                                      - name
-                                                      - value
-                                                      type: object
-                                                    type: array
-                                                  name:
-                                                    type: string
-                                                type: object
-                                              repoURL:
-                                                type: string
-                                              targetRevision:
-                                                type: string
-                                            required:
-                                            - repoURL
-                                            type: object
-                                          syncPolicy:
-                                            properties:
-                                              automated:
-                                                properties:
-                                                  allowEmpty:
-                                                    type: boolean
-                                                  prune:
-                                                    type: boolean
-                                                  selfHeal:
-                                                    type: boolean
-                                                type: object
-                                              retry:
-                                                properties:
-                                                  backoff:
-                                                    properties:
-                                                      duration:
-                                                        type: string
-                                                      factor:
-                                                        format: int64
-                                                        type: integer
-                                                      maxDuration:
-                                                        type: string
-                                                    type: object
-                                                  limit:
-                                                    format: int64
-                                                    type: integer
-                                                type: object
-                                              syncOptions:
-                                                items:
-                                                  type: string
-                                                type: array
-                                            type: object
-                                        required:
-                                        - destination
-                                        - project
-                                        - source
-                                        type: object
-                                    required:
-                                    - metadata
-                                    - spec
-                                    type: object
-                                  values:
-                                    additionalProperties:
-                                      type: string
-                                    type: object
-                                required:
-                                - configMapRef
-                                type: object
-                              clusters:
-                                properties:
-                                  selector:
-                                    properties:
-                                      matchExpressions:
-                                        items:
-                                          properties:
-                                            key:
-                                              type: string
-                                            operator:
-                                              type: string
-                                            values:
-                                              items:
-                                                type: string
-                                              type: array
-                                          required:
-                                          - key
-                                          - operator
-                                          type: object
-                                        type: array
-                                      matchLabels:
-                                        additionalProperties:
-                                          type: string
-                                        type: object
-                                    type: object
-                                  template:
-                                    properties:
-                                      metadata:
-                                        properties:
-                                          annotations:
-                                            additionalProperties:
-                                              type: string
-                                            type: object
-                                          finalizers:
-                                            items:
-                                              type: string
-                                            type: array
-                                          labels:
-                                            additionalProperties:
-                                              type: string
-                                            type: object
-                                          name:
-                                            type: string
-                                          namespace:
-                                            type: string
-                                        type: object
-                                      spec:
-                                        properties:
-                                          destination:
-                                            properties:
-                                              name:
-                                                type: string
-                                              namespace:
-                                                type: string
-                                              server:
-                                                type: string
-                                            type: object
-                                          ignoreDifferences:
-                                            items:
-                                              properties:
-                                                group:
-                                                  type: string
-                                                jqPathExpressions:
-                                                  items:
-                                                    type: string
-                                                  type: array
-                                                jsonPointers:
-                                                  items:
-                                                    type: string
-                                                  type: array
-                                                kind:
-                                                  type: string
-                                                managedFieldsManagers:
-                                                  items:
-                                                    type: string
-                                                  type: array
-                                                name:
-                                                  type: string
-                                                namespace:
-                                                  type: string
-                                              required:
-                                              - kind
-                                              type: object
-                                            type: array
-                                          info:
-                                            items:
-                                              properties:
-                                                name:
-                                                  type: string
-                                                value:
-                                                  type: string
-                                              required:
-                                              - name
-                                              - value
-                                              type: object
-                                            type: array
-                                          project:
-                                            type: string
-                                          revisionHistoryLimit:
-                                            format: int64
-                                            type: integer
-                                          source:
-                                            properties:
-                                              chart:
-                                                type: string
-                                              directory:
-                                                properties:
-                                                  exclude:
-                                                    type: string
-                                                  include:
-                                                    type: string
-                                                  jsonnet:
-                                                    properties:
-                                                      extVars:
-                                                        items:
-                                                          properties:
-                                                            code:
-                                                              type: boolean
-                                                            name:
-                                                              type: string
-                                                            value:
-                                                              type: string
-                                                          required:
-                                                          - name
-                                                          - value
-                                                          type: object
-                                                        type: array
-                                                      libs:
-                                                        items:
-                                                          type: string
-                                                        type: array
-                                                      tlas:
-                                                        items:
-                                                          properties:
-                                                            code:
-                                                              type: boolean
-                                                            name:
-                                                              type: string
-                                                            value:
-                                                              type: string
-                                                          required:
-                                                          - name
-                                                          - value
-                                                          type: object
-                                                        type: array
-                                                    type: object
-                                                  recurse:
-                                                    type: boolean
-                                                type: object
-                                              helm:
-                                                properties:
-                                                  fileParameters:
-                                                    items:
-                                                      properties:
-                                                        name:
-                                                          type: string
-                                                        path:
-                                                          type: string
-                                                      type: object
-                                                    type: array
-                                                  ignoreMissingValueFiles:
-                                                    type: boolean
-                                                  parameters:
-                                                    items:
-                                                      properties:
-                                                        forceString:
-                                                          type: boolean
-                                                        name:
-                                                          type: string
-                                                        value:
-                                                          type: string
-                                                      type: object
-                                                    type: array
-                                                  passCredentials:
-                                                    type: boolean
-                                                  releaseName:
-                                                    type: string
-                                                  skipCrds:
-                                                    type: boolean
-                                                  valueFiles:
-                                                    items:
-                                                      type: string
-                                                    type: array
-                                                  values:
-                                                    type: string
-                                                  version:
-                                                    type: string
-                                                type: object
-                                              ksonnet:
-                                                properties:
-                                                  environment:
-                                                    type: string
-                                                  parameters:
-                                                    items:
-                                                      properties:
-                                                        component:
-                                                          type: string
-                                                        name:
-                                                          type: string
-                                                        value:
-                                                          type: string
-                                                      required:
-                                                      - name
-                                                      - value
-                                                      type: object
-                                                    type: array
-                                                type: object
-                                              kustomize:
-                                                properties:
-                                                  commonAnnotations:
-                                                    additionalProperties:
-                                                      type: string
-                                                    type: object
-                                                  commonLabels:
-                                                    additionalProperties:
-                                                      type: string
-                                                    type: object
-                                                  components:
-                                                    items:
-                                                      type: string
-                                                    type: array
-                                                  forceCommonAnnotations:
-                                                    type: boolean
-                                                  forceCommonLabels:
-                                                    type: boolean
-                                                  forceNamespace:
-                                                    type: boolean
-                                                  images:
-                                                    items:
-                                                      type: string
-                                                    type: array
-                                                  namePrefix:
-                                                    type: string
-                                                  nameSuffix:
-                                                    type: string
-                                                  version:
-                                                    type: string
-                                                type: object
-                                              path:
-                                                type: string
-                                              plugin:
-                                                properties:
-                                                  env:
-                                                    items:
-                                                      properties:
-                                                        name:
-                                                          type: string
-                                                        value:
-                                                          type: string
-                                                      required:
-                                                      - name
-                                                      - value
-                                                      type: object
-                                                    type: array
-                                                  name:
-                                                    type: string
-                                                type: object
-                                              repoURL:
-                                                type: string
-                                              targetRevision:
-                                                type: string
-                                            required:
-                                            - repoURL
-                                            type: object
-                                          syncPolicy:
-                                            properties:
-                                              automated:
-                                                properties:
-                                                  allowEmpty:
-                                                    type: boolean
-                                                  prune:
-                                                    type: boolean
-                                                  selfHeal:
-                                                    type: boolean
-                                                type: object
-                                              retry:
-                                                properties:
-                                                  backoff:
-                                                    properties:
-                                                      duration:
-                                                        type: string
-                                                      factor:
-                                                        format: int64
-                                                        type: integer
-                                                      maxDuration:
-                                                        type: string
-                                                    type: object
-                                                  limit:
-                                                    format: int64
-                                                    type: integer
-                                                type: object
-                                              syncOptions:
-                                                items:
-                                                  type: string
-                                                type: array
-                                            type: object
-                                        required:
-                                        - destination
-                                        - project
-                                        - source
-                                        type: object
-                                    required:
-                                    - metadata
-                                    - spec
-                                    type: object
-                                  values:
-                                    additionalProperties:
-                                      type: string
-                                    type: object
-                                type: object
-                              git:
-                                properties:
-                                  directories:
-                                    items:
-                                      properties:
-                                        exclude:
-                                          type: boolean
-                                        path:
-                                          type: string
-                                      required:
-                                      - path
-                                      type: object
-                                    type: array
-                                  files:
-                                    items:
-                                      properties:
-                                        path:
-                                          type: string
-                                      required:
-                                      - path
-                                      type: object
-                                    type: array
-                                  repoURL:
-                                    type: string
-                                  requeueAfterSeconds:
-                                    format: int64
-                                    type: integer
-                                  revision:
-                                    type: string
-                                  template:
-                                    properties:
-                                      metadata:
-                                        properties:
-                                          annotations:
-                                            additionalProperties:
-                                              type: string
-                                            type: object
-                                          finalizers:
-                                            items:
-                                              type: string
-                                            type: array
-                                          labels:
-                                            additionalProperties:
-                                              type: string
-                                            type: object
-                                          name:
-                                            type: string
-                                          namespace:
-                                            type: string
-                                        type: object
-                                      spec:
-                                        properties:
-                                          destination:
-                                            properties:
-                                              name:
-                                                type: string
-                                              namespace:
-                                                type: string
-                                              server:
-                                                type: string
-                                            type: object
-                                          ignoreDifferences:
-                                            items:
-                                              properties:
-                                                group:
-                                                  type: string
-                                                jqPathExpressions:
-                                                  items:
-                                                    type: string
-                                                  type: array
-                                                jsonPointers:
-                                                  items:
-                                                    type: string
-                                                  type: array
-                                                kind:
-                                                  type: string
-                                                managedFieldsManagers:
-                                                  items:
-                                                    type: string
-                                                  type: array
-                                                name:
-                                                  type: string
-                                                namespace:
-                                                  type: string
-                                              required:
-                                              - kind
-                                              type: object
-                                            type: array
-                                          info:
-                                            items:
-                                              properties:
-                                                name:
-                                                  type: string
-                                                value:
-                                                  type: string
-                                              required:
-                                              - name
-                                              - value
-                                              type: object
-                                            type: array
-                                          project:
-                                            type: string
-                                          revisionHistoryLimit:
-                                            format: int64
-                                            type: integer
-                                          source:
-                                            properties:
-                                              chart:
-                                                type: string
-                                              directory:
-                                                properties:
-                                                  exclude:
-                                                    type: string
-                                                  include:
-                                                    type: string
-                                                  jsonnet:
-                                                    properties:
-                                                      extVars:
-                                                        items:
-                                                          properties:
-                                                            code:
-                                                              type: boolean
-                                                            name:
-                                                              type: string
-                                                            value:
-                                                              type: string
-                                                          required:
-                                                          - name
-                                                          - value
-                                                          type: object
-                                                        type: array
-                                                      libs:
-                                                        items:
-                                                          type: string
-                                                        type: array
-                                                      tlas:
-                                                        items:
-                                                          properties:
-                                                            code:
-                                                              type: boolean
-                                                            name:
-                                                              type: string
-                                                            value:
-                                                              type: string
-                                                          required:
-                                                          - name
-                                                          - value
-                                                          type: object
-                                                        type: array
-                                                    type: object
-                                                  recurse:
-                                                    type: boolean
-                                                type: object
-                                              helm:
-                                                properties:
-                                                  fileParameters:
-                                                    items:
-                                                      properties:
-                                                        name:
-                                                          type: string
-                                                        path:
-                                                          type: string
-                                                      type: object
-                                                    type: array
-                                                  ignoreMissingValueFiles:
-                                                    type: boolean
-                                                  parameters:
-                                                    items:
-                                                      properties:
-                                                        forceString:
-                                                          type: boolean
-                                                        name:
-                                                          type: string
-                                                        value:
-                                                          type: string
-                                                      type: object
-                                                    type: array
-                                                  passCredentials:
-                                                    type: boolean
-                                                  releaseName:
-                                                    type: string
-                                                  skipCrds:
-                                                    type: boolean
-                                                  valueFiles:
-                                                    items:
-                                                      type: string
-                                                    type: array
-                                                  values:
-                                                    type: string
-                                                  version:
-                                                    type: string
-                                                type: object
-                                              ksonnet:
-                                                properties:
-                                                  environment:
-                                                    type: string
-                                                  parameters:
-                                                    items:
-                                                      properties:
-                                                        component:
-                                                          type: string
-                                                        name:
-                                                          type: string
-                                                        value:
-                                                          type: string
-                                                      required:
-                                                      - name
-                                                      - value
-                                                      type: object
-                                                    type: array
-                                                type: object
-                                              kustomize:
-                                                properties:
-                                                  commonAnnotations:
-                                                    additionalProperties:
-                                                      type: string
-                                                    type: object
-                                                  commonLabels:
-                                                    additionalProperties:
-                                                      type: string
-                                                    type: object
-                                                  components:
-                                                    items:
-                                                      type: string
-                                                    type: array
-                                                  forceCommonAnnotations:
-                                                    type: boolean
-                                                  forceCommonLabels:
-                                                    type: boolean
-                                                  forceNamespace:
-                                                    type: boolean
-                                                  images:
-                                                    items:
-                                                      type: string
-                                                    type: array
-                                                  namePrefix:
-                                                    type: string
-                                                  nameSuffix:
-                                                    type: string
-                                                  version:
-                                                    type: string
-                                                type: object
-                                              path:
-                                                type: string
-                                              plugin:
-                                                properties:
-                                                  env:
-                                                    items:
-                                                      properties:
-                                                        name:
-                                                          type: string
-                                                        value:
-                                                          type: string
-                                                      required:
-                                                      - name
-                                                      - value
-                                                      type: object
-                                                    type: array
-                                                  name:
-                                                    type: string
-                                                type: object
-                                              repoURL:
-                                                type: string
-                                              targetRevision:
-                                                type: string
-                                            required:
-                                            - repoURL
-                                            type: object
-                                          syncPolicy:
-                                            properties:
-                                              automated:
-                                                properties:
-                                                  allowEmpty:
-                                                    type: boolean
-                                                  prune:
-                                                    type: boolean
-                                                  selfHeal:
-                                                    type: boolean
-                                                type: object
-                                              retry:
-                                                properties:
-                                                  backoff:
-                                                    properties:
-                                                      duration:
-                                                        type: string
-                                                      factor:
-                                                        format: int64
-                                                        type: integer
-                                                      maxDuration:
-                                                        type: string
-                                                    type: object
-                                                  limit:
-                                                    format: int64
-                                                    type: integer
-                                                type: object
-                                              syncOptions:
-                                                items:
-                                                  type: string
-                                                type: array
-                                            type: object
-                                        required:
-                                        - destination
-                                        - project
-                                        - source
-                                        type: object
-                                    required:
-                                    - metadata
-                                    - spec
-                                    type: object
-                                required:
-                                - repoURL
-                                - revision
-                                type: object
-                              list:
-                                properties:
-                                  elements:
-                                    items:
-                                      x-kubernetes-preserve-unknown-fields: true
-                                    type: array
-                                  template:
-                                    properties:
-                                      metadata:
-                                        properties:
-                                          annotations:
-                                            additionalProperties:
-                                              type: string
-                                            type: object
-                                          finalizers:
-                                            items:
-                                              type: string
-                                            type: array
-                                          labels:
-                                            additionalProperties:
-                                              type: string
-                                            type: object
-                                          name:
-                                            type: string
-                                          namespace:
-                                            type: string
-                                        type: object
-                                      spec:
-                                        properties:
-                                          destination:
-                                            properties:
-                                              name:
-                                                type: string
-                                              namespace:
-                                                type: string
-                                              server:
-                                                type: string
-                                            type: object
-                                          ignoreDifferences:
-                                            items:
-                                              properties:
-                                                group:
-                                                  type: string
-                                                jqPathExpressions:
-                                                  items:
-                                                    type: string
-                                                  type: array
-                                                jsonPointers:
-                                                  items:
-                                                    type: string
-                                                  type: array
-                                                kind:
-                                                  type: string
-                                                managedFieldsManagers:
-                                                  items:
-                                                    type: string
-                                                  type: array
-                                                name:
-                                                  type: string
-                                                namespace:
-                                                  type: string
-                                              required:
-                                              - kind
-                                              type: object
-                                            type: array
-                                          info:
-                                            items:
-                                              properties:
-                                                name:
-                                                  type: string
-                                                value:
-                                                  type: string
-                                              required:
-                                              - name
-                                              - value
-                                              type: object
-                                            type: array
-                                          project:
-                                            type: string
-                                          revisionHistoryLimit:
-                                            format: int64
-                                            type: integer
-                                          source:
-                                            properties:
-                                              chart:
-                                                type: string
-                                              directory:
-                                                properties:
-                                                  exclude:
-                                                    type: string
-                                                  include:
-                                                    type: string
-                                                  jsonnet:
-                                                    properties:
-                                                      extVars:
-                                                        items:
-                                                          properties:
-                                                            code:
-                                                              type: boolean
-                                                            name:
-                                                              type: string
-                                                            value:
-                                                              type: string
-                                                          required:
-                                                          - name
-                                                          - value
-                                                          type: object
-                                                        type: array
-                                                      libs:
-                                                        items:
-                                                          type: string
-                                                        type: array
-                                                      tlas:
-                                                        items:
-                                                          properties:
-                                                            code:
-                                                              type: boolean
-                                                            name:
-                                                              type: string
-                                                            value:
-                                                              type: string
-                                                          required:
-                                                          - name
-                                                          - value
-                                                          type: object
-                                                        type: array
-                                                    type: object
-                                                  recurse:
-                                                    type: boolean
-                                                type: object
-                                              helm:
-                                                properties:
-                                                  fileParameters:
-                                                    items:
-                                                      properties:
-                                                        name:
-                                                          type: string
-                                                        path:
-                                                          type: string
-                                                      type: object
-                                                    type: array
-                                                  ignoreMissingValueFiles:
-                                                    type: boolean
-                                                  parameters:
-                                                    items:
-                                                      properties:
-                                                        forceString:
-                                                          type: boolean
-                                                        name:
-                                                          type: string
-                                                        value:
-                                                          type: string
-                                                      type: object
-                                                    type: array
-                                                  passCredentials:
-                                                    type: boolean
-                                                  releaseName:
-                                                    type: string
-                                                  skipCrds:
-                                                    type: boolean
-                                                  valueFiles:
-                                                    items:
-                                                      type: string
-                                                    type: array
-                                                  values:
-                                                    type: string
-                                                  version:
-                                                    type: string
-                                                type: object
-                                              ksonnet:
-                                                properties:
-                                                  environment:
-                                                    type: string
-                                                  parameters:
-                                                    items:
-                                                      properties:
-                                                        component:
-                                                          type: string
-                                                        name:
-                                                          type: string
-                                                        value:
-                                                          type: string
-                                                      required:
-                                                      - name
-                                                      - value
-                                                      type: object
-                                                    type: array
-                                                type: object
-                                              kustomize:
-                                                properties:
-                                                  commonAnnotations:
-                                                    additionalProperties:
-                                                      type: string
-                                                    type: object
-                                                  commonLabels:
-                                                    additionalProperties:
-                                                      type: string
-                                                    type: object
-                                                  components:
-                                                    items:
-                                                      type: string
-                                                    type: array
-                                                  forceCommonAnnotations:
-                                                    type: boolean
-                                                  forceCommonLabels:
-                                                    type: boolean
-                                                  forceNamespace:
-                                                    type: boolean
-                                                  images:
-                                                    items:
-                                                      type: string
-                                                    type: array
-                                                  namePrefix:
-                                                    type: string
-                                                  nameSuffix:
-                                                    type: string
-                                                  version:
-                                                    type: string
-                                                type: object
-                                              path:
-                                                type: string
-                                              plugin:
-                                                properties:
-                                                  env:
-                                                    items:
-                                                      properties:
-                                                        name:
-                                                          type: string
-                                                        value:
-                                                          type: string
-                                                      required:
-                                                      - name
-                                                      - value
-                                                      type: object
-                                                    type: array
-                                                  name:
-                                                    type: string
-                                                type: object
-                                              repoURL:
-                                                type: string
-                                              targetRevision:
-                                                type: string
-                                            required:
-                                            - repoURL
-                                            type: object
-                                          syncPolicy:
-                                            properties:
-                                              automated:
-                                                properties:
-                                                  allowEmpty:
-                                                    type: boolean
-                                                  prune:
-                                                    type: boolean
-                                                  selfHeal:
-                                                    type: boolean
-                                                type: object
-                                              retry:
-                                                properties:
-                                                  backoff:
-                                                    properties:
-                                                      duration:
-                                                        type: string
-                                                      factor:
-                                                        format: int64
-                                                        type: integer
-                                                      maxDuration:
-                                                        type: string
-                                                    type: object
-                                                  limit:
-                                                    format: int64
-                                                    type: integer
-                                                type: object
-                                              syncOptions:
-                                                items:
-                                                  type: string
-                                                type: array
-                                            type: object
-                                        required:
-                                        - destination
-                                        - project
-                                        - source
-                                        type: object
-                                    required:
-                                    - metadata
-                                    - spec
-                                    type: object
-                                required:
-                                - elements
-                                type: object
-                              matrix:
-                                x-kubernetes-preserve-unknown-fields: true
-                              merge:
-                                x-kubernetes-preserve-unknown-fields: true
-                              pullRequest:
-                                properties:
-                                  github:
-                                    properties:
-                                      api:
-                                        type: string
-                                      labels:
-                                        items:
-                                          type: string
-                                        type: array
-                                      owner:
-                                        type: string
-                                      repo:
-                                        type: string
-                                      tokenRef:
-                                        properties:
-                                          key:
-                                            type: string
-                                          secretName:
-                                            type: string
-                                        required:
-                                        - key
-                                        - secretName
-                                        type: object
-                                    required:
-                                    - owner
-                                    - repo
-                                    type: object
-                                  requeueAfterSeconds:
-                                    format: int64
-                                    type: integer
-                                  template:
-                                    properties:
-                                      metadata:
-                                        properties:
-                                          annotations:
-                                            additionalProperties:
-                                              type: string
-                                            type: object
-                                          finalizers:
-                                            items:
-                                              type: string
-                                            type: array
-                                          labels:
-                                            additionalProperties:
-                                              type: string
-                                            type: object
-                                          name:
-                                            type: string
-                                          namespace:
-                                            type: string
-                                        type: object
-                                      spec:
-                                        properties:
-                                          destination:
-                                            properties:
-                                              name:
-                                                type: string
-                                              namespace:
-                                                type: string
-                                              server:
-                                                type: string
-                                            type: object
-                                          ignoreDifferences:
-                                            items:
-                                              properties:
-                                                group:
-                                                  type: string
-                                                jqPathExpressions:
-                                                  items:
-                                                    type: string
-                                                  type: array
-                                                jsonPointers:
-                                                  items:
-                                                    type: string
-                                                  type: array
-                                                kind:
-                                                  type: string
-                                                managedFieldsManagers:
-                                                  items:
-                                                    type: string
-                                                  type: array
-                                                name:
-                                                  type: string
-                                                namespace:
-                                                  type: string
-                                              required:
-                                              - kind
-                                              type: object
-                                            type: array
-                                          info:
-                                            items:
-                                              properties:
-                                                name:
-                                                  type: string
-                                                value:
-                                                  type: string
-                                              required:
-                                              - name
-                                              - value
-                                              type: object
-                                            type: array
-                                          project:
-                                            type: string
-                                          revisionHistoryLimit:
-                                            format: int64
-                                            type: integer
-                                          source:
-                                            properties:
-                                              chart:
-                                                type: string
-                                              directory:
-                                                properties:
-                                                  exclude:
-                                                    type: string
-                                                  include:
-                                                    type: string
-                                                  jsonnet:
-                                                    properties:
-                                                      extVars:
-                                                        items:
-                                                          properties:
-                                                            code:
-                                                              type: boolean
-                                                            name:
-                                                              type: string
-                                                            value:
-                                                              type: string
-                                                          required:
-                                                          - name
-                                                          - value
-                                                          type: object
-                                                        type: array
-                                                      libs:
-                                                        items:
-                                                          type: string
-                                                        type: array
-                                                      tlas:
-                                                        items:
-                                                          properties:
-                                                            code:
-                                                              type: boolean
-                                                            name:
-                                                              type: string
-                                                            value:
-                                                              type: string
-                                                          required:
-                                                          - name
-                                                          - value
-                                                          type: object
-                                                        type: array
-                                                    type: object
-                                                  recurse:
-                                                    type: boolean
-                                                type: object
-                                              helm:
-                                                properties:
-                                                  fileParameters:
-                                                    items:
-                                                      properties:
-                                                        name:
-                                                          type: string
-                                                        path:
-                                                          type: string
-                                                      type: object
-                                                    type: array
-                                                  ignoreMissingValueFiles:
-                                                    type: boolean
-                                                  parameters:
-                                                    items:
-                                                      properties:
-                                                        forceString:
-                                                          type: boolean
-                                                        name:
-                                                          type: string
-                                                        value:
-                                                          type: string
-                                                      type: object
-                                                    type: array
-                                                  passCredentials:
-                                                    type: boolean
-                                                  releaseName:
-                                                    type: string
-                                                  skipCrds:
-                                                    type: boolean
-                                                  valueFiles:
-                                                    items:
-                                                      type: string
-                                                    type: array
-                                                  values:
-                                                    type: string
-                                                  version:
-                                                    type: string
-                                                type: object
-                                              ksonnet:
-                                                properties:
-                                                  environment:
-                                                    type: string
-                                                  parameters:
-                                                    items:
-                                                      properties:
-                                                        component:
-                                                          type: string
-                                                        name:
-                                                          type: string
-                                                        value:
-                                                          type: string
-                                                      required:
-                                                      - name
-                                                      - value
-                                                      type: object
-                                                    type: array
-                                                type: object
-                                              kustomize:
-                                                properties:
-                                                  commonAnnotations:
-                                                    additionalProperties:
-                                                      type: string
-                                                    type: object
-                                                  commonLabels:
-                                                    additionalProperties:
-                                                      type: string
-                                                    type: object
-                                                  components:
-                                                    items:
-                                                      type: string
-                                                    type: array
-                                                  forceCommonAnnotations:
-                                                    type: boolean
-                                                  forceCommonLabels:
-                                                    type: boolean
-                                                  forceNamespace:
-                                                    type: boolean
-                                                  images:
-                                                    items:
-                                                      type: string
-                                                    type: array
-                                                  namePrefix:
-                                                    type: string
-                                                  nameSuffix:
-                                                    type: string
-                                                  version:
-                                                    type: string
-                                                type: object
-                                              path:
-                                                type: string
-                                              plugin:
-                                                properties:
-                                                  env:
-                                                    items:
-                                                      properties:
-                                                        name:
-                                                          type: string
-                                                        value:
-                                                          type: string
-                                                      required:
-                                                      - name
-                                                      - value
-                                                      type: object
-                                                    type: array
-                                                  name:
-                                                    type: string
-                                                type: object
-                                              repoURL:
-                                                type: string
-                                              targetRevision:
-                                                type: string
-                                            required:
-                                            - repoURL
-                                            type: object
-                                          syncPolicy:
-                                            properties:
-                                              automated:
-                                                properties:
-                                                  allowEmpty:
-                                                    type: boolean
-                                                  prune:
-                                                    type: boolean
-                                                  selfHeal:
-                                                    type: boolean
-                                                type: object
-                                              retry:
-                                                properties:
-                                                  backoff:
-                                                    properties:
-                                                      duration:
-                                                        type: string
-                                                      factor:
-                                                        format: int64
-                                                        type: integer
-                                                      maxDuration:
-                                                        type: string
-                                                    type: object
-                                                  limit:
-                                                    format: int64
-                                                    type: integer
-                                                type: object
-                                              syncOptions:
-                                                items:
-                                                  type: string
-                                                type: array
-                                            type: object
-                                        required:
-                                        - destination
-                                        - project
-                                        - source
-                                        type: object
-                                    required:
-                                    - metadata
-                                    - spec
-                                    type: object
-                                type: object
-                              scmProvider:
-                                properties:
-                                  bitbucket:
-                                    properties:
-                                      allBranches:
-                                        type: boolean
-                                      appPasswordRef:
-                                        properties:
-                                          key:
-                                            type: string
-                                          secretName:
-                                            type: string
-                                        required:
-                                        - key
-                                        - secretName
-                                        type: object
-                                      owner:
-                                        type: string
-                                      user:
-                                        type: string
-                                    required:
-                                    - appPasswordRef
-                                    - owner
-                                    - user
-                                    type: object
-                                  cloneProtocol:
-                                    type: string
-                                  filters:
-                                    items:
-                                      properties:
-                                        branchMatch:
-                                          type: string
-                                        labelMatch:
-                                          type: string
-                                        pathsExist:
-                                          items:
-                                            type: string
-                                          type: array
-                                        repositoryMatch:
-                                          type: string
-                                      type: object
-                                    type: array
-                                  github:
-                                    properties:
-                                      allBranches:
-                                        type: boolean
-                                      api:
-                                        type: string
-                                      organization:
-                                        type: string
-                                      tokenRef:
-                                        properties:
-                                          key:
-                                            type: string
-                                          secretName:
-                                            type: string
-                                        required:
-                                        - key
-                                        - secretName
-                                        type: object
-                                    required:
-                                    - organization
-                                    type: object
-                                  gitlab:
-                                    properties:
-                                      allBranches:
-                                        type: boolean
-                                      api:
-                                        type: string
-                                      group:
-                                        type: string
-                                      includeSubgroups:
-                                        type: boolean
-                                      tokenRef:
-                                        properties:
-                                          key:
-                                            type: string
-                                          secretName:
-                                            type: string
-                                        required:
-                                        - key
-                                        - secretName
-                                        type: object
-                                    required:
-                                    - group
-                                    type: object
-                                  requeueAfterSeconds:
-                                    format: int64
-                                    type: integer
-                                  template:
-                                    properties:
-                                      metadata:
-                                        properties:
-                                          annotations:
-                                            additionalProperties:
-                                              type: string
-                                            type: object
-                                          finalizers:
-                                            items:
-                                              type: string
-                                            type: array
-                                          labels:
-                                            additionalProperties:
-                                              type: string
-                                            type: object
-                                          name:
-                                            type: string
-                                          namespace:
-                                            type: string
-                                        type: object
-                                      spec:
-                                        properties:
-                                          destination:
-                                            properties:
-                                              name:
-                                                type: string
-                                              namespace:
-                                                type: string
-                                              server:
-                                                type: string
-                                            type: object
-                                          ignoreDifferences:
-                                            items:
-                                              properties:
-                                                group:
-                                                  type: string
-                                                jqPathExpressions:
-                                                  items:
-                                                    type: string
-                                                  type: array
-                                                jsonPointers:
-                                                  items:
-                                                    type: string
-                                                  type: array
-                                                kind:
-                                                  type: string
-                                                managedFieldsManagers:
-                                                  items:
-                                                    type: string
-                                                  type: array
-                                                name:
-                                                  type: string
-                                                namespace:
-                                                  type: string
-                                              required:
-                                              - kind
-                                              type: object
-                                            type: array
-                                          info:
-                                            items:
-                                              properties:
-                                                name:
-                                                  type: string
-                                                value:
-                                                  type: string
-                                              required:
-                                              - name
-                                              - value
-                                              type: object
-                                            type: array
-                                          project:
-                                            type: string
-                                          revisionHistoryLimit:
-                                            format: int64
-                                            type: integer
-                                          source:
-                                            properties:
-                                              chart:
-                                                type: string
-                                              directory:
-                                                properties:
-                                                  exclude:
-                                                    type: string
-                                                  include:
-                                                    type: string
-                                                  jsonnet:
-                                                    properties:
-                                                      extVars:
-                                                        items:
-                                                          properties:
-                                                            code:
-                                                              type: boolean
-                                                            name:
-                                                              type: string
-                                                            value:
-                                                              type: string
-                                                          required:
-                                                          - name
-                                                          - value
-                                                          type: object
-                                                        type: array
-                                                      libs:
-                                                        items:
-                                                          type: string
-                                                        type: array
-                                                      tlas:
-                                                        items:
-                                                          properties:
-                                                            code:
-                                                              type: boolean
-                                                            name:
-                                                              type: string
-                                                            value:
-                                                              type: string
-                                                          required:
-                                                          - name
-                                                          - value
-                                                          type: object
-                                                        type: array
-                                                    type: object
-                                                  recurse:
-                                                    type: boolean
-                                                type: object
-                                              helm:
-                                                properties:
-                                                  fileParameters:
-                                                    items:
-                                                      properties:
-                                                        name:
-                                                          type: string
-                                                        path:
-                                                          type: string
-                                                      type: object
-                                                    type: array
-                                                  ignoreMissingValueFiles:
-                                                    type: boolean
-                                                  parameters:
-                                                    items:
-                                                      properties:
-                                                        forceString:
-                                                          type: boolean
-                                                        name:
-                                                          type: string
-                                                        value:
-                                                          type: string
-                                                      type: object
-                                                    type: array
-                                                  passCredentials:
-                                                    type: boolean
-                                                  releaseName:
-                                                    type: string
-                                                  skipCrds:
-                                                    type: boolean
-                                                  valueFiles:
-                                                    items:
-                                                      type: string
-                                                    type: array
-                                                  values:
-                                                    type: string
-                                                  version:
-                                                    type: string
-                                                type: object
-                                              ksonnet:
-                                                properties:
-                                                  environment:
-                                                    type: string
-                                                  parameters:
-                                                    items:
-                                                      properties:
-                                                        component:
-                                                          type: string
-                                                        name:
-                                                          type: string
-                                                        value:
-                                                          type: string
-                                                      required:
-                                                      - name
-                                                      - value
-                                                      type: object
-                                                    type: array
-                                                type: object
-                                              kustomize:
-                                                properties:
-                                                  commonAnnotations:
-                                                    additionalProperties:
-                                                      type: string
-                                                    type: object
-                                                  commonLabels:
-                                                    additionalProperties:
-                                                      type: string
-                                                    type: object
-                                                  components:
-                                                    items:
-                                                      type: string
-                                                    type: array
-                                                  forceCommonAnnotations:
-                                                    type: boolean
-                                                  forceCommonLabels:
-                                                    type: boolean
-                                                  forceNamespace:
-                                                    type: boolean
-                                                  images:
-                                                    items:
-                                                      type: string
-                                                    type: array
-                                                  namePrefix:
-                                                    type: string
-                                                  nameSuffix:
-                                                    type: string
-                                                  version:
-                                                    type: string
-                                                type: object
-                                              path:
-                                                type: string
-                                              plugin:
-                                                properties:
-                                                  env:
-                                                    items:
-                                                      properties:
-                                                        name:
-                                                          type: string
-                                                        value:
-                                                          type: string
-                                                      required:
-                                                      - name
-                                                      - value
-                                                      type: object
-                                                    type: array
-                                                  name:
-                                                    type: string
-                                                type: object
-                                              repoURL:
-                                                type: string
-                                              targetRevision:
-                                                type: string
-                                            required:
-                                            - repoURL
-                                            type: object
-                                          syncPolicy:
-                                            properties:
-                                              automated:
-                                                properties:
-                                                  allowEmpty:
-                                                    type: boolean
-                                                  prune:
-                                                    type: boolean
-                                                  selfHeal:
-                                                    type: boolean
-                                                type: object
-                                              retry:
-                                                properties:
-                                                  backoff:
-                                                    properties:
-                                                      duration:
-                                                        type: string
-                                                      factor:
-                                                        format: int64
-                                                        type: integer
-                                                      maxDuration:
-                                                        type: string
-                                                    type: object
-                                                  limit:
-                                                    format: int64
-                                                    type: integer
-                                                type: object
-                                              syncOptions:
-                                                items:
-                                                  type: string
-                                                type: array
-                                            type: object
-                                        required:
-                                        - destination
-                                        - project
-                                        - source
-                                        type: object
-                                    required:
-                                    - metadata
-                                    - spec
-                                    type: object
-                                type: object
-                            type: object
-                          type: array
-                        template:
-                          properties:
-                            metadata:
-                              properties:
-                                annotations:
-                                  additionalProperties:
-                                    type: string
-                                  type: object
-                                finalizers:
-                                  items:
-                                    type: string
-                                  type: array
-                                labels:
-                                  additionalProperties:
-                                    type: string
-                                  type: object
-                                name:
-                                  type: string
-                                namespace:
-                                  type: string
-                              type: object
-                            spec:
-                              properties:
-                                destination:
-                                  properties:
-                                    name:
-                                      type: string
-                                    namespace:
-                                      type: string
-                                    server:
-                                      type: string
-                                  type: object
-                                ignoreDifferences:
-                                  items:
-                                    properties:
-                                      group:
-                                        type: string
-                                      jqPathExpressions:
-                                        items:
-                                          type: string
-                                        type: array
-                                      jsonPointers:
-                                        items:
-                                          type: string
-                                        type: array
-                                      kind:
-                                        type: string
-                                      managedFieldsManagers:
-                                        items:
-                                          type: string
-                                        type: array
-                                      name:
-                                        type: string
-                                      namespace:
-                                        type: string
-                                    required:
-                                    - kind
-                                    type: object
-                                  type: array
-                                info:
-                                  items:
-                                    properties:
-                                      name:
-                                        type: string
-                                      value:
-                                        type: string
-                                    required:
-                                    - name
-                                    - value
-                                    type: object
-                                  type: array
-                                project:
-                                  type: string
-                                revisionHistoryLimit:
-                                  format: int64
-                                  type: integer
-                                source:
-                                  properties:
-                                    chart:
-                                      type: string
-                                    directory:
-                                      properties:
-                                        exclude:
-                                          type: string
-                                        include:
-                                          type: string
-                                        jsonnet:
-                                          properties:
-                                            extVars:
-                                              items:
-                                                properties:
-                                                  code:
-                                                    type: boolean
-                                                  name:
-                                                    type: string
-                                                  value:
-                                                    type: string
-                                                required:
-                                                - name
-                                                - value
-                                                type: object
-                                              type: array
-                                            libs:
-                                              items:
-                                                type: string
-                                              type: array
-                                            tlas:
-                                              items:
-                                                properties:
-                                                  code:
-                                                    type: boolean
-                                                  name:
-                                                    type: string
-                                                  value:
-                                                    type: string
-                                                required:
-                                                - name
-                                                - value
-                                                type: object
-                                              type: array
-                                          type: object
-                                        recurse:
-                                          type: boolean
-                                      type: object
-                                    helm:
-                                      properties:
-                                        fileParameters:
-                                          items:
-                                            properties:
-                                              name:
-                                                type: string
-                                              path:
-                                                type: string
-                                            type: object
-                                          type: array
-                                        ignoreMissingValueFiles:
-                                          type: boolean
-                                        parameters:
-                                          items:
-                                            properties:
-                                              forceString:
-                                                type: boolean
-                                              name:
-                                                type: string
-                                              value:
-                                                type: string
-                                            type: object
-                                          type: array
-                                        passCredentials:
-                                          type: boolean
-                                        releaseName:
-                                          type: string
-                                        skipCrds:
-                                          type: boolean
-                                        valueFiles:
-                                          items:
-                                            type: string
-                                          type: array
-                                        values:
-                                          type: string
-                                        version:
-                                          type: string
-                                      type: object
-                                    ksonnet:
-                                      properties:
-                                        environment:
-                                          type: string
-                                        parameters:
-                                          items:
-                                            properties:
-                                              component:
-                                                type: string
-                                              name:
-                                                type: string
-                                              value:
-                                                type: string
-                                            required:
-                                            - name
-                                            - value
-                                            type: object
-                                          type: array
-                                      type: object
-                                    kustomize:
-                                      properties:
-                                        commonAnnotations:
-                                          additionalProperties:
-                                            type: string
-                                          type: object
-                                        commonLabels:
-                                          additionalProperties:
-                                            type: string
-                                          type: object
-                                        components:
-                                          items:
-                                            type: string
-                                          type: array
-                                        forceCommonAnnotations:
-                                          type: boolean
-                                        forceCommonLabels:
-                                          type: boolean
-                                        forceNamespace:
-                                          type: boolean
-                                        images:
-                                          items:
-                                            type: string
-                                          type: array
-                                        namePrefix:
-                                          type: string
-                                        nameSuffix:
-                                          type: string
-                                        version:
-                                          type: string
-                                      type: object
-                                    path:
-                                      type: string
-                                    plugin:
-                                      properties:
-                                        env:
-                                          items:
-                                            properties:
-                                              name:
-                                                type: string
-                                              value:
-                                                type: string
-                                            required:
-                                            - name
-                                            - value
-                                            type: object
-                                          type: array
-                                        name:
-                                          type: string
-                                      type: object
-                                    repoURL:
-                                      type: string
-                                    targetRevision:
-                                      type: string
-                                  required:
-                                  - repoURL
-                                  type: object
-                                syncPolicy:
-                                  properties:
-                                    automated:
-                                      properties:
-                                        allowEmpty:
-                                          type: boolean
-                                        prune:
-                                          type: boolean
-                                        selfHeal:
-                                          type: boolean
-                                      type: object
-                                    retry:
-                                      properties:
-                                        backoff:
-                                          properties:
-                                            duration:
-                                              type: string
-                                            factor:
-                                              format: int64
-                                              type: integer
-                                            maxDuration:
-                                              type: string
-                                          type: object
-                                        limit:
-                                          format: int64
-                                          type: integer
-                                      type: object
-                                    syncOptions:
-                                      items:
-                                        type: string
-                                      type: array
-                                  type: object
-                              required:
-                              - destination
-                              - project
-                              - source
-                              type: object
-                          required:
-                          - metadata
-                          - spec
-                          type: object
-                      required:
-                      - generators
-                      type: object
-                    merge:
-                      properties:
-                        generators:
-                          items:
-                            properties:
-                              clusterDecisionResource:
-                                properties:
-                                  configMapRef:
-                                    type: string
-                                  labelSelector:
-                                    properties:
-                                      matchExpressions:
-                                        items:
-                                          properties:
-                                            key:
-                                              type: string
-                                            operator:
-                                              type: string
-                                            values:
-                                              items:
-                                                type: string
-                                              type: array
-                                          required:
-                                          - key
-                                          - operator
-                                          type: object
-                                        type: array
-                                      matchLabels:
-                                        additionalProperties:
-                                          type: string
-                                        type: object
-                                    type: object
-                                  name:
-                                    type: string
-                                  requeueAfterSeconds:
-                                    format: int64
-                                    type: integer
-                                  template:
-                                    properties:
-                                      metadata:
-                                        properties:
-                                          annotations:
-                                            additionalProperties:
-                                              type: string
-                                            type: object
-                                          finalizers:
-                                            items:
-                                              type: string
-                                            type: array
-                                          labels:
-                                            additionalProperties:
-                                              type: string
-                                            type: object
-                                          name:
-                                            type: string
-                                          namespace:
-                                            type: string
-                                        type: object
-                                      spec:
-                                        properties:
-                                          destination:
-                                            properties:
-                                              name:
-                                                type: string
-                                              namespace:
-                                                type: string
-                                              server:
-                                                type: string
-                                            type: object
-                                          ignoreDifferences:
-                                            items:
-                                              properties:
-                                                group:
-                                                  type: string
-                                                jqPathExpressions:
-                                                  items:
-                                                    type: string
-                                                  type: array
-                                                jsonPointers:
-                                                  items:
-                                                    type: string
-                                                  type: array
-                                                kind:
-                                                  type: string
-                                                managedFieldsManagers:
-                                                  items:
-                                                    type: string
-                                                  type: array
-                                                name:
-                                                  type: string
-                                                namespace:
-                                                  type: string
-                                              required:
-                                              - kind
-                                              type: object
-                                            type: array
-                                          info:
-                                            items:
-                                              properties:
-                                                name:
-                                                  type: string
-                                                value:
-                                                  type: string
-                                              required:
-                                              - name
-                                              - value
-                                              type: object
-                                            type: array
-                                          project:
-                                            type: string
-                                          revisionHistoryLimit:
-                                            format: int64
-                                            type: integer
-                                          source:
-                                            properties:
-                                              chart:
-                                                type: string
-                                              directory:
-                                                properties:
-                                                  exclude:
-                                                    type: string
-                                                  include:
-                                                    type: string
-                                                  jsonnet:
-                                                    properties:
-                                                      extVars:
-                                                        items:
-                                                          properties:
-                                                            code:
-                                                              type: boolean
-                                                            name:
-                                                              type: string
-                                                            value:
-                                                              type: string
-                                                          required:
-                                                          - name
-                                                          - value
-                                                          type: object
-                                                        type: array
-                                                      libs:
-                                                        items:
-                                                          type: string
-                                                        type: array
-                                                      tlas:
-                                                        items:
-                                                          properties:
-                                                            code:
-                                                              type: boolean
-                                                            name:
-                                                              type: string
-                                                            value:
-                                                              type: string
-                                                          required:
-                                                          - name
-                                                          - value
-                                                          type: object
-                                                        type: array
-                                                    type: object
-                                                  recurse:
-                                                    type: boolean
-                                                type: object
-                                              helm:
-                                                properties:
-                                                  fileParameters:
-                                                    items:
-                                                      properties:
-                                                        name:
-                                                          type: string
-                                                        path:
-                                                          type: string
-                                                      type: object
-                                                    type: array
-                                                  ignoreMissingValueFiles:
-                                                    type: boolean
-                                                  parameters:
-                                                    items:
-                                                      properties:
-                                                        forceString:
-                                                          type: boolean
-                                                        name:
-                                                          type: string
-                                                        value:
-                                                          type: string
-                                                      type: object
-                                                    type: array
-                                                  passCredentials:
-                                                    type: boolean
-                                                  releaseName:
-                                                    type: string
-                                                  skipCrds:
-                                                    type: boolean
-                                                  valueFiles:
-                                                    items:
-                                                      type: string
-                                                    type: array
-                                                  values:
-                                                    type: string
-                                                  version:
-                                                    type: string
-                                                type: object
-                                              ksonnet:
-                                                properties:
-                                                  environment:
-                                                    type: string
-                                                  parameters:
-                                                    items:
-                                                      properties:
-                                                        component:
-                                                          type: string
-                                                        name:
-                                                          type: string
-                                                        value:
-                                                          type: string
-                                                      required:
-                                                      - name
-                                                      - value
-                                                      type: object
-                                                    type: array
-                                                type: object
-                                              kustomize:
-                                                properties:
-                                                  commonAnnotations:
-                                                    additionalProperties:
-                                                      type: string
-                                                    type: object
-                                                  commonLabels:
-                                                    additionalProperties:
-                                                      type: string
-                                                    type: object
-                                                  components:
-                                                    items:
-                                                      type: string
-                                                    type: array
-                                                  forceCommonAnnotations:
-                                                    type: boolean
-                                                  forceCommonLabels:
-                                                    type: boolean
-                                                  forceNamespace:
-                                                    type: boolean
-                                                  images:
-                                                    items:
-                                                      type: string
-                                                    type: array
-                                                  namePrefix:
-                                                    type: string
-                                                  nameSuffix:
-                                                    type: string
-                                                  version:
-                                                    type: string
-                                                type: object
-                                              path:
-                                                type: string
-                                              plugin:
-                                                properties:
-                                                  env:
-                                                    items:
-                                                      properties:
-                                                        name:
-                                                          type: string
-                                                        value:
-                                                          type: string
-                                                      required:
-                                                      - name
-                                                      - value
-                                                      type: object
-                                                    type: array
-                                                  name:
-                                                    type: string
-                                                type: object
-                                              repoURL:
-                                                type: string
-                                              targetRevision:
-                                                type: string
-                                            required:
-                                            - repoURL
-                                            type: object
-                                          syncPolicy:
-                                            properties:
-                                              automated:
-                                                properties:
-                                                  allowEmpty:
-                                                    type: boolean
-                                                  prune:
-                                                    type: boolean
-                                                  selfHeal:
-                                                    type: boolean
-                                                type: object
-                                              retry:
-                                                properties:
-                                                  backoff:
-                                                    properties:
-                                                      duration:
-                                                        type: string
-                                                      factor:
-                                                        format: int64
-                                                        type: integer
-                                                      maxDuration:
-                                                        type: string
-                                                    type: object
-                                                  limit:
-                                                    format: int64
-                                                    type: integer
-                                                type: object
-                                              syncOptions:
-                                                items:
-                                                  type: string
-                                                type: array
-                                            type: object
-                                        required:
-                                        - destination
-                                        - project
-                                        - source
-                                        type: object
-                                    required:
-                                    - metadata
-                                    - spec
-                                    type: object
-                                  values:
-                                    additionalProperties:
-                                      type: string
-                                    type: object
-                                required:
-                                - configMapRef
-                                type: object
-                              clusters:
-                                properties:
-                                  selector:
-                                    properties:
-                                      matchExpressions:
-                                        items:
-                                          properties:
-                                            key:
-                                              type: string
-                                            operator:
-                                              type: string
-                                            values:
-                                              items:
-                                                type: string
-                                              type: array
-                                          required:
-                                          - key
-                                          - operator
-                                          type: object
-                                        type: array
-                                      matchLabels:
-                                        additionalProperties:
-                                          type: string
-                                        type: object
-                                    type: object
-                                  template:
-                                    properties:
-                                      metadata:
-                                        properties:
-                                          annotations:
-                                            additionalProperties:
-                                              type: string
-                                            type: object
-                                          finalizers:
-                                            items:
-                                              type: string
-                                            type: array
-                                          labels:
-                                            additionalProperties:
-                                              type: string
-                                            type: object
-                                          name:
-                                            type: string
-                                          namespace:
-                                            type: string
-                                        type: object
-                                      spec:
-                                        properties:
-                                          destination:
-                                            properties:
-                                              name:
-                                                type: string
-                                              namespace:
-                                                type: string
-                                              server:
-                                                type: string
-                                            type: object
-                                          ignoreDifferences:
-                                            items:
-                                              properties:
-                                                group:
-                                                  type: string
-                                                jqPathExpressions:
-                                                  items:
-                                                    type: string
-                                                  type: array
-                                                jsonPointers:
-                                                  items:
-                                                    type: string
-                                                  type: array
-                                                kind:
-                                                  type: string
-                                                managedFieldsManagers:
-                                                  items:
-                                                    type: string
-                                                  type: array
-                                                name:
-                                                  type: string
-                                                namespace:
-                                                  type: string
-                                              required:
-                                              - kind
-                                              type: object
-                                            type: array
-                                          info:
-                                            items:
-                                              properties:
-                                                name:
-                                                  type: string
-                                                value:
-                                                  type: string
-                                              required:
-                                              - name
-                                              - value
-                                              type: object
-                                            type: array
-                                          project:
-                                            type: string
-                                          revisionHistoryLimit:
-                                            format: int64
-                                            type: integer
-                                          source:
-                                            properties:
-                                              chart:
-                                                type: string
-                                              directory:
-                                                properties:
-                                                  exclude:
-                                                    type: string
-                                                  include:
-                                                    type: string
-                                                  jsonnet:
-                                                    properties:
-                                                      extVars:
-                                                        items:
-                                                          properties:
-                                                            code:
-                                                              type: boolean
-                                                            name:
-                                                              type: string
-                                                            value:
-                                                              type: string
-                                                          required:
-                                                          - name
-                                                          - value
-                                                          type: object
-                                                        type: array
-                                                      libs:
-                                                        items:
-                                                          type: string
-                                                        type: array
-                                                      tlas:
-                                                        items:
-                                                          properties:
-                                                            code:
-                                                              type: boolean
-                                                            name:
-                                                              type: string
-                                                            value:
-                                                              type: string
-                                                          required:
-                                                          - name
-                                                          - value
-                                                          type: object
-                                                        type: array
-                                                    type: object
-                                                  recurse:
-                                                    type: boolean
-                                                type: object
-                                              helm:
-                                                properties:
-                                                  fileParameters:
-                                                    items:
-                                                      properties:
-                                                        name:
-                                                          type: string
-                                                        path:
-                                                          type: string
-                                                      type: object
-                                                    type: array
-                                                  ignoreMissingValueFiles:
-                                                    type: boolean
-                                                  parameters:
-                                                    items:
-                                                      properties:
-                                                        forceString:
-                                                          type: boolean
-                                                        name:
-                                                          type: string
-                                                        value:
-                                                          type: string
-                                                      type: object
-                                                    type: array
-                                                  passCredentials:
-                                                    type: boolean
-                                                  releaseName:
-                                                    type: string
-                                                  skipCrds:
-                                                    type: boolean
-                                                  valueFiles:
-                                                    items:
-                                                      type: string
-                                                    type: array
-                                                  values:
-                                                    type: string
-                                                  version:
-                                                    type: string
-                                                type: object
-                                              ksonnet:
-                                                properties:
-                                                  environment:
-                                                    type: string
-                                                  parameters:
-                                                    items:
-                                                      properties:
-                                                        component:
-                                                          type: string
-                                                        name:
-                                                          type: string
-                                                        value:
-                                                          type: string
-                                                      required:
-                                                      - name
-                                                      - value
-                                                      type: object
-                                                    type: array
-                                                type: object
-                                              kustomize:
-                                                properties:
-                                                  commonAnnotations:
-                                                    additionalProperties:
-                                                      type: string
-                                                    type: object
-                                                  commonLabels:
-                                                    additionalProperties:
-                                                      type: string
-                                                    type: object
-                                                  components:
-                                                    items:
-                                                      type: string
-                                                    type: array
-                                                  forceCommonAnnotations:
-                                                    type: boolean
-                                                  forceCommonLabels:
-                                                    type: boolean
-                                                  forceNamespace:
-                                                    type: boolean
-                                                  images:
-                                                    items:
-                                                      type: string
-                                                    type: array
-                                                  namePrefix:
-                                                    type: string
-                                                  nameSuffix:
-                                                    type: string
-                                                  version:
-                                                    type: string
-                                                type: object
-                                              path:
-                                                type: string
-                                              plugin:
-                                                properties:
-                                                  env:
-                                                    items:
-                                                      properties:
-                                                        name:
-                                                          type: string
-                                                        value:
-                                                          type: string
-                                                      required:
-                                                      - name
-                                                      - value
-                                                      type: object
-                                                    type: array
-                                                  name:
-                                                    type: string
-                                                type: object
-                                              repoURL:
-                                                type: string
-                                              targetRevision:
-                                                type: string
-                                            required:
-                                            - repoURL
-                                            type: object
-                                          syncPolicy:
-                                            properties:
-                                              automated:
-                                                properties:
-                                                  allowEmpty:
-                                                    type: boolean
-                                                  prune:
-                                                    type: boolean
-                                                  selfHeal:
-                                                    type: boolean
-                                                type: object
-                                              retry:
-                                                properties:
-                                                  backoff:
-                                                    properties:
-                                                      duration:
-                                                        type: string
-                                                      factor:
-                                                        format: int64
-                                                        type: integer
-                                                      maxDuration:
-                                                        type: string
-                                                    type: object
-                                                  limit:
-                                                    format: int64
-                                                    type: integer
-                                                type: object
-                                              syncOptions:
-                                                items:
-                                                  type: string
-                                                type: array
-                                            type: object
-                                        required:
-                                        - destination
-                                        - project
-                                        - source
-                                        type: object
-                                    required:
-                                    - metadata
-                                    - spec
-                                    type: object
-                                  values:
-                                    additionalProperties:
-                                      type: string
-                                    type: object
-                                type: object
-                              git:
-                                properties:
-                                  directories:
-                                    items:
-                                      properties:
-                                        exclude:
-                                          type: boolean
-                                        path:
-                                          type: string
-                                      required:
-                                      - path
-                                      type: object
-                                    type: array
-                                  files:
-                                    items:
-                                      properties:
-                                        path:
-                                          type: string
-                                      required:
-                                      - path
-                                      type: object
-                                    type: array
-                                  repoURL:
-                                    type: string
-                                  requeueAfterSeconds:
-                                    format: int64
-                                    type: integer
-                                  revision:
-                                    type: string
-                                  template:
-                                    properties:
-                                      metadata:
-                                        properties:
-                                          annotations:
-                                            additionalProperties:
-                                              type: string
-                                            type: object
-                                          finalizers:
-                                            items:
-                                              type: string
-                                            type: array
-                                          labels:
-                                            additionalProperties:
-                                              type: string
-                                            type: object
-                                          name:
-                                            type: string
-                                          namespace:
-                                            type: string
-                                        type: object
-                                      spec:
-                                        properties:
-                                          destination:
-                                            properties:
-                                              name:
-                                                type: string
-                                              namespace:
-                                                type: string
-                                              server:
-                                                type: string
-                                            type: object
-                                          ignoreDifferences:
-                                            items:
-                                              properties:
-                                                group:
-                                                  type: string
-                                                jqPathExpressions:
-                                                  items:
-                                                    type: string
-                                                  type: array
-                                                jsonPointers:
-                                                  items:
-                                                    type: string
-                                                  type: array
-                                                kind:
-                                                  type: string
-                                                managedFieldsManagers:
-                                                  items:
-                                                    type: string
-                                                  type: array
-                                                name:
-                                                  type: string
-                                                namespace:
-                                                  type: string
-                                              required:
-                                              - kind
-                                              type: object
-                                            type: array
-                                          info:
-                                            items:
-                                              properties:
-                                                name:
-                                                  type: string
-                                                value:
-                                                  type: string
-                                              required:
-                                              - name
-                                              - value
-                                              type: object
-                                            type: array
-                                          project:
-                                            type: string
-                                          revisionHistoryLimit:
-                                            format: int64
-                                            type: integer
-                                          source:
-                                            properties:
-                                              chart:
-                                                type: string
-                                              directory:
-                                                properties:
-                                                  exclude:
-                                                    type: string
-                                                  include:
-                                                    type: string
-                                                  jsonnet:
-                                                    properties:
-                                                      extVars:
-                                                        items:
-                                                          properties:
-                                                            code:
-                                                              type: boolean
-                                                            name:
-                                                              type: string
-                                                            value:
-                                                              type: string
-                                                          required:
-                                                          - name
-                                                          - value
-                                                          type: object
-                                                        type: array
-                                                      libs:
-                                                        items:
-                                                          type: string
-                                                        type: array
-                                                      tlas:
-                                                        items:
-                                                          properties:
-                                                            code:
-                                                              type: boolean
-                                                            name:
-                                                              type: string
-                                                            value:
-                                                              type: string
-                                                          required:
-                                                          - name
-                                                          - value
-                                                          type: object
-                                                        type: array
-                                                    type: object
-                                                  recurse:
-                                                    type: boolean
-                                                type: object
-                                              helm:
-                                                properties:
-                                                  fileParameters:
-                                                    items:
-                                                      properties:
-                                                        name:
-                                                          type: string
-                                                        path:
-                                                          type: string
-                                                      type: object
-                                                    type: array
-                                                  ignoreMissingValueFiles:
-                                                    type: boolean
-                                                  parameters:
-                                                    items:
-                                                      properties:
-                                                        forceString:
-                                                          type: boolean
-                                                        name:
-                                                          type: string
-                                                        value:
-                                                          type: string
-                                                      type: object
-                                                    type: array
-                                                  passCredentials:
-                                                    type: boolean
-                                                  releaseName:
-                                                    type: string
-                                                  skipCrds:
-                                                    type: boolean
-                                                  valueFiles:
-                                                    items:
-                                                      type: string
-                                                    type: array
-                                                  values:
-                                                    type: string
-                                                  version:
-                                                    type: string
-                                                type: object
-                                              ksonnet:
-                                                properties:
-                                                  environment:
-                                                    type: string
-                                                  parameters:
-                                                    items:
-                                                      properties:
-                                                        component:
-                                                          type: string
-                                                        name:
-                                                          type: string
-                                                        value:
-                                                          type: string
-                                                      required:
-                                                      - name
-                                                      - value
-                                                      type: object
-                                                    type: array
-                                                type: object
-                                              kustomize:
-                                                properties:
-                                                  commonAnnotations:
-                                                    additionalProperties:
-                                                      type: string
-                                                    type: object
-                                                  commonLabels:
-                                                    additionalProperties:
-                                                      type: string
-                                                    type: object
-                                                  components:
-                                                    items:
-                                                      type: string
-                                                    type: array
-                                                  forceCommonAnnotations:
-                                                    type: boolean
-                                                  forceCommonLabels:
-                                                    type: boolean
-                                                  forceNamespace:
-                                                    type: boolean
-                                                  images:
-                                                    items:
-                                                      type: string
-                                                    type: array
-                                                  namePrefix:
-                                                    type: string
-                                                  nameSuffix:
-                                                    type: string
-                                                  version:
-                                                    type: string
-                                                type: object
-                                              path:
-                                                type: string
-                                              plugin:
-                                                properties:
-                                                  env:
-                                                    items:
-                                                      properties:
-                                                        name:
-                                                          type: string
-                                                        value:
-                                                          type: string
-                                                      required:
-                                                      - name
-                                                      - value
-                                                      type: object
-                                                    type: array
-                                                  name:
-                                                    type: string
-                                                type: object
-                                              repoURL:
-                                                type: string
-                                              targetRevision:
-                                                type: string
-                                            required:
-                                            - repoURL
-                                            type: object
-                                          syncPolicy:
-                                            properties:
-                                              automated:
-                                                properties:
-                                                  allowEmpty:
-                                                    type: boolean
-                                                  prune:
-                                                    type: boolean
-                                                  selfHeal:
-                                                    type: boolean
-                                                type: object
-                                              retry:
-                                                properties:
-                                                  backoff:
-                                                    properties:
-                                                      duration:
-                                                        type: string
-                                                      factor:
-                                                        format: int64
-                                                        type: integer
-                                                      maxDuration:
-                                                        type: string
-                                                    type: object
-                                                  limit:
-                                                    format: int64
-                                                    type: integer
-                                                type: object
-                                              syncOptions:
-                                                items:
-                                                  type: string
-                                                type: array
-                                            type: object
-                                        required:
-                                        - destination
-                                        - project
-                                        - source
-                                        type: object
-                                    required:
-                                    - metadata
-                                    - spec
-                                    type: object
-                                required:
-                                - repoURL
-                                - revision
-                                type: object
-                              list:
-                                properties:
-                                  elements:
-                                    items:
-                                      x-kubernetes-preserve-unknown-fields: true
-                                    type: array
-                                  template:
-                                    properties:
-                                      metadata:
-                                        properties:
-                                          annotations:
-                                            additionalProperties:
-                                              type: string
-                                            type: object
-                                          finalizers:
-                                            items:
-                                              type: string
-                                            type: array
-                                          labels:
-                                            additionalProperties:
-                                              type: string
-                                            type: object
-                                          name:
-                                            type: string
-                                          namespace:
-                                            type: string
-                                        type: object
-                                      spec:
-                                        properties:
-                                          destination:
-                                            properties:
-                                              name:
-                                                type: string
-                                              namespace:
-                                                type: string
-                                              server:
-                                                type: string
-                                            type: object
-                                          ignoreDifferences:
-                                            items:
-                                              properties:
-                                                group:
-                                                  type: string
-                                                jqPathExpressions:
-                                                  items:
-                                                    type: string
-                                                  type: array
-                                                jsonPointers:
-                                                  items:
-                                                    type: string
-                                                  type: array
-                                                kind:
-                                                  type: string
-                                                managedFieldsManagers:
-                                                  items:
-                                                    type: string
-                                                  type: array
-                                                name:
-                                                  type: string
-                                                namespace:
-                                                  type: string
-                                              required:
-                                              - kind
-                                              type: object
-                                            type: array
-                                          info:
-                                            items:
-                                              properties:
-                                                name:
-                                                  type: string
-                                                value:
-                                                  type: string
-                                              required:
-                                              - name
-                                              - value
-                                              type: object
-                                            type: array
-                                          project:
-                                            type: string
-                                          revisionHistoryLimit:
-                                            format: int64
-                                            type: integer
-                                          source:
-                                            properties:
-                                              chart:
-                                                type: string
-                                              directory:
-                                                properties:
-                                                  exclude:
-                                                    type: string
-                                                  include:
-                                                    type: string
-                                                  jsonnet:
-                                                    properties:
-                                                      extVars:
-                                                        items:
-                                                          properties:
-                                                            code:
-                                                              type: boolean
-                                                            name:
-                                                              type: string
-                                                            value:
-                                                              type: string
-                                                          required:
-                                                          - name
-                                                          - value
-                                                          type: object
-                                                        type: array
-                                                      libs:
-                                                        items:
-                                                          type: string
-                                                        type: array
-                                                      tlas:
-                                                        items:
-                                                          properties:
-                                                            code:
-                                                              type: boolean
-                                                            name:
-                                                              type: string
-                                                            value:
-                                                              type: string
-                                                          required:
-                                                          - name
-                                                          - value
-                                                          type: object
-                                                        type: array
-                                                    type: object
-                                                  recurse:
-                                                    type: boolean
-                                                type: object
-                                              helm:
-                                                properties:
-                                                  fileParameters:
-                                                    items:
-                                                      properties:
-                                                        name:
-                                                          type: string
-                                                        path:
-                                                          type: string
-                                                      type: object
-                                                    type: array
-                                                  ignoreMissingValueFiles:
-                                                    type: boolean
-                                                  parameters:
-                                                    items:
-                                                      properties:
-                                                        forceString:
-                                                          type: boolean
-                                                        name:
-                                                          type: string
-                                                        value:
-                                                          type: string
-                                                      type: object
-                                                    type: array
-                                                  passCredentials:
-                                                    type: boolean
-                                                  releaseName:
-                                                    type: string
-                                                  skipCrds:
-                                                    type: boolean
-                                                  valueFiles:
-                                                    items:
-                                                      type: string
-                                                    type: array
-                                                  values:
-                                                    type: string
-                                                  version:
-                                                    type: string
-                                                type: object
-                                              ksonnet:
-                                                properties:
-                                                  environment:
-                                                    type: string
-                                                  parameters:
-                                                    items:
-                                                      properties:
-                                                        component:
-                                                          type: string
-                                                        name:
-                                                          type: string
-                                                        value:
-                                                          type: string
-                                                      required:
-                                                      - name
-                                                      - value
-                                                      type: object
-                                                    type: array
-                                                type: object
-                                              kustomize:
-                                                properties:
-                                                  commonAnnotations:
-                                                    additionalProperties:
-                                                      type: string
-                                                    type: object
-                                                  commonLabels:
-                                                    additionalProperties:
-                                                      type: string
-                                                    type: object
-                                                  components:
-                                                    items:
-                                                      type: string
-                                                    type: array
-                                                  forceCommonAnnotations:
-                                                    type: boolean
-                                                  forceCommonLabels:
-                                                    type: boolean
-                                                  forceNamespace:
-                                                    type: boolean
-                                                  images:
-                                                    items:
-                                                      type: string
-                                                    type: array
-                                                  namePrefix:
-                                                    type: string
-                                                  nameSuffix:
-                                                    type: string
-                                                  version:
-                                                    type: string
-                                                type: object
-                                              path:
-                                                type: string
-                                              plugin:
-                                                properties:
-                                                  env:
-                                                    items:
-                                                      properties:
-                                                        name:
-                                                          type: string
-                                                        value:
-                                                          type: string
-                                                      required:
-                                                      - name
-                                                      - value
-                                                      type: object
-                                                    type: array
-                                                  name:
-                                                    type: string
-                                                type: object
-                                              repoURL:
-                                                type: string
-                                              targetRevision:
-                                                type: string
-                                            required:
-                                            - repoURL
-                                            type: object
-                                          syncPolicy:
-                                            properties:
-                                              automated:
-                                                properties:
-                                                  allowEmpty:
-                                                    type: boolean
-                                                  prune:
-                                                    type: boolean
-                                                  selfHeal:
-                                                    type: boolean
-                                                type: object
-                                              retry:
-                                                properties:
-                                                  backoff:
-                                                    properties:
-                                                      duration:
-                                                        type: string
-                                                      factor:
-                                                        format: int64
-                                                        type: integer
-                                                      maxDuration:
-                                                        type: string
-                                                    type: object
-                                                  limit:
-                                                    format: int64
-                                                    type: integer
-                                                type: object
-                                              syncOptions:
-                                                items:
-                                                  type: string
-                                                type: array
-                                            type: object
-                                        required:
-                                        - destination
-                                        - project
-                                        - source
-                                        type: object
-                                    required:
-                                    - metadata
-                                    - spec
-                                    type: object
-                                required:
-                                - elements
-                                type: object
-                              matrix:
-                                x-kubernetes-preserve-unknown-fields: true
-                              merge:
-                                x-kubernetes-preserve-unknown-fields: true
-                              pullRequest:
-                                properties:
-                                  github:
-                                    properties:
-                                      api:
-                                        type: string
-                                      labels:
-                                        items:
-                                          type: string
-                                        type: array
-                                      owner:
-                                        type: string
-                                      repo:
-                                        type: string
-                                      tokenRef:
-                                        properties:
-                                          key:
-                                            type: string
-                                          secretName:
-                                            type: string
-                                        required:
-                                        - key
-                                        - secretName
-                                        type: object
-                                    required:
-                                    - owner
-                                    - repo
-                                    type: object
-                                  requeueAfterSeconds:
-                                    format: int64
-                                    type: integer
-                                  template:
-                                    properties:
-                                      metadata:
-                                        properties:
-                                          annotations:
-                                            additionalProperties:
-                                              type: string
-                                            type: object
-                                          finalizers:
-                                            items:
-                                              type: string
-                                            type: array
-                                          labels:
-                                            additionalProperties:
-                                              type: string
-                                            type: object
-                                          name:
-                                            type: string
-                                          namespace:
-                                            type: string
-                                        type: object
-                                      spec:
-                                        properties:
-                                          destination:
-                                            properties:
-                                              name:
-                                                type: string
-                                              namespace:
-                                                type: string
-                                              server:
-                                                type: string
-                                            type: object
-                                          ignoreDifferences:
-                                            items:
-                                              properties:
-                                                group:
-                                                  type: string
-                                                jqPathExpressions:
-                                                  items:
-                                                    type: string
-                                                  type: array
-                                                jsonPointers:
-                                                  items:
-                                                    type: string
-                                                  type: array
-                                                kind:
-                                                  type: string
-                                                managedFieldsManagers:
-                                                  items:
-                                                    type: string
-                                                  type: array
-                                                name:
-                                                  type: string
-                                                namespace:
-                                                  type: string
-                                              required:
-                                              - kind
-                                              type: object
-                                            type: array
-                                          info:
-                                            items:
-                                              properties:
-                                                name:
-                                                  type: string
-                                                value:
-                                                  type: string
-                                              required:
-                                              - name
-                                              - value
-                                              type: object
-                                            type: array
-                                          project:
-                                            type: string
-                                          revisionHistoryLimit:
-                                            format: int64
-                                            type: integer
-                                          source:
-                                            properties:
-                                              chart:
-                                                type: string
-                                              directory:
-                                                properties:
-                                                  exclude:
-                                                    type: string
-                                                  include:
-                                                    type: string
-                                                  jsonnet:
-                                                    properties:
-                                                      extVars:
-                                                        items:
-                                                          properties:
-                                                            code:
-                                                              type: boolean
-                                                            name:
-                                                              type: string
-                                                            value:
-                                                              type: string
-                                                          required:
-                                                          - name
-                                                          - value
-                                                          type: object
-                                                        type: array
-                                                      libs:
-                                                        items:
-                                                          type: string
-                                                        type: array
-                                                      tlas:
-                                                        items:
-                                                          properties:
-                                                            code:
-                                                              type: boolean
-                                                            name:
-                                                              type: string
-                                                            value:
-                                                              type: string
-                                                          required:
-                                                          - name
-                                                          - value
-                                                          type: object
-                                                        type: array
-                                                    type: object
-                                                  recurse:
-                                                    type: boolean
-                                                type: object
-                                              helm:
-                                                properties:
-                                                  fileParameters:
-                                                    items:
-                                                      properties:
-                                                        name:
-                                                          type: string
-                                                        path:
-                                                          type: string
-                                                      type: object
-                                                    type: array
-                                                  ignoreMissingValueFiles:
-                                                    type: boolean
-                                                  parameters:
-                                                    items:
-                                                      properties:
-                                                        forceString:
-                                                          type: boolean
-                                                        name:
-                                                          type: string
-                                                        value:
-                                                          type: string
-                                                      type: object
-                                                    type: array
-                                                  passCredentials:
-                                                    type: boolean
-                                                  releaseName:
-                                                    type: string
-                                                  skipCrds:
-                                                    type: boolean
-                                                  valueFiles:
-                                                    items:
-                                                      type: string
-                                                    type: array
-                                                  values:
-                                                    type: string
-                                                  version:
-                                                    type: string
-                                                type: object
-                                              ksonnet:
-                                                properties:
-                                                  environment:
-                                                    type: string
-                                                  parameters:
-                                                    items:
-                                                      properties:
-                                                        component:
-                                                          type: string
-                                                        name:
-                                                          type: string
-                                                        value:
-                                                          type: string
-                                                      required:
-                                                      - name
-                                                      - value
-                                                      type: object
-                                                    type: array
-                                                type: object
-                                              kustomize:
-                                                properties:
-                                                  commonAnnotations:
-                                                    additionalProperties:
-                                                      type: string
-                                                    type: object
-                                                  commonLabels:
-                                                    additionalProperties:
-                                                      type: string
-                                                    type: object
-                                                  components:
-                                                    items:
-                                                      type: string
-                                                    type: array
-                                                  forceCommonAnnotations:
-                                                    type: boolean
-                                                  forceCommonLabels:
-                                                    type: boolean
-                                                  forceNamespace:
-                                                    type: boolean
-                                                  images:
-                                                    items:
-                                                      type: string
-                                                    type: array
-                                                  namePrefix:
-                                                    type: string
-                                                  nameSuffix:
-                                                    type: string
-                                                  version:
-                                                    type: string
-                                                type: object
-                                              path:
-                                                type: string
-                                              plugin:
-                                                properties:
-                                                  env:
-                                                    items:
-                                                      properties:
-                                                        name:
-                                                          type: string
-                                                        value:
-                                                          type: string
-                                                      required:
-                                                      - name
-                                                      - value
-                                                      type: object
-                                                    type: array
-                                                  name:
-                                                    type: string
-                                                type: object
-                                              repoURL:
-                                                type: string
-                                              targetRevision:
-                                                type: string
-                                            required:
-                                            - repoURL
-                                            type: object
-                                          syncPolicy:
-                                            properties:
-                                              automated:
-                                                properties:
-                                                  allowEmpty:
-                                                    type: boolean
-                                                  prune:
-                                                    type: boolean
-                                                  selfHeal:
-                                                    type: boolean
-                                                type: object
-                                              retry:
-                                                properties:
-                                                  backoff:
-                                                    properties:
-                                                      duration:
-                                                        type: string
-                                                      factor:
-                                                        format: int64
-                                                        type: integer
-                                                      maxDuration:
-                                                        type: string
-                                                    type: object
-                                                  limit:
-                                                    format: int64
-                                                    type: integer
-                                                type: object
-                                              syncOptions:
-                                                items:
-                                                  type: string
-                                                type: array
-                                            type: object
-                                        required:
-                                        - destination
-                                        - project
-                                        - source
-                                        type: object
-                                    required:
-                                    - metadata
-                                    - spec
-                                    type: object
-                                type: object
-                              scmProvider:
-                                properties:
-                                  bitbucket:
-                                    properties:
-                                      allBranches:
-                                        type: boolean
-                                      appPasswordRef:
-                                        properties:
-                                          key:
-                                            type: string
-                                          secretName:
-                                            type: string
-                                        required:
-                                        - key
-                                        - secretName
-                                        type: object
-                                      owner:
-                                        type: string
-                                      user:
-                                        type: string
-                                    required:
-                                    - appPasswordRef
-                                    - owner
-                                    - user
-                                    type: object
-                                  cloneProtocol:
-                                    type: string
-                                  filters:
-                                    items:
-                                      properties:
-                                        branchMatch:
-                                          type: string
-                                        labelMatch:
-                                          type: string
-                                        pathsExist:
-                                          items:
-                                            type: string
-                                          type: array
-                                        repositoryMatch:
-                                          type: string
-                                      type: object
-                                    type: array
-                                  github:
-                                    properties:
-                                      allBranches:
-                                        type: boolean
-                                      api:
-                                        type: string
-                                      organization:
-                                        type: string
-                                      tokenRef:
-                                        properties:
-                                          key:
-                                            type: string
-                                          secretName:
-                                            type: string
-                                        required:
-                                        - key
-                                        - secretName
-                                        type: object
-                                    required:
-                                    - organization
-                                    type: object
-                                  gitlab:
-                                    properties:
-                                      allBranches:
-                                        type: boolean
-                                      api:
-                                        type: string
-                                      group:
-                                        type: string
-                                      includeSubgroups:
-                                        type: boolean
-                                      tokenRef:
-                                        properties:
-                                          key:
-                                            type: string
-                                          secretName:
-                                            type: string
-                                        required:
-                                        - key
-                                        - secretName
-                                        type: object
-                                    required:
-                                    - group
-                                    type: object
-                                  requeueAfterSeconds:
-                                    format: int64
-                                    type: integer
-                                  template:
-                                    properties:
-                                      metadata:
-                                        properties:
-                                          annotations:
-                                            additionalProperties:
-                                              type: string
-                                            type: object
-                                          finalizers:
-                                            items:
-                                              type: string
-                                            type: array
-                                          labels:
-                                            additionalProperties:
-                                              type: string
-                                            type: object
-                                          name:
-                                            type: string
-                                          namespace:
-                                            type: string
-                                        type: object
-                                      spec:
-                                        properties:
-                                          destination:
-                                            properties:
-                                              name:
-                                                type: string
-                                              namespace:
-                                                type: string
-                                              server:
-                                                type: string
-                                            type: object
-                                          ignoreDifferences:
-                                            items:
-                                              properties:
-                                                group:
-                                                  type: string
-                                                jqPathExpressions:
-                                                  items:
-                                                    type: string
-                                                  type: array
-                                                jsonPointers:
-                                                  items:
-                                                    type: string
-                                                  type: array
-                                                kind:
-                                                  type: string
-                                                managedFieldsManagers:
-                                                  items:
-                                                    type: string
-                                                  type: array
-                                                name:
-                                                  type: string
-                                                namespace:
-                                                  type: string
-                                              required:
-                                              - kind
-                                              type: object
-                                            type: array
-                                          info:
-                                            items:
-                                              properties:
-                                                name:
-                                                  type: string
-                                                value:
-                                                  type: string
-                                              required:
-                                              - name
-                                              - value
-                                              type: object
-                                            type: array
-                                          project:
-                                            type: string
-                                          revisionHistoryLimit:
-                                            format: int64
-                                            type: integer
-                                          source:
-                                            properties:
-                                              chart:
-                                                type: string
-                                              directory:
-                                                properties:
-                                                  exclude:
-                                                    type: string
-                                                  include:
-                                                    type: string
-                                                  jsonnet:
-                                                    properties:
-                                                      extVars:
-                                                        items:
-                                                          properties:
-                                                            code:
-                                                              type: boolean
-                                                            name:
-                                                              type: string
-                                                            value:
-                                                              type: string
-                                                          required:
-                                                          - name
-                                                          - value
-                                                          type: object
-                                                        type: array
-                                                      libs:
-                                                        items:
-                                                          type: string
-                                                        type: array
-                                                      tlas:
-                                                        items:
-                                                          properties:
-                                                            code:
-                                                              type: boolean
-                                                            name:
-                                                              type: string
-                                                            value:
-                                                              type: string
-                                                          required:
-                                                          - name
-                                                          - value
-                                                          type: object
-                                                        type: array
-                                                    type: object
-                                                  recurse:
-                                                    type: boolean
-                                                type: object
-                                              helm:
-                                                properties:
-                                                  fileParameters:
-                                                    items:
-                                                      properties:
-                                                        name:
-                                                          type: string
-                                                        path:
-                                                          type: string
-                                                      type: object
-                                                    type: array
-                                                  ignoreMissingValueFiles:
-                                                    type: boolean
-                                                  parameters:
-                                                    items:
-                                                      properties:
-                                                        forceString:
-                                                          type: boolean
-                                                        name:
-                                                          type: string
-                                                        value:
-                                                          type: string
-                                                      type: object
-                                                    type: array
-                                                  passCredentials:
-                                                    type: boolean
-                                                  releaseName:
-                                                    type: string
-                                                  skipCrds:
-                                                    type: boolean
-                                                  valueFiles:
-                                                    items:
-                                                      type: string
-                                                    type: array
-                                                  values:
-                                                    type: string
-                                                  version:
-                                                    type: string
-                                                type: object
-                                              ksonnet:
-                                                properties:
-                                                  environment:
-                                                    type: string
-                                                  parameters:
-                                                    items:
-                                                      properties:
-                                                        component:
-                                                          type: string
-                                                        name:
-                                                          type: string
-                                                        value:
-                                                          type: string
-                                                      required:
-                                                      - name
-                                                      - value
-                                                      type: object
-                                                    type: array
-                                                type: object
-                                              kustomize:
-                                                properties:
-                                                  commonAnnotations:
-                                                    additionalProperties:
-                                                      type: string
-                                                    type: object
-                                                  commonLabels:
-                                                    additionalProperties:
-                                                      type: string
-                                                    type: object
-                                                  components:
-                                                    items:
-                                                      type: string
-                                                    type: array
-                                                  forceCommonAnnotations:
-                                                    type: boolean
-                                                  forceCommonLabels:
-                                                    type: boolean
-                                                  forceNamespace:
-                                                    type: boolean
-                                                  images:
-                                                    items:
-                                                      type: string
-                                                    type: array
-                                                  namePrefix:
-                                                    type: string
-                                                  nameSuffix:
-                                                    type: string
-                                                  version:
-                                                    type: string
-                                                type: object
-                                              path:
-                                                type: string
-                                              plugin:
-                                                properties:
-                                                  env:
-                                                    items:
-                                                      properties:
-                                                        name:
-                                                          type: string
-                                                        value:
-                                                          type: string
-                                                      required:
-                                                      - name
-                                                      - value
-                                                      type: object
-                                                    type: array
-                                                  name:
-                                                    type: string
-                                                type: object
-                                              repoURL:
-                                                type: string
-                                              targetRevision:
-                                                type: string
-                                            required:
-                                            - repoURL
-                                            type: object
-                                          syncPolicy:
-                                            properties:
-                                              automated:
-                                                properties:
-                                                  allowEmpty:
-                                                    type: boolean
-                                                  prune:
-                                                    type: boolean
-                                                  selfHeal:
-                                                    type: boolean
-                                                type: object
-                                              retry:
-                                                properties:
-                                                  backoff:
-                                                    properties:
-                                                      duration:
-                                                        type: string
-                                                      factor:
-                                                        format: int64
-                                                        type: integer
-                                                      maxDuration:
-                                                        type: string
-                                                    type: object
-                                                  limit:
-                                                    format: int64
-                                                    type: integer
-                                                type: object
-                                              syncOptions:
-                                                items:
-                                                  type: string
-                                                type: array
-                                            type: object
-                                        required:
-                                        - destination
-                                        - project
-                                        - source
-                                        type: object
-                                    required:
-                                    - metadata
-                                    - spec
-                                    type: object
-                                type: object
-                            type: object
-                          type: array
-                        mergeKeys:
-                          items:
-                            type: string
-                          type: array
-                        template:
-                          properties:
-                            metadata:
-                              properties:
-                                annotations:
-                                  additionalProperties:
-                                    type: string
-                                  type: object
-                                finalizers:
-                                  items:
-                                    type: string
-                                  type: array
-                                labels:
-                                  additionalProperties:
-                                    type: string
-                                  type: object
-                                name:
-                                  type: string
-                                namespace:
-                                  type: string
-                              type: object
-                            spec:
-                              properties:
-                                destination:
-                                  properties:
-                                    name:
-                                      type: string
-                                    namespace:
-                                      type: string
-                                    server:
-                                      type: string
-                                  type: object
-                                ignoreDifferences:
-                                  items:
-                                    properties:
-                                      group:
-                                        type: string
-                                      jqPathExpressions:
-                                        items:
-                                          type: string
-                                        type: array
-                                      jsonPointers:
-                                        items:
-                                          type: string
-                                        type: array
-                                      kind:
-                                        type: string
-                                      managedFieldsManagers:
-                                        items:
-                                          type: string
-                                        type: array
-                                      name:
-                                        type: string
-                                      namespace:
-                                        type: string
-                                    required:
-                                    - kind
-                                    type: object
-                                  type: array
-                                info:
-                                  items:
-                                    properties:
-                                      name:
-                                        type: string
-                                      value:
-                                        type: string
-                                    required:
-                                    - name
-                                    - value
-                                    type: object
-                                  type: array
-                                project:
-                                  type: string
-                                revisionHistoryLimit:
-                                  format: int64
-                                  type: integer
-                                source:
-                                  properties:
-                                    chart:
-                                      type: string
-                                    directory:
-                                      properties:
-                                        exclude:
-                                          type: string
-                                        include:
-                                          type: string
-                                        jsonnet:
-                                          properties:
-                                            extVars:
-                                              items:
-                                                properties:
-                                                  code:
-                                                    type: boolean
-                                                  name:
-                                                    type: string
-                                                  value:
-                                                    type: string
-                                                required:
-                                                - name
-                                                - value
-                                                type: object
-                                              type: array
-                                            libs:
-                                              items:
-                                                type: string
-                                              type: array
-                                            tlas:
-                                              items:
-                                                properties:
-                                                  code:
-                                                    type: boolean
-                                                  name:
-                                                    type: string
-                                                  value:
-                                                    type: string
-                                                required:
-                                                - name
-                                                - value
-                                                type: object
-                                              type: array
-                                          type: object
-                                        recurse:
-                                          type: boolean
-                                      type: object
-                                    helm:
-                                      properties:
-                                        fileParameters:
-                                          items:
-                                            properties:
-                                              name:
-                                                type: string
-                                              path:
-                                                type: string
-                                            type: object
-                                          type: array
-                                        ignoreMissingValueFiles:
-                                          type: boolean
-                                        parameters:
-                                          items:
-                                            properties:
-                                              forceString:
-                                                type: boolean
-                                              name:
-                                                type: string
-                                              value:
-                                                type: string
-                                            type: object
-                                          type: array
-                                        passCredentials:
-                                          type: boolean
-                                        releaseName:
-                                          type: string
-                                        skipCrds:
-                                          type: boolean
-                                        valueFiles:
-                                          items:
-                                            type: string
-                                          type: array
-                                        values:
-                                          type: string
-                                        version:
-                                          type: string
-                                      type: object
-                                    ksonnet:
-                                      properties:
-                                        environment:
-                                          type: string
-                                        parameters:
-                                          items:
-                                            properties:
-                                              component:
-                                                type: string
-                                              name:
-                                                type: string
-                                              value:
-                                                type: string
-                                            required:
-                                            - name
-                                            - value
-                                            type: object
-                                          type: array
-                                      type: object
-                                    kustomize:
-                                      properties:
-                                        commonAnnotations:
-                                          additionalProperties:
-                                            type: string
-                                          type: object
-                                        commonLabels:
-                                          additionalProperties:
-                                            type: string
-                                          type: object
-                                        components:
-                                          items:
-                                            type: string
-                                          type: array
-                                        forceCommonAnnotations:
-                                          type: boolean
-                                        forceCommonLabels:
-                                          type: boolean
-                                        forceNamespace:
-                                          type: boolean
-                                        images:
-                                          items:
-                                            type: string
-                                          type: array
-                                        namePrefix:
-                                          type: string
-                                        nameSuffix:
-                                          type: string
-                                        version:
-                                          type: string
-                                      type: object
-                                    path:
-                                      type: string
-                                    plugin:
-                                      properties:
-                                        env:
-                                          items:
-                                            properties:
-                                              name:
-                                                type: string
-                                              value:
-                                                type: string
-                                            required:
-                                            - name
-                                            - value
-                                            type: object
-                                          type: array
-                                        name:
-                                          type: string
-                                      type: object
-                                    repoURL:
-                                      type: string
-                                    targetRevision:
-                                      type: string
-                                  required:
-                                  - repoURL
-                                  type: object
-                                syncPolicy:
-                                  properties:
-                                    automated:
-                                      properties:
-                                        allowEmpty:
-                                          type: boolean
-                                        prune:
-                                          type: boolean
-                                        selfHeal:
-                                          type: boolean
-                                      type: object
-                                    retry:
-                                      properties:
-                                        backoff:
-                                          properties:
-                                            duration:
-                                              type: string
-                                            factor:
-                                              format: int64
-                                              type: integer
-                                            maxDuration:
-                                              type: string
-                                          type: object
-                                        limit:
-                                          format: int64
-                                          type: integer
-                                      type: object
-                                    syncOptions:
-                                      items:
-                                        type: string
-                                      type: array
-                                  type: object
-                              required:
-                              - destination
-                              - project
-                              - source
-                              type: object
-                          required:
-                          - metadata
-                          - spec
-                          type: object
-                      required:
-                      - generators
-                      - mergeKeys
-                      type: object
-                    pullRequest:
-                      properties:
-                        github:
-                          properties:
-                            api:
-                              type: string
-                            labels:
-                              items:
-                                type: string
-                              type: array
-                            owner:
-                              type: string
-                            repo:
-                              type: string
-                            tokenRef:
-                              properties:
-                                key:
-                                  type: string
-                                secretName:
-                                  type: string
-                              required:
-                              - key
-                              - secretName
-                              type: object
-                          required:
-                          - owner
-                          - repo
-                          type: object
-                        requeueAfterSeconds:
-                          format: int64
-                          type: integer
-                        template:
-                          properties:
-                            metadata:
-                              properties:
-                                annotations:
-                                  additionalProperties:
-                                    type: string
-                                  type: object
-                                finalizers:
-                                  items:
-                                    type: string
-                                  type: array
-                                labels:
-                                  additionalProperties:
-                                    type: string
-                                  type: object
-                                name:
-                                  type: string
-                                namespace:
-                                  type: string
-                              type: object
-                            spec:
-                              properties:
-                                destination:
-                                  properties:
-                                    name:
-                                      type: string
-                                    namespace:
-                                      type: string
-                                    server:
-                                      type: string
-                                  type: object
-                                ignoreDifferences:
-                                  items:
-                                    properties:
-                                      group:
-                                        type: string
-                                      jqPathExpressions:
-                                        items:
-                                          type: string
-                                        type: array
-                                      jsonPointers:
-                                        items:
-                                          type: string
-                                        type: array
-                                      kind:
-                                        type: string
-                                      managedFieldsManagers:
-                                        items:
-                                          type: string
-                                        type: array
-                                      name:
-                                        type: string
-                                      namespace:
-                                        type: string
-                                    required:
-                                    - kind
-                                    type: object
-                                  type: array
-                                info:
-                                  items:
-                                    properties:
-                                      name:
-                                        type: string
-                                      value:
-                                        type: string
-                                    required:
-                                    - name
-                                    - value
-                                    type: object
-                                  type: array
-                                project:
-                                  type: string
-                                revisionHistoryLimit:
-                                  format: int64
-                                  type: integer
-                                source:
-                                  properties:
-                                    chart:
-                                      type: string
-                                    directory:
-                                      properties:
-                                        exclude:
-                                          type: string
-                                        include:
-                                          type: string
-                                        jsonnet:
-                                          properties:
-                                            extVars:
-                                              items:
-                                                properties:
-                                                  code:
-                                                    type: boolean
-                                                  name:
-                                                    type: string
-                                                  value:
-                                                    type: string
-                                                required:
-                                                - name
-                                                - value
-                                                type: object
-                                              type: array
-                                            libs:
-                                              items:
-                                                type: string
-                                              type: array
-                                            tlas:
-                                              items:
-                                                properties:
-                                                  code:
-                                                    type: boolean
-                                                  name:
-                                                    type: string
-                                                  value:
-                                                    type: string
-                                                required:
-                                                - name
-                                                - value
-                                                type: object
-                                              type: array
-                                          type: object
-                                        recurse:
-                                          type: boolean
-                                      type: object
-                                    helm:
-                                      properties:
-                                        fileParameters:
-                                          items:
-                                            properties:
-                                              name:
-                                                type: string
-                                              path:
-                                                type: string
-                                            type: object
-                                          type: array
-                                        ignoreMissingValueFiles:
-                                          type: boolean
-                                        parameters:
-                                          items:
-                                            properties:
-                                              forceString:
-                                                type: boolean
-                                              name:
-                                                type: string
-                                              value:
-                                                type: string
-                                            type: object
-                                          type: array
-                                        passCredentials:
-                                          type: boolean
-                                        releaseName:
-                                          type: string
-                                        skipCrds:
-                                          type: boolean
-                                        valueFiles:
-                                          items:
-                                            type: string
-                                          type: array
-                                        values:
-                                          type: string
-                                        version:
-                                          type: string
-                                      type: object
-                                    ksonnet:
-                                      properties:
-                                        environment:
-                                          type: string
-                                        parameters:
-                                          items:
-                                            properties:
-                                              component:
-                                                type: string
-                                              name:
-                                                type: string
-                                              value:
-                                                type: string
-                                            required:
-                                            - name
-                                            - value
-                                            type: object
-                                          type: array
-                                      type: object
-                                    kustomize:
-                                      properties:
-                                        commonAnnotations:
-                                          additionalProperties:
-                                            type: string
-                                          type: object
-                                        commonLabels:
-                                          additionalProperties:
-                                            type: string
-                                          type: object
-                                        components:
-                                          items:
-                                            type: string
-                                          type: array
-                                        forceCommonAnnotations:
-                                          type: boolean
-                                        forceCommonLabels:
-                                          type: boolean
-                                        forceNamespace:
-                                          type: boolean
-                                        images:
-                                          items:
-                                            type: string
-                                          type: array
-                                        namePrefix:
-                                          type: string
-                                        nameSuffix:
-                                          type: string
-                                        version:
-                                          type: string
-                                      type: object
-                                    path:
-                                      type: string
-                                    plugin:
-                                      properties:
-                                        env:
-                                          items:
-                                            properties:
-                                              name:
-                                                type: string
-                                              value:
-                                                type: string
-                                            required:
-                                            - name
-                                            - value
-                                            type: object
-                                          type: array
-                                        name:
-                                          type: string
-                                      type: object
-                                    repoURL:
-                                      type: string
-                                    targetRevision:
-                                      type: string
-                                  required:
-                                  - repoURL
-                                  type: object
-                                syncPolicy:
-                                  properties:
-                                    automated:
-                                      properties:
-                                        allowEmpty:
-                                          type: boolean
-                                        prune:
-                                          type: boolean
-                                        selfHeal:
-                                          type: boolean
-                                      type: object
-                                    retry:
-                                      properties:
-                                        backoff:
-                                          properties:
-                                            duration:
-                                              type: string
-                                            factor:
-                                              format: int64
-                                              type: integer
-                                            maxDuration:
-                                              type: string
-                                          type: object
-                                        limit:
-                                          format: int64
-                                          type: integer
-                                      type: object
-                                    syncOptions:
-                                      items:
-                                        type: string
-                                      type: array
-                                  type: object
-                              required:
-                              - destination
-                              - project
-                              - source
-                              type: object
-                          required:
-                          - metadata
-                          - spec
-                          type: object
-                      type: object
-                    scmProvider:
-                      properties:
-                        bitbucket:
-                          properties:
-                            allBranches:
-                              type: boolean
-                            appPasswordRef:
-                              properties:
-                                key:
-                                  type: string
-                                secretName:
-                                  type: string
-                              required:
-                              - key
-                              - secretName
-                              type: object
-                            owner:
-                              type: string
-                            user:
-                              type: string
-                          required:
-                          - appPasswordRef
-                          - owner
-                          - user
-                          type: object
-                        cloneProtocol:
-                          type: string
-                        filters:
-                          items:
-                            properties:
-                              branchMatch:
-                                type: string
-                              labelMatch:
-                                type: string
-                              pathsExist:
-                                items:
-                                  type: string
-                                type: array
-                              repositoryMatch:
-                                type: string
-                            type: object
-                          type: array
-                        github:
-                          properties:
-                            allBranches:
-                              type: boolean
-                            api:
-                              type: string
-                            organization:
-                              type: string
-                            tokenRef:
-                              properties:
-                                key:
-                                  type: string
-                                secretName:
-                                  type: string
-                              required:
-                              - key
-                              - secretName
-                              type: object
-                          required:
-                          - organization
-                          type: object
-                        gitlab:
-                          properties:
-                            allBranches:
-                              type: boolean
-                            api:
-                              type: string
-                            group:
-                              type: string
-                            includeSubgroups:
-                              type: boolean
-                            tokenRef:
-                              properties:
-                                key:
-                                  type: string
-                                secretName:
-                                  type: string
-                              required:
-                              - key
-                              - secretName
-                              type: object
-                          required:
-                          - group
-                          type: object
-                        requeueAfterSeconds:
-                          format: int64
-                          type: integer
-                        template:
-                          properties:
-                            metadata:
-                              properties:
-                                annotations:
-                                  additionalProperties:
-                                    type: string
-                                  type: object
-                                finalizers:
-                                  items:
-                                    type: string
-                                  type: array
-                                labels:
-                                  additionalProperties:
-                                    type: string
-                                  type: object
-                                name:
-                                  type: string
-                                namespace:
-                                  type: string
-                              type: object
-                            spec:
-                              properties:
-                                destination:
-                                  properties:
-                                    name:
-                                      type: string
-                                    namespace:
-                                      type: string
-                                    server:
-                                      type: string
-                                  type: object
-                                ignoreDifferences:
-                                  items:
-                                    properties:
-                                      group:
-                                        type: string
-                                      jqPathExpressions:
-                                        items:
-                                          type: string
-                                        type: array
-                                      jsonPointers:
-                                        items:
-                                          type: string
-                                        type: array
-                                      kind:
-                                        type: string
-                                      managedFieldsManagers:
-                                        items:
-                                          type: string
-                                        type: array
-                                      name:
-                                        type: string
-                                      namespace:
-                                        type: string
-                                    required:
-                                    - kind
-                                    type: object
-                                  type: array
-                                info:
-                                  items:
-                                    properties:
-                                      name:
-                                        type: string
-                                      value:
-                                        type: string
-                                    required:
-                                    - name
-                                    - value
-                                    type: object
-                                  type: array
-                                project:
-                                  type: string
-                                revisionHistoryLimit:
-                                  format: int64
-                                  type: integer
-                                source:
-                                  properties:
-                                    chart:
-                                      type: string
-                                    directory:
-                                      properties:
-                                        exclude:
-                                          type: string
-                                        include:
-                                          type: string
-                                        jsonnet:
-                                          properties:
-                                            extVars:
-                                              items:
-                                                properties:
-                                                  code:
-                                                    type: boolean
-                                                  name:
-                                                    type: string
-                                                  value:
-                                                    type: string
-                                                required:
-                                                - name
-                                                - value
-                                                type: object
-                                              type: array
-                                            libs:
-                                              items:
-                                                type: string
-                                              type: array
-                                            tlas:
-                                              items:
-                                                properties:
-                                                  code:
-                                                    type: boolean
-                                                  name:
-                                                    type: string
-                                                  value:
-                                                    type: string
-                                                required:
-                                                - name
-                                                - value
-                                                type: object
-                                              type: array
-                                          type: object
-                                        recurse:
-                                          type: boolean
-                                      type: object
-                                    helm:
-                                      properties:
-                                        fileParameters:
-                                          items:
-                                            properties:
-                                              name:
-                                                type: string
-                                              path:
-                                                type: string
-                                            type: object
-                                          type: array
-                                        ignoreMissingValueFiles:
-                                          type: boolean
-                                        parameters:
-                                          items:
-                                            properties:
-                                              forceString:
-                                                type: boolean
-                                              name:
-                                                type: string
-                                              value:
-                                                type: string
-                                            type: object
-                                          type: array
-                                        passCredentials:
-                                          type: boolean
-                                        releaseName:
-                                          type: string
-                                        skipCrds:
-                                          type: boolean
-                                        valueFiles:
-                                          items:
-                                            type: string
-                                          type: array
-                                        values:
-                                          type: string
-                                        version:
-                                          type: string
-                                      type: object
-                                    ksonnet:
-                                      properties:
-                                        environment:
-                                          type: string
-                                        parameters:
-                                          items:
-                                            properties:
-                                              component:
-                                                type: string
-                                              name:
-                                                type: string
-                                              value:
-                                                type: string
-                                            required:
-                                            - name
-                                            - value
-                                            type: object
-                                          type: array
-                                      type: object
-                                    kustomize:
-                                      properties:
-                                        commonAnnotations:
-                                          additionalProperties:
-                                            type: string
-                                          type: object
-                                        commonLabels:
-                                          additionalProperties:
-                                            type: string
-                                          type: object
-                                        components:
-                                          items:
-                                            type: string
-                                          type: array
-                                        forceCommonAnnotations:
-                                          type: boolean
-                                        forceCommonLabels:
-                                          type: boolean
-                                        forceNamespace:
-                                          type: boolean
-                                        images:
-                                          items:
-                                            type: string
-                                          type: array
-                                        namePrefix:
-                                          type: string
-                                        nameSuffix:
-                                          type: string
-                                        version:
-                                          type: string
-                                      type: object
-                                    path:
-                                      type: string
-                                    plugin:
-                                      properties:
-                                        env:
-                                          items:
-                                            properties:
-                                              name:
-                                                type: string
-                                              value:
-                                                type: string
-                                            required:
-                                            - name
-                                            - value
-                                            type: object
-                                          type: array
-                                        name:
-                                          type: string
-                                      type: object
-                                    repoURL:
-                                      type: string
-                                    targetRevision:
-                                      type: string
-                                  required:
-                                  - repoURL
-                                  type: object
-                                syncPolicy:
-                                  properties:
-                                    automated:
-                                      properties:
-                                        allowEmpty:
-                                          type: boolean
-                                        prune:
-                                          type: boolean
-                                        selfHeal:
-                                          type: boolean
-                                      type: object
-                                    retry:
-                                      properties:
-                                        backoff:
-                                          properties:
-                                            duration:
-                                              type: string
-                                            factor:
-                                              format: int64
-                                              type: integer
-                                            maxDuration:
-                                              type: string
-                                          type: object
-                                        limit:
-                                          format: int64
-                                          type: integer
-                                      type: object
-                                    syncOptions:
-                                      items:
-                                        type: string
-                                      type: array
-                                  type: object
-                              required:
-                              - destination
-                              - project
-                              - source
-                              type: object
-                          required:
-                          - metadata
-                          - spec
-                          type: object
-                      type: object
-                  type: object
-                type: array
-              syncPolicy:
-                properties:
-                  preserveResourcesOnDeletion:
-                    type: boolean
-                type: object
-              template:
-                properties:
-                  metadata:
-                    properties:
-                      annotations:
-                        additionalProperties:
-                          type: string
-                        type: object
-                      finalizers:
-                        items:
-                          type: string
-                        type: array
-                      labels:
-                        additionalProperties:
-                          type: string
-                        type: object
-                      name:
-                        type: string
-                      namespace:
-                        type: string
-                    type: object
-                  spec:
-                    properties:
-                      destination:
-                        properties:
-                          name:
-                            type: string
-                          namespace:
-                            type: string
-                          server:
-                            type: string
-                        type: object
-                      ignoreDifferences:
-                        items:
-                          properties:
-                            group:
-                              type: string
-                            jqPathExpressions:
-                              items:
-                                type: string
-                              type: array
-                            jsonPointers:
-                              items:
-                                type: string
-                              type: array
-                            kind:
-                              type: string
-                            managedFieldsManagers:
-                              items:
-                                type: string
-                              type: array
-                            name:
-                              type: string
-                            namespace:
-                              type: string
-                          required:
-                          - kind
-                          type: object
-                        type: array
-                      info:
-                        items:
-                          properties:
-                            name:
-                              type: string
-                            value:
-                              type: string
-                          required:
-                          - name
-                          - value
-                          type: object
-                        type: array
-                      project:
-                        type: string
-                      revisionHistoryLimit:
-                        format: int64
-                        type: integer
-                      source:
-                        properties:
-                          chart:
-                            type: string
-                          directory:
-                            properties:
-                              exclude:
-                                type: string
-                              include:
-                                type: string
-                              jsonnet:
-                                properties:
-                                  extVars:
-                                    items:
-                                      properties:
-                                        code:
-                                          type: boolean
-                                        name:
-                                          type: string
-                                        value:
-                                          type: string
-                                      required:
-                                      - name
-                                      - value
-                                      type: object
-                                    type: array
-                                  libs:
-                                    items:
-                                      type: string
-                                    type: array
-                                  tlas:
-                                    items:
-                                      properties:
-                                        code:
-                                          type: boolean
-                                        name:
-                                          type: string
-                                        value:
-                                          type: string
-                                      required:
-                                      - name
-                                      - value
-                                      type: object
-                                    type: array
-                                type: object
-                              recurse:
-                                type: boolean
-                            type: object
-                          helm:
-                            properties:
-                              fileParameters:
-                                items:
-                                  properties:
-                                    name:
-                                      type: string
-                                    path:
-                                      type: string
-                                  type: object
-                                type: array
-                              ignoreMissingValueFiles:
-                                type: boolean
-                              parameters:
-                                items:
-                                  properties:
-                                    forceString:
-                                      type: boolean
-                                    name:
-                                      type: string
-                                    value:
-                                      type: string
-                                  type: object
-                                type: array
-                              passCredentials:
-                                type: boolean
-                              releaseName:
-                                type: string
-                              skipCrds:
-                                type: boolean
-                              valueFiles:
-                                items:
-                                  type: string
-                                type: array
-                              values:
-                                type: string
-                              version:
-                                type: string
-                            type: object
-                          ksonnet:
-                            properties:
-                              environment:
-                                type: string
-                              parameters:
-                                items:
-                                  properties:
-                                    component:
-                                      type: string
-                                    name:
-                                      type: string
-                                    value:
-                                      type: string
-                                  required:
-                                  - name
-                                  - value
-                                  type: object
-                                type: array
-                            type: object
-                          kustomize:
-                            properties:
-                              commonAnnotations:
-                                additionalProperties:
-                                  type: string
-                                type: object
-                              commonLabels:
-                                additionalProperties:
-                                  type: string
-                                type: object
-                              components:
-                                items:
-                                  type: string
-                                type: array
-                              forceCommonAnnotations:
-                                type: boolean
-                              forceCommonLabels:
-                                type: boolean
-                              forceNamespace:
-                                type: boolean
-                              images:
-                                items:
-                                  type: string
-                                type: array
-                              namePrefix:
-                                type: string
-                              nameSuffix:
-                                type: string
-                              version:
-                                type: string
-                            type: object
-                          path:
-                            type: string
-                          plugin:
-                            properties:
-                              env:
-                                items:
-                                  properties:
-                                    name:
-                                      type: string
-                                    value:
-                                      type: string
-                                  required:
-                                  - name
-                                  - value
-                                  type: object
-                                type: array
-                              name:
-                                type: string
-                            type: object
-                          repoURL:
-                            type: string
-                          targetRevision:
-                            type: string
-                        required:
-                        - repoURL
-                        type: object
-                      syncPolicy:
-                        properties:
-                          automated:
-                            properties:
-                              allowEmpty:
-                                type: boolean
-                              prune:
-                                type: boolean
-                              selfHeal:
-                                type: boolean
-                            type: object
-                          retry:
-                            properties:
-                              backoff:
-                                properties:
-                                  duration:
-                                    type: string
-                                  factor:
-                                    format: int64
-                                    type: integer
-                                  maxDuration:
-                                    type: string
-                                type: object
-                              limit:
-                                format: int64
-                                type: integer
-                            type: object
-                          syncOptions:
-                            items:
-                              type: string
-                            type: array
-                        type: object
-                    required:
-                    - destination
-                    - project
-                    - source
-                    type: object
-                required:
-                - metadata
-                - spec
-                type: object
-            required:
-            - generators
-            - template
-            type: object
-          status:
-            properties:
-              conditions:
-                items:
-                  properties:
-                    lastTransitionTime:
-                      format: date-time
-                      type: string
-                    message:
-                      type: string
-                    reason:
-                      type: string
-                    status:
-                      type: string
-                    type:
-                      type: string
-                  required:
-                  - message
-                  - reason
-                  - status
-                  - type
-                  type: object
-                type: array
-            type: object
-        required:
-        - metadata
-        - spec
-        type: object
-    served: true
-    storage: true
-    subresources:
-      status: {}
-status:
-  acceptedNames:
-    kind: ""
-    plural: ""
-  conditions: []
-  storedVersions: []
----
-=======
->>>>>>> c8a1a865
 apiVersion: v1
 kind: ServiceAccount
 metadata:
@@ -6888,6 +189,47 @@
 apiVersion: rbac.authorization.k8s.io/v1
 kind: Role
 metadata:
+  name: argocd-notifications-controller
+rules:
+- apiGroups:
+  - argoproj.io
+  resources:
+  - applications
+  - appprojects
+  verbs:
+  - get
+  - list
+  - watch
+  - update
+  - patch
+- apiGroups:
+  - ""
+  resources:
+  - configmaps
+  - secrets
+  verbs:
+  - list
+  - watch
+- apiGroups:
+  - ""
+  resourceNames:
+  - argocd-notifications-cm
+  resources:
+  - configmaps
+  verbs:
+  - get
+- apiGroups:
+  - ""
+  resourceNames:
+  - argocd-notifications-secret
+  resources:
+  - secrets
+  verbs:
+  - get
+---
+apiVersion: rbac.authorization.k8s.io/v1
+kind: Role
+metadata:
   labels:
     app.kubernetes.io/component: redis
     app.kubernetes.io/name: argocd-redis-ha
@@ -7011,6 +353,18 @@
 apiVersion: rbac.authorization.k8s.io/v1
 kind: RoleBinding
 metadata:
+  name: argocd-notifications-controller
+roleRef:
+  apiGroup: rbac.authorization.k8s.io
+  kind: Role
+  name: argocd-notifications-controller
+subjects:
+- kind: ServiceAccount
+  name: argocd-notifications-controller
+---
+apiVersion: rbac.authorization.k8s.io/v1
+kind: RoleBinding
+metadata:
   labels:
     app.kubernetes.io/component: redis
     app.kubernetes.io/name: argocd-redis-ha
@@ -7083,14 +437,6 @@
 apiVersion: v1
 kind: ConfigMap
 metadata:
-<<<<<<< HEAD
-=======
-  name: argocd-notifications-cm
----
-apiVersion: v1
-kind: ConfigMap
-metadata:
->>>>>>> c8a1a865
   labels:
     app.kubernetes.io/name: argocd-rbac-cm
     app.kubernetes.io/part-of: argocd
@@ -7614,10 +960,6 @@
     port: 7000
     protocol: TCP
     targetPort: webhook
-  - name: metrics
-    port: 8080
-    protocol: TCP
-    targetPort: metrics
   selector:
     app.kubernetes.io/name: argocd-applicationset-controller
 ---
@@ -7666,25 +1008,6 @@
 apiVersion: v1
 kind: Service
 metadata:
-<<<<<<< HEAD
-  annotations: null
-=======
-  labels:
-    app.kubernetes.io/name: argocd-notifications-controller-metrics
-  name: argocd-notifications-controller-metrics
-spec:
-  ports:
-  - name: metrics
-    port: 9001
-    protocol: TCP
-    targetPort: 9001
-  selector:
-    app.kubernetes.io/name: argocd-notifications-controller
----
-apiVersion: v1
-kind: Service
-metadata:
->>>>>>> c8a1a865
   labels:
     app.kubernetes.io/component: redis
     app.kubernetes.io/name: argocd-redis-ha
@@ -7886,11 +1209,7 @@
           valueFrom:
             fieldRef:
               fieldPath: metadata.namespace
-<<<<<<< HEAD
         image: quay.io/codefresh/applicationset:latest
-=======
-        image: quay.io/argoproj/argocd:v2.4.15
->>>>>>> c8a1a865
         imagePullPolicy: Always
         name: argocd-applicationset-controller
         ports:
@@ -7987,11 +1306,7 @@
         - -n
         - /usr/local/bin/argocd
         - /shared/argocd-dex
-<<<<<<< HEAD
         image: quay.io/codefresh/argocd:latest
-=======
-        image: quay.io/argoproj/argocd:v2.4.15
->>>>>>> c8a1a865
         imagePullPolicy: Always
         name: copyutil
         securityContext:
@@ -8016,64 +1331,6 @@
 apiVersion: apps/v1
 kind: Deployment
 metadata:
-<<<<<<< HEAD
-=======
-  name: argocd-notifications-controller
-spec:
-  selector:
-    matchLabels:
-      app.kubernetes.io/name: argocd-notifications-controller
-  strategy:
-    type: Recreate
-  template:
-    metadata:
-      labels:
-        app.kubernetes.io/name: argocd-notifications-controller
-    spec:
-      containers:
-      - command:
-        - argocd-notifications
-        image: quay.io/argoproj/argocd:v2.4.15
-        imagePullPolicy: Always
-        livenessProbe:
-          tcpSocket:
-            port: 9001
-        name: argocd-notifications-controller
-        securityContext:
-          allowPrivilegeEscalation: false
-          capabilities:
-            drop:
-            - ALL
-          readOnlyRootFilesystem: true
-        volumeMounts:
-        - mountPath: /app/config/tls
-          name: tls-certs
-        - mountPath: /app/config/reposerver/tls
-          name: argocd-repo-server-tls
-        workingDir: /app
-      securityContext:
-        runAsNonRoot: true
-      serviceAccountName: argocd-notifications-controller
-      volumes:
-      - configMap:
-          name: argocd-tls-certs-cm
-        name: tls-certs
-      - name: argocd-repo-server-tls
-        secret:
-          items:
-          - key: tls.crt
-            path: tls.crt
-          - key: tls.key
-            path: tls.key
-          - key: ca.crt
-            path: ca.crt
-          optional: true
-          secretName: argocd-repo-server-tls
----
-apiVersion: apps/v1
-kind: Deployment
-metadata:
->>>>>>> c8a1a865
   labels:
     app.kubernetes.io/component: redis
     app.kubernetes.io/name: argocd-redis-ha-haproxy
@@ -8103,11 +1360,7 @@
                 app.kubernetes.io/name: argocd-redis-ha-haproxy
             topologyKey: kubernetes.io/hostname
       containers:
-<<<<<<< HEAD
-      - image: quay.io/codefresh/haproxy:2.0.25-alpine
-=======
-      - image: haproxy:2.0.29-alpine
->>>>>>> c8a1a865
+      - image: quay.io/codefresh/haproxy:2.0.29-alpine
         imagePullPolicy: IfNotPresent
         lifecycle: {}
         livenessProbe:
@@ -8136,11 +1389,7 @@
         - /readonly/haproxy_init.sh
         command:
         - sh
-<<<<<<< HEAD
-        image: quay.io/codefresh/haproxy:2.0.25-alpine
-=======
-        image: haproxy:2.0.29-alpine
->>>>>>> c8a1a865
+        image: quay.io/codefresh/haproxy:2.0.29-alpine
         imagePullPolicy: IfNotPresent
         name: config-init
         volumeMounts:
@@ -8299,11 +1548,7 @@
           value: /helm-working-dir
         - name: HELM_DATA_HOME
           value: /helm-working-dir
-<<<<<<< HEAD
         image: quay.io/codefresh/argocd:latest
-=======
-        image: quay.io/argoproj/argocd:v2.4.15
->>>>>>> c8a1a865
         imagePullPolicy: Always
         livenessProbe:
           failureThreshold: 3
@@ -8352,11 +1597,7 @@
         - -n
         - /usr/local/bin/argocd
         - /var/run/argocd/argocd-cmp-server
-<<<<<<< HEAD
         image: quay.io/codefresh/argocd:latest
-=======
-        image: quay.io/argoproj/argocd:v2.4.15
->>>>>>> c8a1a865
         name: copyutil
         securityContext:
           allowPrivilegeEscalation: false
@@ -8597,17 +1838,13 @@
               key: server.http.cookie.maxnumber
               name: argocd-cmd-params-cm
               optional: true
-<<<<<<< HEAD
+        - name: ARGOCD_SERVER_OTLP_ADDRESS
+          valueFrom:
+            configMapKeyRef:
+              key: otlp.address
+              name: argocd-cmd-params-cm
+              optional: true
         image: quay.io/codefresh/argocd:latest
-=======
-        - name: ARGOCD_SERVER_OTLP_ADDRESS
-          valueFrom:
-            configMapKeyRef:
-              key: otlp.address
-              name: argocd-cmd-params-cm
-              optional: true
-        image: quay.io/argoproj/argocd:v2.4.15
->>>>>>> c8a1a865
         imagePullPolicy: Always
         livenessProbe:
           httpGet:
@@ -8649,6 +1886,8 @@
         name: plugins-home
       - emptyDir: {}
         name: tmp
+      - emptyDir: {}
+        name: static-files
       - configMap:
           name: argocd-ssh-known-hosts-cm
         name: ssh-known-hosts
@@ -8711,20 +1950,12 @@
         - --redis
         - argocd-redis-ha-haproxy:6379
         env:
-        - name: ARGOCD_CONTROLLER_REPLICAS
-          value: "1"
         - name: ARGOCD_RECONCILIATION_TIMEOUT
           valueFrom:
             configMapKeyRef:
               key: timeout.reconciliation
               name: argocd-cm
               optional: true
-        - name: ARGOCD_HARD_RECONCILIATION_TIMEOUT
-          valueFrom:
-            configMapKeyRef:
-              key: timeout.hard.reconciliation
-              name: argocd-cm
-              optional: true
         - name: ARGOCD_APPLICATION_CONTROLLER_REPO_SERVER
           valueFrom:
             configMapKeyRef:
@@ -8809,17 +2040,13 @@
               key: controller.default.cache.expiration
               name: argocd-cmd-params-cm
               optional: true
-<<<<<<< HEAD
+        - name: ARGOCD_APPLICATION_CONTROLLER_OTLP_ADDRESS
+          valueFrom:
+            configMapKeyRef:
+              key: otlp.address
+              name: argocd-cmd-params-cm
+              optional: true
         image: quay.io/codefresh/argocd:latest
-=======
-        - name: ARGOCD_APPLICATION_CONTROLLER_OTLP_ADDRESS
-          valueFrom:
-            configMapKeyRef:
-              key: otlp.address
-              name: argocd-cmd-params-cm
-              optional: true
-        image: quay.io/argoproj/argocd:v2.4.15
->>>>>>> c8a1a865
         imagePullPolicy: Always
         livenessProbe:
           httpGet:
@@ -8900,11 +2127,7 @@
         - /data/conf/redis.conf
         command:
         - redis-server
-<<<<<<< HEAD
-        image: quay.io/codefresh/redis:6.2.6-alpine
-=======
-        image: redis:7.0.4-alpine
->>>>>>> c8a1a865
+        image: quay.io/codefresh/redis:7.0.4-alpine
         imagePullPolicy: IfNotPresent
         lifecycle: {}
         livenessProbe:
@@ -8942,11 +2165,7 @@
         - /data/conf/sentinel.conf
         command:
         - redis-sentinel
-<<<<<<< HEAD
-        image: quay.io/codefresh/redis:6.2.6-alpine
-=======
-        image: redis:7.0.4-alpine
->>>>>>> c8a1a865
+        image: quay.io/codefresh/redis:7.0.4-alpine
         imagePullPolicy: IfNotPresent
         lifecycle: {}
         livenessProbe:
@@ -8992,11 +2211,7 @@
           value: 40000915ab58c3fa8fd888fb8b24711944e6cbb4
         - name: SENTINEL_ID_2
           value: 2bbec7894d954a8af3bb54d13eaec53cb024e2ca
-<<<<<<< HEAD
-        image: quay.io/codefresh/redis:6.2.6-alpine
-=======
-        image: redis:7.0.4-alpine
->>>>>>> c8a1a865
+        image: quay.io/codefresh/redis:7.0.4-alpine
         imagePullPolicy: IfNotPresent
         name: config-init
         volumeMounts:
