# This is an auto-generated file. DO NOT EDIT
apiVersion: v1
kind: ServiceAccount
metadata:
  labels:
    app.kubernetes.io/component: application-controller
    app.kubernetes.io/name: argocd-application-controller
    app.kubernetes.io/part-of: argocd
  name: argocd-application-controller
---
apiVersion: v1
kind: ServiceAccount
metadata:
  labels:
    app.kubernetes.io/component: controller
    app.kubernetes.io/name: argocd-applicationset-controller
    app.kubernetes.io/part-of: argocd-applicationset
  name: argocd-applicationset-controller
---
apiVersion: v1
kind: ServiceAccount
metadata:
  labels:
    app.kubernetes.io/component: dex-server
    app.kubernetes.io/name: argocd-dex-server
    app.kubernetes.io/part-of: argocd
  name: argocd-dex-server
---
apiVersion: v1
kind: ServiceAccount
metadata:
<<<<<<< HEAD
=======
  labels:
    app.kubernetes.io/component: notifications-controller
    app.kubernetes.io/name: argocd-notifications-controller
    app.kubernetes.io/part-of: argocd
  name: argocd-notifications-controller
---
apiVersion: v1
kind: ServiceAccount
metadata:
>>>>>>> fc3eaec6
  labels:
    app.kubernetes.io/component: redis
    app.kubernetes.io/name: argocd-redis-ha
    app.kubernetes.io/part-of: argocd
  name: argocd-redis-ha
---
apiVersion: v1
kind: ServiceAccount
metadata:
  labels:
    app.kubernetes.io/component: redis
    app.kubernetes.io/name: argocd-redis-ha-haproxy
    app.kubernetes.io/part-of: argocd
  name: argocd-redis-ha-haproxy
---
apiVersion: v1
kind: ServiceAccount
metadata:
  labels:
    app.kubernetes.io/component: repo-server
    app.kubernetes.io/name: argocd-repo-server
    app.kubernetes.io/part-of: argocd
  name: argocd-repo-server
---
apiVersion: v1
kind: ServiceAccount
metadata:
  labels:
    app.kubernetes.io/component: server
    app.kubernetes.io/name: argocd-server
    app.kubernetes.io/part-of: argocd
  name: argocd-server
---
apiVersion: rbac.authorization.k8s.io/v1
kind: Role
metadata:
  labels:
    app.kubernetes.io/component: application-controller
    app.kubernetes.io/name: argocd-application-controller
    app.kubernetes.io/part-of: argocd
  name: argocd-application-controller
rules:
- apiGroups:
  - ""
  resources:
  - secrets
  - configmaps
  verbs:
  - get
  - list
  - watch
- apiGroups:
  - argoproj.io
  resources:
  - applications
  - appprojects
  verbs:
  - create
  - get
  - list
  - watch
  - update
  - patch
  - delete
- apiGroups:
  - ""
  resources:
  - events
  verbs:
  - create
  - list
---
apiVersion: rbac.authorization.k8s.io/v1
kind: Role
metadata:
  labels:
    app.kubernetes.io/component: controller
    app.kubernetes.io/name: argocd-applicationset-controller
    app.kubernetes.io/part-of: argocd-applicationset
  name: argocd-applicationset-controller
rules:
- apiGroups:
  - argoproj.io
  resources:
  - applications
  - applicationsets
  - applicationsets/finalizers
  verbs:
  - create
  - delete
  - get
  - list
  - patch
  - update
  - watch
- apiGroups:
  - argoproj.io
  resources:
  - appprojects
  verbs:
  - get
- apiGroups:
  - argoproj.io
  resources:
  - applicationsets/status
  verbs:
  - get
  - patch
  - update
- apiGroups:
  - ""
  resources:
  - events
  verbs:
  - create
  - get
  - list
  - patch
  - watch
- apiGroups:
  - ""
  resources:
  - secrets
  - configmaps
  verbs:
  - get
  - list
  - watch
- apiGroups:
  - apps
  - extensions
  resources:
  - deployments
  verbs:
  - get
  - list
  - watch
---
apiVersion: rbac.authorization.k8s.io/v1
kind: Role
metadata:
  labels:
    app.kubernetes.io/component: dex-server
    app.kubernetes.io/name: argocd-dex-server
    app.kubernetes.io/part-of: argocd
  name: argocd-dex-server
rules:
- apiGroups:
  - ""
  resources:
  - secrets
  - configmaps
  verbs:
  - get
  - list
  - watch
---
apiVersion: rbac.authorization.k8s.io/v1
kind: Role
metadata:
  labels:
    app.kubernetes.io/component: redis
    app.kubernetes.io/name: argocd-redis-ha
    app.kubernetes.io/part-of: argocd
  name: argocd-redis-ha
rules:
- apiGroups:
  - ""
  resources:
  - endpoints
  verbs:
  - get
---
apiVersion: rbac.authorization.k8s.io/v1
kind: Role
metadata:
  labels:
    app.kubernetes.io/component: redis
    app.kubernetes.io/name: argocd-redis-ha
    app.kubernetes.io/part-of: argocd
  name: argocd-redis-ha-haproxy
rules:
- apiGroups:
  - ""
  resources:
  - endpoints
  verbs:
  - get
---
apiVersion: rbac.authorization.k8s.io/v1
kind: Role
metadata:
  labels:
    app.kubernetes.io/component: server
    app.kubernetes.io/name: argocd-server
    app.kubernetes.io/part-of: argocd
  name: argocd-server
rules:
- apiGroups:
  - ""
  resources:
  - secrets
  - configmaps
  verbs:
  - create
  - get
  - list
  - watch
  - update
  - patch
  - delete
- apiGroups:
  - argoproj.io
  resources:
  - applications
  - appprojects
  - applicationsets
  verbs:
  - create
  - get
  - list
  - watch
  - update
  - delete
  - patch
- apiGroups:
  - ""
  resources:
  - events
  verbs:
  - create
  - list
---
apiVersion: rbac.authorization.k8s.io/v1
kind: RoleBinding
metadata:
  labels:
    app.kubernetes.io/component: application-controller
    app.kubernetes.io/name: argocd-application-controller
    app.kubernetes.io/part-of: argocd
  name: argocd-application-controller
roleRef:
  apiGroup: rbac.authorization.k8s.io
  kind: Role
  name: argocd-application-controller
subjects:
- kind: ServiceAccount
  name: argocd-application-controller
---
apiVersion: rbac.authorization.k8s.io/v1
kind: RoleBinding
metadata:
  labels:
    app.kubernetes.io/component: controller
    app.kubernetes.io/name: argocd-applicationset-controller
    app.kubernetes.io/part-of: argocd-applicationset
  name: argocd-applicationset-controller
roleRef:
  apiGroup: rbac.authorization.k8s.io
  kind: Role
  name: argocd-applicationset-controller
subjects:
- kind: ServiceAccount
  name: argocd-applicationset-controller
---
apiVersion: rbac.authorization.k8s.io/v1
kind: RoleBinding
metadata:
  labels:
    app.kubernetes.io/component: dex-server
    app.kubernetes.io/name: argocd-dex-server
    app.kubernetes.io/part-of: argocd
  name: argocd-dex-server
roleRef:
  apiGroup: rbac.authorization.k8s.io
  kind: Role
  name: argocd-dex-server
subjects:
- kind: ServiceAccount
  name: argocd-dex-server
---
apiVersion: rbac.authorization.k8s.io/v1
kind: RoleBinding
metadata:
  labels:
    app.kubernetes.io/component: redis
    app.kubernetes.io/name: argocd-redis-ha
    app.kubernetes.io/part-of: argocd
  name: argocd-redis-ha
roleRef:
  apiGroup: rbac.authorization.k8s.io
  kind: Role
  name: argocd-redis-ha
subjects:
- kind: ServiceAccount
  name: argocd-redis-ha
---
apiVersion: rbac.authorization.k8s.io/v1
kind: RoleBinding
metadata:
  labels:
    app.kubernetes.io/component: redis
    app.kubernetes.io/name: argocd-redis-ha
    app.kubernetes.io/part-of: argocd
  name: argocd-redis-ha-haproxy
roleRef:
  apiGroup: rbac.authorization.k8s.io
  kind: Role
  name: argocd-redis-ha-haproxy
subjects:
- kind: ServiceAccount
  name: argocd-redis-ha-haproxy
---
apiVersion: rbac.authorization.k8s.io/v1
kind: RoleBinding
metadata:
  labels:
    app.kubernetes.io/component: server
    app.kubernetes.io/name: argocd-server
    app.kubernetes.io/part-of: argocd
  name: argocd-server
roleRef:
  apiGroup: rbac.authorization.k8s.io
  kind: Role
  name: argocd-server
subjects:
- kind: ServiceAccount
  name: argocd-server
---
apiVersion: v1
kind: ConfigMap
metadata:
  labels:
    app.kubernetes.io/name: argocd-cm
    app.kubernetes.io/part-of: argocd
  name: argocd-cm
---
apiVersion: v1
kind: ConfigMap
metadata:
  labels:
    app.kubernetes.io/name: argocd-cmd-params-cm
    app.kubernetes.io/part-of: argocd
  name: argocd-cmd-params-cm
---
apiVersion: v1
kind: ConfigMap
metadata:
  labels:
    app.kubernetes.io/name: argocd-gpg-keys-cm
    app.kubernetes.io/part-of: argocd
  name: argocd-gpg-keys-cm
---
apiVersion: v1
kind: ConfigMap
metadata:
  labels:
    app.kubernetes.io/name: argocd-rbac-cm
    app.kubernetes.io/part-of: argocd
  name: argocd-rbac-cm
---
apiVersion: v1
data:
  fix-split-brain.sh: |
    HOSTNAME="$(hostname)"
    INDEX="${HOSTNAME##*-}"
    SENTINEL_PORT=26379
    ANNOUNCE_IP=''
    MASTER=''
    MASTER_GROUP="argocd"
    QUORUM="2"
    REDIS_CONF=/data/conf/redis.conf
    REDIS_PORT=6379
    REDIS_TLS_PORT=
    SENTINEL_CONF=/data/conf/sentinel.conf
    SENTINEL_TLS_PORT=
    SERVICE=argocd-redis-ha
    SENTINEL_TLS_REPLICATION_ENABLED=false
    REDIS_TLS_REPLICATION_ENABLED=false

    ROLE=''
    REDIS_MASTER=''

    set -eu
    sentinel_get_master() {
    set +e
        if [ "$SENTINEL_PORT" -eq 0 ]; then
            redis-cli -h "${SERVICE}" -p "${SENTINEL_TLS_PORT}"   --tls --cacert /tls-certs/ca.crt --cert /tls-certs/redis.crt --key /tls-certs/redis.key sentinel get-master-addr-by-name "${MASTER_GROUP}" |\
            grep -E '((^\s*((([0-9]|[1-9][0-9]|1[0-9]{2}|2[0-4][0-9]|25[0-5])\.){3}([0-9]|[1-9][0-9]|1[0-9]{2}|2[0-4][0-9]|25[0-5]))\s*$)|(^\s*((([0-9A-Fa-f]{1,4}:){7}([0-9A-Fa-f]{1,4}|:))|(([0-9A-Fa-f]{1,4}:){6}(:[0-9A-Fa-f]{1,4}|((25[0-5]|2[0-4]\d|1\d\d|[1-9]?\d)(\.(25[0-5]|2[0-4]\d|1\d\d|[1-9]?\d)){3})|:))|(([0-9A-Fa-f]{1,4}:){5}(((:[0-9A-Fa-f]{1,4}){1,2})|:((25[0-5]|2[0-4]\d|1\d\d|[1-9]?\d)(\.(25[0-5]|2[0-4]\d|1\d\d|[1-9]?\d)){3})|:))|(([0-9A-Fa-f]{1,4}:){4}(((:[0-9A-Fa-f]{1,4}){1,3})|((:[0-9A-Fa-f]{1,4})?:((25[0-5]|2[0-4]\d|1\d\d|[1-9]?\d)(\.(25[0-5]|2[0-4]\d|1\d\d|[1-9]?\d)){3}))|:))|(([0-9A-Fa-f]{1,4}:){3}(((:[0-9A-Fa-f]{1,4}){1,4})|((:[0-9A-Fa-f]{1,4}){0,2}:((25[0-5]|2[0-4]\d|1\d\d|[1-9]?\d)(\.(25[0-5]|2[0-4]\d|1\d\d|[1-9]?\d)){3}))|:))|(([0-9A-Fa-f]{1,4}:){2}(((:[0-9A-Fa-f]{1,4}){1,5})|((:[0-9A-Fa-f]{1,4}){0,3}:((25[0-5]|2[0-4]\d|1\d\d|[1-9]?\d)(\.(25[0-5]|2[0-4]\d|1\d\d|[1-9]?\d)){3}))|:))|(([0-9A-Fa-f]{1,4}:){1}(((:[0-9A-Fa-f]{1,4}){1,6})|((:[0-9A-Fa-f]{1,4}){0,4}:((25[0-5]|2[0-4]\d|1\d\d|[1-9]?\d)(\.(25[0-5]|2[0-4]\d|1\d\d|[1-9]?\d)){3}))|:))|(:(((:[0-9A-Fa-f]{1,4}){1,7})|((:[0-9A-Fa-f]{1,4}){0,5}:((25[0-5]|2[0-4]\d|1\d\d|[1-9]?\d)(\.(25[0-5]|2[0-4]\d|1\d\d|[1-9]?\d)){3}))|:)))(%.+)?s*$))'
        else
            redis-cli -h "${SERVICE}" -p "${SENTINEL_PORT}"  sentinel get-master-addr-by-name "${MASTER_GROUP}" |\
            grep -E '((^\s*((([0-9]|[1-9][0-9]|1[0-9]{2}|2[0-4][0-9]|25[0-5])\.){3}([0-9]|[1-9][0-9]|1[0-9]{2}|2[0-4][0-9]|25[0-5]))\s*$)|(^\s*((([0-9A-Fa-f]{1,4}:){7}([0-9A-Fa-f]{1,4}|:))|(([0-9A-Fa-f]{1,4}:){6}(:[0-9A-Fa-f]{1,4}|((25[0-5]|2[0-4]\d|1\d\d|[1-9]?\d)(\.(25[0-5]|2[0-4]\d|1\d\d|[1-9]?\d)){3})|:))|(([0-9A-Fa-f]{1,4}:){5}(((:[0-9A-Fa-f]{1,4}){1,2})|:((25[0-5]|2[0-4]\d|1\d\d|[1-9]?\d)(\.(25[0-5]|2[0-4]\d|1\d\d|[1-9]?\d)){3})|:))|(([0-9A-Fa-f]{1,4}:){4}(((:[0-9A-Fa-f]{1,4}){1,3})|((:[0-9A-Fa-f]{1,4})?:((25[0-5]|2[0-4]\d|1\d\d|[1-9]?\d)(\.(25[0-5]|2[0-4]\d|1\d\d|[1-9]?\d)){3}))|:))|(([0-9A-Fa-f]{1,4}:){3}(((:[0-9A-Fa-f]{1,4}){1,4})|((:[0-9A-Fa-f]{1,4}){0,2}:((25[0-5]|2[0-4]\d|1\d\d|[1-9]?\d)(\.(25[0-5]|2[0-4]\d|1\d\d|[1-9]?\d)){3}))|:))|(([0-9A-Fa-f]{1,4}:){2}(((:[0-9A-Fa-f]{1,4}){1,5})|((:[0-9A-Fa-f]{1,4}){0,3}:((25[0-5]|2[0-4]\d|1\d\d|[1-9]?\d)(\.(25[0-5]|2[0-4]\d|1\d\d|[1-9]?\d)){3}))|:))|(([0-9A-Fa-f]{1,4}:){1}(((:[0-9A-Fa-f]{1,4}){1,6})|((:[0-9A-Fa-f]{1,4}){0,4}:((25[0-5]|2[0-4]\d|1\d\d|[1-9]?\d)(\.(25[0-5]|2[0-4]\d|1\d\d|[1-9]?\d)){3}))|:))|(:(((:[0-9A-Fa-f]{1,4}){1,7})|((:[0-9A-Fa-f]{1,4}){0,5}:((25[0-5]|2[0-4]\d|1\d\d|[1-9]?\d)(\.(25[0-5]|2[0-4]\d|1\d\d|[1-9]?\d)){3}))|:)))(%.+)?s*$))'
        fi
    set -e
    }

    sentinel_get_master_retry() {
        master=''
        retry=${1}
        sleep=3
        for i in $(seq 1 "${retry}"); do
            master=$(sentinel_get_master)
            if [ -n "${master}" ]; then
                break
            fi
            sleep $((sleep + i))
        done
        echo "${master}"
    }

    identify_master() {
        echo "Identifying redis master (get-master-addr-by-name).."
        echo "  using sentinel (argocd-redis-ha), sentinel group name (argocd)"
        MASTER="$(sentinel_get_master_retry 3)"
        if [ -n "${MASTER}" ]; then
            echo "  $(date) Found redis master (${MASTER})"
        else
            echo "  $(date) Did not find redis master (${MASTER})"
        fi
    }

    sentinel_update() {
        echo "Updating sentinel config.."
        echo "  evaluating sentinel id (\${SENTINEL_ID_${INDEX}})"
        eval MY_SENTINEL_ID="\$SENTINEL_ID_${INDEX}"
        echo "  sentinel id (${MY_SENTINEL_ID}), sentinel grp (${MASTER_GROUP}), quorum (${QUORUM})"
        sed -i "1s/^/sentinel myid ${MY_SENTINEL_ID}\\n/" "${SENTINEL_CONF}"
        if [ "$SENTINEL_TLS_REPLICATION_ENABLED" = true ]; then
            echo "  redis master (${1}:${REDIS_TLS_PORT})"
            sed -i "2s/^/sentinel monitor ${MASTER_GROUP} ${1} ${REDIS_TLS_PORT} ${QUORUM} \\n/" "${SENTINEL_CONF}"
        else
            echo "  redis master (${1}:${REDIS_PORT})"
            sed -i "2s/^/sentinel monitor ${MASTER_GROUP} ${1} ${REDIS_PORT} ${QUORUM} \\n/" "${SENTINEL_CONF}"
        fi
        echo "sentinel announce-ip ${ANNOUNCE_IP}" >> ${SENTINEL_CONF}
        if [ "$SENTINEL_PORT" -eq 0 ]; then
            echo "  announce (${ANNOUNCE_IP}:${SENTINEL_TLS_PORT})"
            echo "sentinel announce-port ${SENTINEL_TLS_PORT}" >> ${SENTINEL_CONF}
        else
            echo "  announce (${ANNOUNCE_IP}:${SENTINEL_PORT})"
            echo "sentinel announce-port ${SENTINEL_PORT}" >> ${SENTINEL_CONF}
        fi
    }

    redis_update() {
        echo "Updating redis config.."
        if [ "$REDIS_TLS_REPLICATION_ENABLED" = true ]; then
            echo "  we are slave of redis master (${1}:${REDIS_TLS_PORT})"
            echo "slaveof ${1} ${REDIS_TLS_PORT}" >> "${REDIS_CONF}"
            echo "slave-announce-port ${REDIS_TLS_PORT}" >> ${REDIS_CONF}
        else
            echo "  we are slave of redis master (${1}:${REDIS_PORT})"
            echo "slaveof ${1} ${REDIS_PORT}" >> "${REDIS_CONF}"
            echo "slave-announce-port ${REDIS_PORT}" >> ${REDIS_CONF}
        fi
        echo "slave-announce-ip ${ANNOUNCE_IP}" >> ${REDIS_CONF}
    }

    copy_config() {
        echo "Copying default redis config.."
        echo "  to '${REDIS_CONF}'"
        cp /readonly-config/redis.conf "${REDIS_CONF}"
        echo "Copying default sentinel config.."
        echo "  to '${SENTINEL_CONF}'"
        cp /readonly-config/sentinel.conf "${SENTINEL_CONF}"
    }

    setup_defaults() {
        echo "Setting up defaults.."
        echo "  using statefulset index (${INDEX})"
        if [ "${INDEX}" = "0" ]; then
            echo "Setting this pod as master for redis and sentinel.."
            echo "  using announce (${ANNOUNCE_IP})"
            redis_update "${ANNOUNCE_IP}"
            sentinel_update "${ANNOUNCE_IP}"
            echo "  make sure ${ANNOUNCE_IP} is not a slave (slaveof no one)"
            sed -i "s/^.*slaveof.*//" "${REDIS_CONF}"
        else
            echo "Getting redis master ip.."
            echo "  blindly assuming (${SERVICE}-announce-0) or (${SERVICE}-server-0) are master"
            DEFAULT_MASTER="$(getent_hosts 0 | awk '{ print $1 }')"
            if [ -z "${DEFAULT_MASTER}" ]; then
                echo "Error: Unable to resolve redis master (getent hosts)."
                exit 1
            fi
            echo "  identified redis (may be redis master) ip (${DEFAULT_MASTER})"
            echo "Setting default slave config for redis and sentinel.."
            echo "  using master ip (${DEFAULT_MASTER})"
            redis_update "${DEFAULT_MASTER}"
            sentinel_update "${DEFAULT_MASTER}"
        fi
    }

    redis_ping() {
    set +e
        if [ "$REDIS_PORT" -eq 0 ]; then
            redis-cli -h "${MASTER}" -p "${REDIS_TLS_PORT}"  --tls --cacert /tls-certs/ca.crt --cert /tls-certs/redis.crt --key /tls-certs/redis.key ping
        else
            redis-cli -h "${MASTER}" -p "${REDIS_PORT}" ping
        fi
    set -e
    }

    redis_ping_retry() {
        ping=''
        retry=${1}
        sleep=3
        for i in $(seq 1 "${retry}"); do
            if [ "$(redis_ping)" = "PONG" ]; then
               ping='PONG'
               break
            fi
            sleep $((sleep + i))
            MASTER=$(sentinel_get_master)
        done
        echo "${ping}"
    }

    find_master() {
        echo "Verifying redis master.."
        if [ "$REDIS_PORT" -eq 0 ]; then
            echo "  ping (${MASTER}:${REDIS_TLS_PORT})"
        else
            echo "  ping (${MASTER}:${REDIS_PORT})"
        fi
        if [ "$(redis_ping_retry 3)" != "PONG" ]; then
            echo "  $(date) Can't ping redis master (${MASTER})"
            echo "Attempting to force failover (sentinel failover).."

            if [ "$SENTINEL_PORT" -eq 0 ]; then
                echo "  on sentinel (${SERVICE}:${SENTINEL_TLS_PORT}), sentinel grp (${MASTER_GROUP})"
                if redis-cli -h "${SERVICE}" -p "${SENTINEL_TLS_PORT}"   --tls --cacert /tls-certs/ca.crt --cert /tls-certs/redis.crt --key /tls-certs/redis.key sentinel failover "${MASTER_GROUP}" | grep -q 'NOGOODSLAVE' ; then
                    echo "  $(date) Failover returned with 'NOGOODSLAVE'"
                    echo "Setting defaults for this pod.."
                    setup_defaults
                    return 0
                fi
            else
                echo "  on sentinel (${SERVICE}:${SENTINEL_PORT}), sentinel grp (${MASTER_GROUP})"
                if redis-cli -h "${SERVICE}" -p "${SENTINEL_PORT}"  sentinel failover "${MASTER_GROUP}" | grep -q 'NOGOODSLAVE' ; then
                    echo "  $(date) Failover returned with 'NOGOODSLAVE'"
                    echo "Setting defaults for this pod.."
                    setup_defaults
                    return 0
                fi
            fi

            echo "Hold on for 10sec"
            sleep 10
            echo "We should get redis master's ip now. Asking (get-master-addr-by-name).."
            if [ "$SENTINEL_PORT" -eq 0 ]; then
                echo "  sentinel (${SERVICE}:${SENTINEL_TLS_PORT}), sentinel grp (${MASTER_GROUP})"
            else
                echo "  sentinel (${SERVICE}:${SENTINEL_PORT}), sentinel grp (${MASTER_GROUP})"
            fi
            MASTER="$(sentinel_get_master)"
            if [ "${MASTER}" ]; then
                echo "  $(date) Found redis master (${MASTER})"
                echo "Updating redis and sentinel config.."
                sentinel_update "${MASTER}"
                redis_update "${MASTER}"
            else
                echo "$(date) Error: Could not failover, exiting..."
                exit 1
            fi
        else
            echo "  $(date) Found reachable redis master (${MASTER})"
            echo "Updating redis and sentinel config.."
            sentinel_update "${MASTER}"
            redis_update "${MASTER}"
        fi
    }

    redis_ro_update() {
        echo "Updating read-only redis config.."
        echo "  redis.conf set 'replica-priority 0'"
        echo "replica-priority 0" >> ${REDIS_CONF}
    }

    getent_hosts() {
        index=${1:-${INDEX}}
        service="${SERVICE}-announce-${index}"
        host=$(getent hosts "${service}")
        echo "${host}"
    }

    identify_announce_ip() {
        echo "Identify announce ip for this pod.."
        echo "  using (${SERVICE}-announce-${INDEX}) or (${SERVICE}-server-${INDEX})"
        ANNOUNCE_IP=$(getent_hosts | awk '{ print $1 }')
        echo "  identified announce (${ANNOUNCE_IP})"
    }

    redis_role() {
    set +e
        if [ "$REDIS_PORT" -eq 0 ]; then
            ROLE=$(redis-cli  -p "${REDIS_TLS_PORT}"  --tls --cacert /tls-certs/ca.crt --cert /tls-certs/redis.crt --key /tls-certs/redis.key info | grep role | sed 's/role://' | sed 's/\r//')
        else
            ROLE=$(redis-cli  -p "${REDIS_PORT}" info | grep role | sed 's/role://' | sed 's/\r//')
        fi
    set -e
    }

    identify_redis_master() {
    set +e
        if [ "$REDIS_PORT" -eq 0 ]; then
            REDIS_MASTER=$(redis-cli  -p "${REDIS_TLS_PORT}"  --tls --cacert /tls-certs/ca.crt --cert /tls-certs/redis.crt --key /tls-certs/redis.key info | grep master_host | sed 's/master_host://' | sed 's/\r//')
        else
            REDIS_MASTER=$(redis-cli  -p "${REDIS_PORT}" info | grep master_host | sed 's/master_host://' | sed 's/\r//')
        fi
    set -e
    }

    reinit() {
    set +e
        sh /readonly-config/init.sh

        if [ "$REDIS_PORT" -eq 0 ]; then
            echo "shutdown" | redis-cli  -p "${REDIS_TLS_PORT}"  --tls --cacert /tls-certs/ca.crt --cert /tls-certs/redis.crt --key /tls-certs/redis.key
        else
            echo "shutdown" | redis-cli  -p "${REDIS_PORT}"
        fi
    set -e
    }

    identify_announce_ip

    while [ -z "${ANNOUNCE_IP}" ]; do
        echo "Error: Could not resolve the announce ip for this pod."
        sleep 30
        identify_announce_ip
    done

    while true; do
        sleep 60

        # where is redis master
        identify_master

        if [ "$MASTER" = "$ANNOUNCE_IP" ]; then
            redis_role
            if [ "$ROLE" != "master" ]; then
                reinit
            fi
        elif [ "${MASTER}" ]; then
            identify_redis_master
            if [ "$REDIS_MASTER" != "$MASTER" ]; then
                reinit
            fi
        fi
    done
  haproxy.cfg: |
    defaults REDIS
      mode tcp
      timeout connect 4s
      timeout server 6m
      timeout client 6m
      timeout check 2s

    listen health_check_http_url
      bind [::]:8888  v4v6
      mode http
      monitor-uri /healthz
      option      dontlognull
    # Check Sentinel and whether they are nominated master
    backend check_if_redis_is_master_0
      mode tcp
      option tcp-check
      tcp-check connect
      tcp-check send PING\r\n
      tcp-check expect string +PONG
      tcp-check send SENTINEL\ get-master-addr-by-name\ argocd\r\n
      tcp-check expect string REPLACE_ANNOUNCE0
      tcp-check send QUIT\r\n
      server R0 argocd-redis-ha-announce-0:26379 check inter 3s
      server R1 argocd-redis-ha-announce-1:26379 check inter 3s
      server R2 argocd-redis-ha-announce-2:26379 check inter 3s
    # Check Sentinel and whether they are nominated master
    backend check_if_redis_is_master_1
      mode tcp
      option tcp-check
      tcp-check connect
      tcp-check send PING\r\n
      tcp-check expect string +PONG
      tcp-check send SENTINEL\ get-master-addr-by-name\ argocd\r\n
      tcp-check expect string REPLACE_ANNOUNCE1
      tcp-check send QUIT\r\n
      server R0 argocd-redis-ha-announce-0:26379 check inter 3s
      server R1 argocd-redis-ha-announce-1:26379 check inter 3s
      server R2 argocd-redis-ha-announce-2:26379 check inter 3s
    # Check Sentinel and whether they are nominated master
    backend check_if_redis_is_master_2
      mode tcp
      option tcp-check
      tcp-check connect
      tcp-check send PING\r\n
      tcp-check expect string +PONG
      tcp-check send SENTINEL\ get-master-addr-by-name\ argocd\r\n
      tcp-check expect string REPLACE_ANNOUNCE2
      tcp-check send QUIT\r\n
      server R0 argocd-redis-ha-announce-0:26379 check inter 3s
      server R1 argocd-redis-ha-announce-1:26379 check inter 3s
      server R2 argocd-redis-ha-announce-2:26379 check inter 3s

    # decide redis backend to use
    #master
    frontend ft_redis_master
      bind [::]:6379 v4v6
      use_backend bk_redis_master
    # Check all redis servers to see if they think they are master
    backend bk_redis_master
      mode tcp
      option tcp-check
      tcp-check connect
      tcp-check send PING\r\n
      tcp-check expect string +PONG
      tcp-check send info\ replication\r\n
      tcp-check expect string role:master
      tcp-check send QUIT\r\n
      tcp-check expect string +OK
      use-server R0 if { srv_is_up(R0) } { nbsrv(check_if_redis_is_master_0) ge 2 }
      server R0 argocd-redis-ha-announce-0:6379 check inter 3s fall 1 rise 1
      use-server R1 if { srv_is_up(R1) } { nbsrv(check_if_redis_is_master_1) ge 2 }
      server R1 argocd-redis-ha-announce-1:6379 check inter 3s fall 1 rise 1
      use-server R2 if { srv_is_up(R2) } { nbsrv(check_if_redis_is_master_2) ge 2 }
      server R2 argocd-redis-ha-announce-2:6379 check inter 3s fall 1 rise 1
  haproxy_init.sh: |
    HAPROXY_CONF=/data/haproxy.cfg
    cp /readonly/haproxy.cfg "$HAPROXY_CONF"
    for loop in $(seq 1 10); do
      getent hosts argocd-redis-ha-announce-0 && break
      echo "Waiting for service argocd-redis-ha-announce-0 to be ready ($loop) ..." && sleep 1
    done
    ANNOUNCE_IP0=$(getent hosts "argocd-redis-ha-announce-0" | awk '{ print $1 }')
    if [ -z "$ANNOUNCE_IP0" ]; then
      echo "Could not resolve the announce ip for argocd-redis-ha-announce-0"
      exit 1
    fi
    sed -i "s/REPLACE_ANNOUNCE0/$ANNOUNCE_IP0/" "$HAPROXY_CONF"
    for loop in $(seq 1 10); do
      getent hosts argocd-redis-ha-announce-1 && break
      echo "Waiting for service argocd-redis-ha-announce-1 to be ready ($loop) ..." && sleep 1
    done
    ANNOUNCE_IP1=$(getent hosts "argocd-redis-ha-announce-1" | awk '{ print $1 }')
    if [ -z "$ANNOUNCE_IP1" ]; then
      echo "Could not resolve the announce ip for argocd-redis-ha-announce-1"
      exit 1
    fi
    sed -i "s/REPLACE_ANNOUNCE1/$ANNOUNCE_IP1/" "$HAPROXY_CONF"
    for loop in $(seq 1 10); do
      getent hosts argocd-redis-ha-announce-2 && break
      echo "Waiting for service argocd-redis-ha-announce-2 to be ready ($loop) ..." && sleep 1
    done
    ANNOUNCE_IP2=$(getent hosts "argocd-redis-ha-announce-2" | awk '{ print $1 }')
    if [ -z "$ANNOUNCE_IP2" ]; then
      echo "Could not resolve the announce ip for argocd-redis-ha-announce-2"
      exit 1
    fi
    sed -i "s/REPLACE_ANNOUNCE2/$ANNOUNCE_IP2/" "$HAPROXY_CONF"
  init.sh: |
    echo "$(date) Start..."
    HOSTNAME="$(hostname)"
    INDEX="${HOSTNAME##*-}"
    SENTINEL_PORT=26379
    ANNOUNCE_IP=''
    MASTER=''
    MASTER_GROUP="argocd"
    QUORUM="2"
    REDIS_CONF=/data/conf/redis.conf
    REDIS_PORT=6379
    REDIS_TLS_PORT=
    SENTINEL_CONF=/data/conf/sentinel.conf
    SENTINEL_TLS_PORT=
    SERVICE=argocd-redis-ha
    SENTINEL_TLS_REPLICATION_ENABLED=false
    REDIS_TLS_REPLICATION_ENABLED=false

    set -eu
    sentinel_get_master() {
    set +e
        if [ "$SENTINEL_PORT" -eq 0 ]; then
            redis-cli -h "${SERVICE}" -p "${SENTINEL_TLS_PORT}"   --tls --cacert /tls-certs/ca.crt --cert /tls-certs/redis.crt --key /tls-certs/redis.key sentinel get-master-addr-by-name "${MASTER_GROUP}" |\
            grep -E '((^\s*((([0-9]|[1-9][0-9]|1[0-9]{2}|2[0-4][0-9]|25[0-5])\.){3}([0-9]|[1-9][0-9]|1[0-9]{2}|2[0-4][0-9]|25[0-5]))\s*$)|(^\s*((([0-9A-Fa-f]{1,4}:){7}([0-9A-Fa-f]{1,4}|:))|(([0-9A-Fa-f]{1,4}:){6}(:[0-9A-Fa-f]{1,4}|((25[0-5]|2[0-4]\d|1\d\d|[1-9]?\d)(\.(25[0-5]|2[0-4]\d|1\d\d|[1-9]?\d)){3})|:))|(([0-9A-Fa-f]{1,4}:){5}(((:[0-9A-Fa-f]{1,4}){1,2})|:((25[0-5]|2[0-4]\d|1\d\d|[1-9]?\d)(\.(25[0-5]|2[0-4]\d|1\d\d|[1-9]?\d)){3})|:))|(([0-9A-Fa-f]{1,4}:){4}(((:[0-9A-Fa-f]{1,4}){1,3})|((:[0-9A-Fa-f]{1,4})?:((25[0-5]|2[0-4]\d|1\d\d|[1-9]?\d)(\.(25[0-5]|2[0-4]\d|1\d\d|[1-9]?\d)){3}))|:))|(([0-9A-Fa-f]{1,4}:){3}(((:[0-9A-Fa-f]{1,4}){1,4})|((:[0-9A-Fa-f]{1,4}){0,2}:((25[0-5]|2[0-4]\d|1\d\d|[1-9]?\d)(\.(25[0-5]|2[0-4]\d|1\d\d|[1-9]?\d)){3}))|:))|(([0-9A-Fa-f]{1,4}:){2}(((:[0-9A-Fa-f]{1,4}){1,5})|((:[0-9A-Fa-f]{1,4}){0,3}:((25[0-5]|2[0-4]\d|1\d\d|[1-9]?\d)(\.(25[0-5]|2[0-4]\d|1\d\d|[1-9]?\d)){3}))|:))|(([0-9A-Fa-f]{1,4}:){1}(((:[0-9A-Fa-f]{1,4}){1,6})|((:[0-9A-Fa-f]{1,4}){0,4}:((25[0-5]|2[0-4]\d|1\d\d|[1-9]?\d)(\.(25[0-5]|2[0-4]\d|1\d\d|[1-9]?\d)){3}))|:))|(:(((:[0-9A-Fa-f]{1,4}){1,7})|((:[0-9A-Fa-f]{1,4}){0,5}:((25[0-5]|2[0-4]\d|1\d\d|[1-9]?\d)(\.(25[0-5]|2[0-4]\d|1\d\d|[1-9]?\d)){3}))|:)))(%.+)?s*$))'
        else
            redis-cli -h "${SERVICE}" -p "${SENTINEL_PORT}"  sentinel get-master-addr-by-name "${MASTER_GROUP}" |\
            grep -E '((^\s*((([0-9]|[1-9][0-9]|1[0-9]{2}|2[0-4][0-9]|25[0-5])\.){3}([0-9]|[1-9][0-9]|1[0-9]{2}|2[0-4][0-9]|25[0-5]))\s*$)|(^\s*((([0-9A-Fa-f]{1,4}:){7}([0-9A-Fa-f]{1,4}|:))|(([0-9A-Fa-f]{1,4}:){6}(:[0-9A-Fa-f]{1,4}|((25[0-5]|2[0-4]\d|1\d\d|[1-9]?\d)(\.(25[0-5]|2[0-4]\d|1\d\d|[1-9]?\d)){3})|:))|(([0-9A-Fa-f]{1,4}:){5}(((:[0-9A-Fa-f]{1,4}){1,2})|:((25[0-5]|2[0-4]\d|1\d\d|[1-9]?\d)(\.(25[0-5]|2[0-4]\d|1\d\d|[1-9]?\d)){3})|:))|(([0-9A-Fa-f]{1,4}:){4}(((:[0-9A-Fa-f]{1,4}){1,3})|((:[0-9A-Fa-f]{1,4})?:((25[0-5]|2[0-4]\d|1\d\d|[1-9]?\d)(\.(25[0-5]|2[0-4]\d|1\d\d|[1-9]?\d)){3}))|:))|(([0-9A-Fa-f]{1,4}:){3}(((:[0-9A-Fa-f]{1,4}){1,4})|((:[0-9A-Fa-f]{1,4}){0,2}:((25[0-5]|2[0-4]\d|1\d\d|[1-9]?\d)(\.(25[0-5]|2[0-4]\d|1\d\d|[1-9]?\d)){3}))|:))|(([0-9A-Fa-f]{1,4}:){2}(((:[0-9A-Fa-f]{1,4}){1,5})|((:[0-9A-Fa-f]{1,4}){0,3}:((25[0-5]|2[0-4]\d|1\d\d|[1-9]?\d)(\.(25[0-5]|2[0-4]\d|1\d\d|[1-9]?\d)){3}))|:))|(([0-9A-Fa-f]{1,4}:){1}(((:[0-9A-Fa-f]{1,4}){1,6})|((:[0-9A-Fa-f]{1,4}){0,4}:((25[0-5]|2[0-4]\d|1\d\d|[1-9]?\d)(\.(25[0-5]|2[0-4]\d|1\d\d|[1-9]?\d)){3}))|:))|(:(((:[0-9A-Fa-f]{1,4}){1,7})|((:[0-9A-Fa-f]{1,4}){0,5}:((25[0-5]|2[0-4]\d|1\d\d|[1-9]?\d)(\.(25[0-5]|2[0-4]\d|1\d\d|[1-9]?\d)){3}))|:)))(%.+)?s*$))'
        fi
    set -e
    }

    sentinel_get_master_retry() {
        master=''
        retry=${1}
        sleep=3
        for i in $(seq 1 "${retry}"); do
            master=$(sentinel_get_master)
            if [ -n "${master}" ]; then
                break
            fi
            sleep $((sleep + i))
        done
        echo "${master}"
    }

    identify_master() {
        echo "Identifying redis master (get-master-addr-by-name).."
        echo "  using sentinel (argocd-redis-ha), sentinel group name (argocd)"
        MASTER="$(sentinel_get_master_retry 3)"
        if [ -n "${MASTER}" ]; then
            echo "  $(date) Found redis master (${MASTER})"
        else
            echo "  $(date) Did not find redis master (${MASTER})"
        fi
    }

    sentinel_update() {
        echo "Updating sentinel config.."
        echo "  evaluating sentinel id (\${SENTINEL_ID_${INDEX}})"
        eval MY_SENTINEL_ID="\$SENTINEL_ID_${INDEX}"
        echo "  sentinel id (${MY_SENTINEL_ID}), sentinel grp (${MASTER_GROUP}), quorum (${QUORUM})"
        sed -i "1s/^/sentinel myid ${MY_SENTINEL_ID}\\n/" "${SENTINEL_CONF}"
        if [ "$SENTINEL_TLS_REPLICATION_ENABLED" = true ]; then
            echo "  redis master (${1}:${REDIS_TLS_PORT})"
            sed -i "2s/^/sentinel monitor ${MASTER_GROUP} ${1} ${REDIS_TLS_PORT} ${QUORUM} \\n/" "${SENTINEL_CONF}"
        else
            echo "  redis master (${1}:${REDIS_PORT})"
            sed -i "2s/^/sentinel monitor ${MASTER_GROUP} ${1} ${REDIS_PORT} ${QUORUM} \\n/" "${SENTINEL_CONF}"
        fi
        echo "sentinel announce-ip ${ANNOUNCE_IP}" >> ${SENTINEL_CONF}
        if [ "$SENTINEL_PORT" -eq 0 ]; then
            echo "  announce (${ANNOUNCE_IP}:${SENTINEL_TLS_PORT})"
            echo "sentinel announce-port ${SENTINEL_TLS_PORT}" >> ${SENTINEL_CONF}
        else
            echo "  announce (${ANNOUNCE_IP}:${SENTINEL_PORT})"
            echo "sentinel announce-port ${SENTINEL_PORT}" >> ${SENTINEL_CONF}
        fi
    }

    redis_update() {
        echo "Updating redis config.."
        if [ "$REDIS_TLS_REPLICATION_ENABLED" = true ]; then
            echo "  we are slave of redis master (${1}:${REDIS_TLS_PORT})"
            echo "slaveof ${1} ${REDIS_TLS_PORT}" >> "${REDIS_CONF}"
            echo "slave-announce-port ${REDIS_TLS_PORT}" >> ${REDIS_CONF}
        else
            echo "  we are slave of redis master (${1}:${REDIS_PORT})"
            echo "slaveof ${1} ${REDIS_PORT}" >> "${REDIS_CONF}"
            echo "slave-announce-port ${REDIS_PORT}" >> ${REDIS_CONF}
        fi
        echo "slave-announce-ip ${ANNOUNCE_IP}" >> ${REDIS_CONF}
    }

    copy_config() {
        echo "Copying default redis config.."
        echo "  to '${REDIS_CONF}'"
        cp /readonly-config/redis.conf "${REDIS_CONF}"
        echo "Copying default sentinel config.."
        echo "  to '${SENTINEL_CONF}'"
        cp /readonly-config/sentinel.conf "${SENTINEL_CONF}"
    }

    setup_defaults() {
        echo "Setting up defaults.."
        echo "  using statefulset index (${INDEX})"
        if [ "${INDEX}" = "0" ]; then
            echo "Setting this pod as master for redis and sentinel.."
            echo "  using announce (${ANNOUNCE_IP})"
            redis_update "${ANNOUNCE_IP}"
            sentinel_update "${ANNOUNCE_IP}"
            echo "  make sure ${ANNOUNCE_IP} is not a slave (slaveof no one)"
            sed -i "s/^.*slaveof.*//" "${REDIS_CONF}"
        else
            echo "Getting redis master ip.."
            echo "  blindly assuming (${SERVICE}-announce-0) or (${SERVICE}-server-0) are master"
            DEFAULT_MASTER="$(getent_hosts 0 | awk '{ print $1 }')"
            if [ -z "${DEFAULT_MASTER}" ]; then
                echo "Error: Unable to resolve redis master (getent hosts)."
                exit 1
            fi
            echo "  identified redis (may be redis master) ip (${DEFAULT_MASTER})"
            echo "Setting default slave config for redis and sentinel.."
            echo "  using master ip (${DEFAULT_MASTER})"
            redis_update "${DEFAULT_MASTER}"
            sentinel_update "${DEFAULT_MASTER}"
        fi
    }

    redis_ping() {
    set +e
        if [ "$REDIS_PORT" -eq 0 ]; then
            redis-cli -h "${MASTER}" -p "${REDIS_TLS_PORT}"  --tls --cacert /tls-certs/ca.crt --cert /tls-certs/redis.crt --key /tls-certs/redis.key ping
        else
            redis-cli -h "${MASTER}" -p "${REDIS_PORT}" ping
        fi
    set -e
    }

    redis_ping_retry() {
        ping=''
        retry=${1}
        sleep=3
        for i in $(seq 1 "${retry}"); do
            if [ "$(redis_ping)" = "PONG" ]; then
               ping='PONG'
               break
            fi
            sleep $((sleep + i))
            MASTER=$(sentinel_get_master)
        done
        echo "${ping}"
    }

    find_master() {
        echo "Verifying redis master.."
        if [ "$REDIS_PORT" -eq 0 ]; then
            echo "  ping (${MASTER}:${REDIS_TLS_PORT})"
        else
            echo "  ping (${MASTER}:${REDIS_PORT})"
        fi
        if [ "$(redis_ping_retry 3)" != "PONG" ]; then
            echo "  $(date) Can't ping redis master (${MASTER})"
            echo "Attempting to force failover (sentinel failover).."

            if [ "$SENTINEL_PORT" -eq 0 ]; then
                echo "  on sentinel (${SERVICE}:${SENTINEL_TLS_PORT}), sentinel grp (${MASTER_GROUP})"
                if redis-cli -h "${SERVICE}" -p "${SENTINEL_TLS_PORT}"   --tls --cacert /tls-certs/ca.crt --cert /tls-certs/redis.crt --key /tls-certs/redis.key sentinel failover "${MASTER_GROUP}" | grep -q 'NOGOODSLAVE' ; then
                    echo "  $(date) Failover returned with 'NOGOODSLAVE'"
                    echo "Setting defaults for this pod.."
                    setup_defaults
                    return 0
                fi
            else
                echo "  on sentinel (${SERVICE}:${SENTINEL_PORT}), sentinel grp (${MASTER_GROUP})"
                if redis-cli -h "${SERVICE}" -p "${SENTINEL_PORT}"  sentinel failover "${MASTER_GROUP}" | grep -q 'NOGOODSLAVE' ; then
                    echo "  $(date) Failover returned with 'NOGOODSLAVE'"
                    echo "Setting defaults for this pod.."
                    setup_defaults
                    return 0
                fi
            fi

            echo "Hold on for 10sec"
            sleep 10
            echo "We should get redis master's ip now. Asking (get-master-addr-by-name).."
            if [ "$SENTINEL_PORT" -eq 0 ]; then
                echo "  sentinel (${SERVICE}:${SENTINEL_TLS_PORT}), sentinel grp (${MASTER_GROUP})"
            else
                echo "  sentinel (${SERVICE}:${SENTINEL_PORT}), sentinel grp (${MASTER_GROUP})"
            fi
            MASTER="$(sentinel_get_master)"
            if [ "${MASTER}" ]; then
                echo "  $(date) Found redis master (${MASTER})"
                echo "Updating redis and sentinel config.."
                sentinel_update "${MASTER}"
                redis_update "${MASTER}"
            else
                echo "$(date) Error: Could not failover, exiting..."
                exit 1
            fi
        else
            echo "  $(date) Found reachable redis master (${MASTER})"
            echo "Updating redis and sentinel config.."
            sentinel_update "${MASTER}"
            redis_update "${MASTER}"
        fi
    }

    redis_ro_update() {
        echo "Updating read-only redis config.."
        echo "  redis.conf set 'replica-priority 0'"
        echo "replica-priority 0" >> ${REDIS_CONF}
    }

    getent_hosts() {
        index=${1:-${INDEX}}
        service="${SERVICE}-announce-${index}"
        host=$(getent hosts "${service}")
        echo "${host}"
    }

    identify_announce_ip() {
        echo "Identify announce ip for this pod.."
        echo "  using (${SERVICE}-announce-${INDEX}) or (${SERVICE}-server-${INDEX})"
        ANNOUNCE_IP=$(getent_hosts | awk '{ print $1 }')
        echo "  identified announce (${ANNOUNCE_IP})"
    }

    mkdir -p /data/conf/

    echo "Initializing config.."
    copy_config

    # where is redis master
    identify_master

    identify_announce_ip

    if [ -z "${ANNOUNCE_IP}" ]; then
        "Error: Could not resolve the announce ip for this pod."
        exit 1
    elif [ "${MASTER}" ]; then
        find_master
    else
        setup_defaults
    fi

    if [ "${AUTH:-}" ]; then
        echo "Setting redis auth values.."
        ESCAPED_AUTH=$(echo "${AUTH}" | sed -e 's/[\/&]/\\&/g');
        sed -i "s/replace-default-auth/${ESCAPED_AUTH}/" "${REDIS_CONF}" "${SENTINEL_CONF}"
    fi

    if [ "${SENTINELAUTH:-}" ]; then
        echo "Setting sentinel auth values"
        ESCAPED_AUTH_SENTINEL=$(echo "$SENTINELAUTH" | sed -e 's/[\/&]/\\&/g');
        sed -i "s/replace-default-sentinel-auth/${ESCAPED_AUTH_SENTINEL}/" "$SENTINEL_CONF"
    fi

    echo "$(date) Ready..."
  redis.conf: |
    dir "/data"
    port 6379
    rename-command FLUSHDB ""
    rename-command FLUSHALL ""
    maxmemory 0
    maxmemory-policy volatile-lru
    min-replicas-max-lag 5
    min-replicas-to-write 1
    rdbchecksum yes
    rdbcompression yes
    repl-diskless-sync yes
    save ""
  sentinel.conf: |
    dir "/data"
    port 26379
        sentinel down-after-milliseconds argocd 10000
        sentinel failover-timeout argocd 180000
        maxclients 10000
        sentinel parallel-syncs argocd 5
  trigger-failover-if-master.sh: |
    get_redis_role() {
      is_master=$(
        redis-cli \
          -h localhost \
          -p 6379 \
          info | grep -c 'role:master' || true
      )
    }
    get_redis_role
    if [[ "$is_master" -eq 1 ]]; then
      echo "This node is currently master, we trigger a failover."
      response=$(
        redis-cli \
          -h localhost \
          -p 26379 \
          SENTINEL failover argocd
      )
      if [[ "$response" != "OK" ]] ; then
        echo "$response"
        exit 1
      fi
      timeout=30
      while [[ "$is_master" -eq 1 && $timeout -gt 0 ]]; do
        sleep 1
        get_redis_role
        timeout=$((timeout - 1))
      done
      echo "Failover successful"
    fi
kind: ConfigMap
metadata:
  labels:
    app.kubernetes.io/component: redis
    app.kubernetes.io/name: argocd-redis-ha
    app.kubernetes.io/part-of: argocd
  name: argocd-redis-ha-configmap
---
apiVersion: v1
data:
  redis_liveness.sh: |
    response=$(
      redis-cli \
        -h localhost \
        -p 6379 \
        ping
    )
    if [ "$response" != "PONG" ] && [ "${response:0:7}" != "LOADING" ] ; then
      echo "$response"
      exit 1
    fi
    echo "response=$response"
  redis_readiness.sh: |
    response=$(
      redis-cli \
        -h localhost \
        -p 6379 \
        ping
    )
    if [ "$response" != "PONG" ] ; then
      echo "$response"
      exit 1
    fi
    echo "response=$response"
  sentinel_liveness.sh: |
    response=$(
      redis-cli \
        -h localhost \
        -p 26379 \
        ping
    )
    if [ "$response" != "PONG" ]; then
      echo "$response"
      exit 1
    fi
    echo "response=$response"
kind: ConfigMap
metadata:
  labels:
    app.kubernetes.io/component: redis
    app.kubernetes.io/name: argocd-redis-ha
    app.kubernetes.io/part-of: argocd
  name: argocd-redis-ha-health-configmap
---
apiVersion: v1
data:
  ssh_known_hosts: |-
    bitbucket.org ssh-rsa AAAAB3NzaC1yc2EAAAABIwAAAQEAubiN81eDcafrgMeLzaFPsw2kNvEcqTKl/VqLat/MaB33pZy0y3rJZtnqwR2qOOvbwKZYKiEO1O6VqNEBxKvJJelCq0dTXWT5pbO2gDXC6h6QDXCaHo6pOHGPUy+YBaGQRGuSusMEASYiWunYN0vCAI8QaXnWMXNMdFP3jHAJH0eDsoiGnLPBlBp4TNm6rYI74nMzgz3B9IikW4WVK+dc8KZJZWYjAuORU3jc1c/NPskD2ASinf8v3xnfXeukU0sJ5N6m5E8VLjObPEO+mN2t/FZTMZLiFqPWc/ALSqnMnnhwrNi2rbfg/rd/IpL8Le3pSBne8+seeFVBoGqzHM9yXw==
    github.com ssh-rsa AAAAB3NzaC1yc2EAAAABIwAAAQEAq2A7hRGmdnm9tUDbO9IDSwBK6TbQa+PXYPCPy6rbTrTtw7PHkccKrpp0yVhp5HdEIcKr6pLlVDBfOLX9QUsyCOV0wzfjIJNlGEYsdlLJizHhbn2mUjvSAHQqZETYP81eFzLQNnPHt4EVVUh7VfDESU84KezmD5QlWpXLmvU31/yMf+Se8xhHTvKSCZIFImWwoG6mbUoWf9nzpIoaSjB+weqqUUmpaaasXVal72J+UX2B+2RPW3RcT0eOzQgqlJL3RKrTJvdsjE3JEAvGq3lGHSZXy28G3skua2SmVi/w4yCE6gbODqnTWlg7+wC604ydGXA8VJiS5ap43JXiUFFAaQ==
    gitlab.com ecdsa-sha2-nistp256 AAAAE2VjZHNhLXNoYTItbmlzdHAyNTYAAAAIbmlzdHAyNTYAAABBBFSMqzJeV9rUzU4kWitGjeR4PWSa29SPqJ1fVkhtj3Hw9xjLVXVYrU9QlYWrOLXBpQ6KWjbjTDTdDkoohFzgbEY=
    gitlab.com ssh-ed25519 AAAAC3NzaC1lZDI1NTE5AAAAIAfuCHKVTjquxvt6CM6tdG4SLp1Btn/nOeHHE5UOzRdf
    gitlab.com ssh-rsa AAAAB3NzaC1yc2EAAAADAQABAAABAQCsj2bNKTBSpIYDEGk9KxsGh3mySTRgMtXL583qmBpzeQ+jqCMRgBqB98u3z++J1sKlXHWfM9dyhSevkMwSbhoR8XIq/U0tCNyokEi/ueaBMCvbcTHhO7FcwzY92WK4Yt0aGROY5qX2UKSeOvuP4D6TPqKF1onrSzH9bx9XUf2lEdWT/ia1NEKjunUqu1xOB/StKDHMoX4/OKyIzuS0q/T1zOATthvasJFoPrAjkohTyaDUz2LN5JoH839hViyEG82yB+MjcFV5MU3N1l1QL3cVUCh93xSaua1N85qivl+siMkPGbO5xR/En4iEY6K2XPASUEMaieWVNTRCtJ4S8H+9
    ssh.dev.azure.com ssh-rsa AAAAB3NzaC1yc2EAAAADAQABAAABAQC7Hr1oTWqNqOlzGJOfGJ4NakVyIzf1rXYd4d7wo6jBlkLvCA4odBlL0mDUyZ0/QUfTTqeu+tm22gOsv+VrVTMk6vwRU75gY/y9ut5Mb3bR5BV58dKXyq9A9UeB5Cakehn5Zgm6x1mKoVyf+FFn26iYqXJRgzIZZcZ5V6hrE0Qg39kZm4az48o0AUbf6Sp4SLdvnuMa2sVNwHBboS7EJkm57XQPVU3/QpyNLHbWDdzwtrlS+ez30S3AdYhLKEOxAG8weOnyrtLJAUen9mTkol8oII1edf7mWWbWVf0nBmly21+nZcmCTISQBtdcyPaEno7fFQMDD26/s0lfKob4Kw8H
    vs-ssh.visualstudio.com ssh-rsa AAAAB3NzaC1yc2EAAAADAQABAAABAQC7Hr1oTWqNqOlzGJOfGJ4NakVyIzf1rXYd4d7wo6jBlkLvCA4odBlL0mDUyZ0/QUfTTqeu+tm22gOsv+VrVTMk6vwRU75gY/y9ut5Mb3bR5BV58dKXyq9A9UeB5Cakehn5Zgm6x1mKoVyf+FFn26iYqXJRgzIZZcZ5V6hrE0Qg39kZm4az48o0AUbf6Sp4SLdvnuMa2sVNwHBboS7EJkm57XQPVU3/QpyNLHbWDdzwtrlS+ez30S3AdYhLKEOxAG8weOnyrtLJAUen9mTkol8oII1edf7mWWbWVf0nBmly21+nZcmCTISQBtdcyPaEno7fFQMDD26/s0lfKob4Kw8H
    github.com ecdsa-sha2-nistp256 AAAAE2VjZHNhLXNoYTItbmlzdHAyNTYAAAAIbmlzdHAyNTYAAABBBEmKSENjQEezOmxkZMy7opKgwFB9nkt5YRrYMjNuG5N87uRgg6CLrbo5wAdT/y6v0mKV0U2w0WZ2YB/++Tpockg=
    github.com ssh-ed25519 AAAAC3NzaC1lZDI1NTE5AAAAIOMqqnkVzrm0SdG6UOoqKLsabgH5C9okWi0dh2l9GKJl
kind: ConfigMap
metadata:
  labels:
    app.kubernetes.io/name: argocd-ssh-known-hosts-cm
    app.kubernetes.io/part-of: argocd
  name: argocd-ssh-known-hosts-cm
---
apiVersion: v1
kind: ConfigMap
metadata:
  labels:
    app.kubernetes.io/name: argocd-tls-certs-cm
    app.kubernetes.io/part-of: argocd
  name: argocd-tls-certs-cm
---
apiVersion: v1
kind: Secret
metadata:
  labels:
    app.kubernetes.io/name: argocd-secret
    app.kubernetes.io/part-of: argocd
  name: argocd-secret
type: Opaque
---
apiVersion: v1
kind: Service
metadata:
  labels:
    app.kubernetes.io/component: controller
    app.kubernetes.io/name: argocd-applicationset-controller
    app.kubernetes.io/part-of: argocd-applicationset
  name: argocd-applicationset-controller
spec:
  ports:
  - name: webhook
    port: 7000
    protocol: TCP
    targetPort: webhook
  - name: metrics
    port: 8080
    protocol: TCP
    targetPort: metrics
  selector:
    app.kubernetes.io/name: argocd-applicationset-controller
---
apiVersion: v1
kind: Service
metadata:
  labels:
    app.kubernetes.io/component: dex-server
    app.kubernetes.io/name: argocd-dex-server
    app.kubernetes.io/part-of: argocd
  name: argocd-dex-server
spec:
  ports:
  - name: http
    port: 5556
    protocol: TCP
    targetPort: 5556
  - name: grpc
    port: 5557
    protocol: TCP
    targetPort: 5557
  - name: metrics
    port: 5558
    protocol: TCP
    targetPort: 5558
  selector:
    app.kubernetes.io/name: argocd-dex-server
---
apiVersion: v1
kind: Service
metadata:
  labels:
    app.kubernetes.io/component: metrics
    app.kubernetes.io/name: argocd-metrics
    app.kubernetes.io/part-of: argocd
  name: argocd-metrics
spec:
  ports:
  - name: metrics
    port: 8082
    protocol: TCP
    targetPort: 8082
  selector:
    app.kubernetes.io/name: argocd-application-controller
---
apiVersion: v1
kind: Service
metadata:
  labels:
    app.kubernetes.io/component: redis
    app.kubernetes.io/name: argocd-redis-ha
    app.kubernetes.io/part-of: argocd
  name: argocd-redis-ha
spec:
  clusterIP: None
  ports:
  - name: tcp-server
    port: 6379
    protocol: TCP
    targetPort: redis
  - name: tcp-sentinel
    port: 26379
    protocol: TCP
    targetPort: sentinel
  selector:
    app.kubernetes.io/name: argocd-redis-ha
  type: ClusterIP
---
apiVersion: v1
kind: Service
metadata:
  annotations:
    service.alpha.kubernetes.io/tolerate-unready-endpoints: "true"
  labels:
    app.kubernetes.io/component: redis
    app.kubernetes.io/name: argocd-redis-ha
    app.kubernetes.io/part-of: argocd
  name: argocd-redis-ha-announce-0
spec:
  ports:
  - name: tcp-server
    port: 6379
    protocol: TCP
    targetPort: redis
  - name: tcp-sentinel
    port: 26379
    protocol: TCP
    targetPort: sentinel
  publishNotReadyAddresses: true
  selector:
    app.kubernetes.io/name: argocd-redis-ha
    statefulset.kubernetes.io/pod-name: argocd-redis-ha-server-0
  type: ClusterIP
---
apiVersion: v1
kind: Service
metadata:
  annotations:
    service.alpha.kubernetes.io/tolerate-unready-endpoints: "true"
  labels:
    app.kubernetes.io/component: redis
    app.kubernetes.io/name: argocd-redis-ha
    app.kubernetes.io/part-of: argocd
  name: argocd-redis-ha-announce-1
spec:
  ports:
  - name: tcp-server
    port: 6379
    protocol: TCP
    targetPort: redis
  - name: tcp-sentinel
    port: 26379
    protocol: TCP
    targetPort: sentinel
  publishNotReadyAddresses: true
  selector:
    app.kubernetes.io/name: argocd-redis-ha
    statefulset.kubernetes.io/pod-name: argocd-redis-ha-server-1
  type: ClusterIP
---
apiVersion: v1
kind: Service
metadata:
  annotations:
    service.alpha.kubernetes.io/tolerate-unready-endpoints: "true"
  labels:
    app.kubernetes.io/component: redis
    app.kubernetes.io/name: argocd-redis-ha
    app.kubernetes.io/part-of: argocd
  name: argocd-redis-ha-announce-2
spec:
  ports:
  - name: tcp-server
    port: 6379
    protocol: TCP
    targetPort: redis
  - name: tcp-sentinel
    port: 26379
    protocol: TCP
    targetPort: sentinel
  publishNotReadyAddresses: true
  selector:
    app.kubernetes.io/name: argocd-redis-ha
    statefulset.kubernetes.io/pod-name: argocd-redis-ha-server-2
  type: ClusterIP
---
apiVersion: v1
kind: Service
metadata:
  labels:
    app.kubernetes.io/component: redis
    app.kubernetes.io/name: argocd-redis-ha-haproxy
    app.kubernetes.io/part-of: argocd
  name: argocd-redis-ha-haproxy
spec:
  ports:
  - name: tcp-haproxy
    port: 6379
    protocol: TCP
    targetPort: redis
  selector:
    app.kubernetes.io/name: argocd-redis-ha-haproxy
  type: ClusterIP
---
apiVersion: v1
kind: Service
metadata:
  labels:
    app.kubernetes.io/component: repo-server
    app.kubernetes.io/name: argocd-repo-server
    app.kubernetes.io/part-of: argocd
  name: argocd-repo-server
spec:
  ports:
  - name: server
    port: 8081
    protocol: TCP
    targetPort: 8081
  - name: metrics
    port: 8084
    protocol: TCP
    targetPort: 8084
  selector:
    app.kubernetes.io/name: argocd-repo-server
---
apiVersion: v1
kind: Service
metadata:
  labels:
    app.kubernetes.io/component: server
    app.kubernetes.io/name: argocd-server
    app.kubernetes.io/part-of: argocd
  name: argocd-server
spec:
  ports:
  - name: http
    port: 80
    protocol: TCP
    targetPort: 8080
  - name: https
    port: 443
    protocol: TCP
    targetPort: 8080
  selector:
    app.kubernetes.io/name: argocd-server
---
apiVersion: v1
kind: Service
metadata:
  labels:
    app.kubernetes.io/component: server
    app.kubernetes.io/name: argocd-server-metrics
    app.kubernetes.io/part-of: argocd
  name: argocd-server-metrics
spec:
  ports:
  - name: metrics
    port: 8083
    protocol: TCP
    targetPort: 8083
  selector:
    app.kubernetes.io/name: argocd-server
---
apiVersion: apps/v1
kind: Deployment
metadata:
  labels:
    app.kubernetes.io/component: controller
    app.kubernetes.io/name: argocd-applicationset-controller
    app.kubernetes.io/part-of: argocd-applicationset
  name: argocd-applicationset-controller
spec:
  selector:
    matchLabels:
      app.kubernetes.io/name: argocd-applicationset-controller
  template:
    metadata:
      labels:
        app.kubernetes.io/name: argocd-applicationset-controller
    spec:
      containers:
      - command:
        - entrypoint.sh
        - argocd-applicationset-controller
        env:
        - name: NAMESPACE
          valueFrom:
            fieldRef:
              fieldPath: metadata.namespace
<<<<<<< HEAD
        image: quay.io/codefresh/argocd:latest
=======
        image: quay.io/argoproj/argocd:v2.5.5
>>>>>>> fc3eaec6
        imagePullPolicy: Always
        name: argocd-applicationset-controller
        ports:
        - containerPort: 7000
          name: webhook
        - containerPort: 8080
          name: metrics
        securityContext:
          allowPrivilegeEscalation: false
          capabilities:
            drop:
            - ALL
          readOnlyRootFilesystem: true
          runAsNonRoot: true
          seccompProfile:
            type: RuntimeDefault
        volumeMounts:
        - mountPath: /app/config/ssh
          name: ssh-known-hosts
        - mountPath: /app/config/tls
          name: tls-certs
        - mountPath: /app/config/gpg/source
          name: gpg-keys
        - mountPath: /app/config/gpg/keys
          name: gpg-keyring
        - mountPath: /tmp
          name: tmp
      serviceAccountName: argocd-applicationset-controller
      volumes:
      - configMap:
          name: argocd-ssh-known-hosts-cm
        name: ssh-known-hosts
      - configMap:
          name: argocd-tls-certs-cm
        name: tls-certs
      - configMap:
          name: argocd-gpg-keys-cm
        name: gpg-keys
      - emptyDir: {}
        name: gpg-keyring
      - emptyDir: {}
        name: tmp
---
apiVersion: apps/v1
kind: Deployment
metadata:
  labels:
    app.kubernetes.io/component: dex-server
    app.kubernetes.io/name: argocd-dex-server
    app.kubernetes.io/part-of: argocd
  name: argocd-dex-server
spec:
  selector:
    matchLabels:
      app.kubernetes.io/name: argocd-dex-server
  template:
    metadata:
      labels:
        app.kubernetes.io/name: argocd-dex-server
    spec:
      affinity:
        podAntiAffinity:
          preferredDuringSchedulingIgnoredDuringExecution:
          - podAffinityTerm:
              labelSelector:
                matchLabels:
                  app.kubernetes.io/part-of: argocd
              topologyKey: kubernetes.io/hostname
            weight: 5
      containers:
      - command:
        - /shared/argocd-dex
        - rundex
<<<<<<< HEAD
        image: ghcr.io/dexidp/dex:v2.35.3-distroless
=======
        env:
        - name: ARGOCD_DEX_SERVER_DISABLE_TLS
          valueFrom:
            configMapKeyRef:
              key: dexserver.disable.tls
              name: argocd-cmd-params-cm
              optional: true
        image: ghcr.io/dexidp/dex:v2.35.3
>>>>>>> fc3eaec6
        imagePullPolicy: Always
        name: dex
        ports:
        - containerPort: 5556
        - containerPort: 5557
        - containerPort: 5558
        securityContext:
          allowPrivilegeEscalation: false
          capabilities:
            drop:
            - ALL
          readOnlyRootFilesystem: true
          runAsNonRoot: true
          seccompProfile:
            type: RuntimeDefault
        volumeMounts:
        - mountPath: /shared
          name: static-files
        - mountPath: /tmp
          name: dexconfig
        - mountPath: /tls
          name: argocd-dex-server-tls
      initContainers:
      - command:
        - cp
        - -n
        - /usr/local/bin/argocd
        - /shared/argocd-dex
<<<<<<< HEAD
        image: quay.io/codefresh/argocd:latest
=======
        image: quay.io/argoproj/argocd:v2.5.5
>>>>>>> fc3eaec6
        imagePullPolicy: Always
        name: copyutil
        securityContext:
          allowPrivilegeEscalation: false
          capabilities:
            drop:
            - ALL
          readOnlyRootFilesystem: true
          runAsNonRoot: true
          seccompProfile:
            type: RuntimeDefault
        volumeMounts:
        - mountPath: /shared
          name: static-files
        - mountPath: /tmp
          name: dexconfig
      serviceAccountName: argocd-dex-server
      volumes:
      - emptyDir: {}
        name: static-files
      - emptyDir: {}
        name: dexconfig
      - name: argocd-dex-server-tls
        secret:
          items:
          - key: tls.crt
            path: tls.crt
          - key: tls.key
            path: tls.key
          - key: ca.crt
            path: ca.crt
          optional: true
          secretName: argocd-dex-server-tls
---
apiVersion: apps/v1
kind: Deployment
metadata:
<<<<<<< HEAD
=======
  name: argocd-notifications-controller
spec:
  selector:
    matchLabels:
      app.kubernetes.io/name: argocd-notifications-controller
  strategy:
    type: Recreate
  template:
    metadata:
      labels:
        app.kubernetes.io/name: argocd-notifications-controller
    spec:
      containers:
      - command:
        - argocd-notifications
        image: quay.io/argoproj/argocd:v2.5.5
        imagePullPolicy: Always
        livenessProbe:
          tcpSocket:
            port: 9001
        name: argocd-notifications-controller
        securityContext:
          allowPrivilegeEscalation: false
          capabilities:
            drop:
            - ALL
          readOnlyRootFilesystem: true
        volumeMounts:
        - mountPath: /app/config/tls
          name: tls-certs
        - mountPath: /app/config/reposerver/tls
          name: argocd-repo-server-tls
        workingDir: /app
      securityContext:
        runAsNonRoot: true
        seccompProfile:
          type: RuntimeDefault
      serviceAccountName: argocd-notifications-controller
      volumes:
      - configMap:
          name: argocd-tls-certs-cm
        name: tls-certs
      - name: argocd-repo-server-tls
        secret:
          items:
          - key: tls.crt
            path: tls.crt
          - key: tls.key
            path: tls.key
          - key: ca.crt
            path: ca.crt
          optional: true
          secretName: argocd-repo-server-tls
---
apiVersion: apps/v1
kind: Deployment
metadata:
>>>>>>> fc3eaec6
  labels:
    app.kubernetes.io/component: redis
    app.kubernetes.io/name: argocd-redis-ha-haproxy
    app.kubernetes.io/part-of: argocd
  name: argocd-redis-ha-haproxy
spec:
  replicas: 3
  revisionHistoryLimit: 1
  selector:
    matchLabels:
      app.kubernetes.io/name: argocd-redis-ha-haproxy
  strategy:
    type: RollingUpdate
  template:
    metadata:
      annotations:
        checksum/config: 1f7a9ffcacb3871ceb9b0741c0714e3f7fa656d426a398c1f727fffb01073f35
      labels:
        app.kubernetes.io/name: argocd-redis-ha-haproxy
      name: argocd-redis-ha-haproxy
    spec:
      affinity:
        podAntiAffinity:
          requiredDuringSchedulingIgnoredDuringExecution:
          - labelSelector:
              matchLabels:
                app.kubernetes.io/name: argocd-redis-ha-haproxy
            topologyKey: kubernetes.io/hostname
      containers:
<<<<<<< HEAD
      - image: quay.io/codefresh/haproxy:2.0.29-alpine
=======
      - image: haproxy:2.6.2-alpine
>>>>>>> fc3eaec6
        imagePullPolicy: IfNotPresent
        lifecycle: {}
        livenessProbe:
          httpGet:
            path: /healthz
            port: 8888
          initialDelaySeconds: 5
          periodSeconds: 3
        name: haproxy
        ports:
        - containerPort: 6379
          name: redis
        readinessProbe:
          httpGet:
            path: /healthz
            port: 8888
          initialDelaySeconds: 5
          periodSeconds: 3
        securityContext:
          allowPrivilegeEscalation: false
          capabilities:
            drop:
            - ALL
          seccompProfile:
            type: RuntimeDefault
        volumeMounts:
        - mountPath: /usr/local/etc/haproxy
          name: data
        - mountPath: /run/haproxy
          name: shared-socket
      initContainers:
      - args:
        - /readonly/haproxy_init.sh
        command:
        - sh
<<<<<<< HEAD
        image: quay.io/codefresh/haproxy:2.0.29-alpine
=======
        image: haproxy:2.6.2-alpine
>>>>>>> fc3eaec6
        imagePullPolicy: IfNotPresent
        name: config-init
        securityContext:
          allowPrivilegeEscalation: false
          capabilities:
            drop:
            - ALL
          seccompProfile:
            type: RuntimeDefault
        volumeMounts:
        - mountPath: /readonly
          name: config-volume
          readOnly: true
        - mountPath: /data
          name: data
      securityContext:
        fsGroup: 99
        runAsNonRoot: true
        runAsUser: 99
      serviceAccountName: argocd-redis-ha-haproxy
      volumes:
      - configMap:
          name: argocd-redis-ha-configmap
        name: config-volume
      - emptyDir: {}
        name: shared-socket
      - emptyDir: {}
        name: data
---
apiVersion: apps/v1
kind: Deployment
metadata:
  labels:
    app.kubernetes.io/component: repo-server
    app.kubernetes.io/name: argocd-repo-server
    app.kubernetes.io/part-of: argocd
  name: argocd-repo-server
spec:
  replicas: 2
  selector:
    matchLabels:
      app.kubernetes.io/name: argocd-repo-server
  template:
    metadata:
      labels:
        app.kubernetes.io/name: argocd-repo-server
    spec:
      affinity:
        podAntiAffinity:
          preferredDuringSchedulingIgnoredDuringExecution:
          - podAffinityTerm:
              labelSelector:
                matchLabels:
                  app.kubernetes.io/name: argocd-repo-server
              topologyKey: failure-domain.beta.kubernetes.io/zone
            weight: 100
          requiredDuringSchedulingIgnoredDuringExecution:
          - labelSelector:
              matchLabels:
                app.kubernetes.io/name: argocd-repo-server
            topologyKey: kubernetes.io/hostname
      automountServiceAccountToken: false
      containers:
      - command:
        - entrypoint.sh
        - argocd-repo-server
        - --redis
        - argocd-redis-ha-haproxy:6379
        env:
        - name: ARGOCD_RECONCILIATION_TIMEOUT
          valueFrom:
            configMapKeyRef:
              key: timeout.reconciliation
              name: argocd-cm
              optional: true
        - name: ARGOCD_REPO_SERVER_LOGFORMAT
          valueFrom:
            configMapKeyRef:
              key: reposerver.log.format
              name: argocd-cmd-params-cm
              optional: true
        - name: ARGOCD_REPO_SERVER_LOGLEVEL
          valueFrom:
            configMapKeyRef:
              key: reposerver.log.level
              name: argocd-cmd-params-cm
              optional: true
        - name: ARGOCD_REPO_SERVER_PARALLELISM_LIMIT
          valueFrom:
            configMapKeyRef:
              key: reposerver.parallelism.limit
              name: argocd-cmd-params-cm
              optional: true
        - name: ARGOCD_REPO_SERVER_DISABLE_TLS
          valueFrom:
            configMapKeyRef:
              key: reposerver.disable.tls
              name: argocd-cmd-params-cm
              optional: true
        - name: ARGOCD_TLS_MIN_VERSION
          valueFrom:
            configMapKeyRef:
              key: reposerver.tls.minversion
              name: argocd-cmd-params-cm
              optional: true
        - name: ARGOCD_TLS_MAX_VERSION
          valueFrom:
            configMapKeyRef:
              key: reposerver.tls.maxversion
              name: argocd-cmd-params-cm
              optional: true
        - name: ARGOCD_TLS_CIPHERS
          valueFrom:
            configMapKeyRef:
              key: reposerver.tls.ciphers
              name: argocd-cmd-params-cm
              optional: true
        - name: ARGOCD_REPO_CACHE_EXPIRATION
          valueFrom:
            configMapKeyRef:
              key: reposerver.repo.cache.expiration
              name: argocd-cmd-params-cm
              optional: true
        - name: REDIS_SERVER
          valueFrom:
            configMapKeyRef:
              key: redis.server
              name: argocd-cmd-params-cm
              optional: true
        - name: REDIS_COMPRESSION
          valueFrom:
            configMapKeyRef:
              key: redis.compression
              name: argocd-cmd-params-cm
              optional: true
        - name: REDISDB
          valueFrom:
            configMapKeyRef:
              key: redis.db
              name: argocd-cmd-params-cm
              optional: true
        - name: ARGOCD_DEFAULT_CACHE_EXPIRATION
          valueFrom:
            configMapKeyRef:
              key: reposerver.default.cache.expiration
              name: argocd-cmd-params-cm
              optional: true
        - name: ARGOCD_REPO_SERVER_OTLP_ADDRESS
          valueFrom:
            configMapKeyRef:
              key: otlp.address
              name: argocd-cmd-params-cm
              optional: true
        - name: ARGOCD_REPO_SERVER_MAX_COMBINED_DIRECTORY_MANIFESTS_SIZE
          valueFrom:
            configMapKeyRef:
              key: reposerver.max.combined.directory.manifests.size
              name: argocd-cmd-params-cm
              optional: true
        - name: ARGOCD_REPO_SERVER_PLUGIN_TAR_EXCLUSIONS
          valueFrom:
            configMapKeyRef:
              key: reposerver.plugin.tar.exclusions
              name: argocd-cmd-params-cm
              optional: true
        - name: ARGOCD_REPO_SERVER_ALLOW_OUT_OF_BOUNDS_SYMLINKS
          valueFrom:
            configMapKeyRef:
              key: reposerver.allow.oob.symlinks
              name: argocd-cmd-params-cm
              optional: true
        - name: ARGOCD_REPO_SERVER_STREAMED_MANIFEST_MAX_TAR_SIZE
          valueFrom:
            configMapKeyRef:
              key: reposerver.streamed.manifest.max.tar.size
              name: argocd-cmd-params-cm
              optional: true
        - name: ARGOCD_REPO_SERVER_STREAMED_MANIFEST_MAX_EXTRACTED_SIZE
          valueFrom:
            configMapKeyRef:
              key: reposerver.streamed.manifest.max.extracted.size
              name: argocd-cmd-params-cm
              optional: true
<<<<<<< HEAD
        - name: ARGOCD_GIT_MODULES_ENABLED
          valueFrom:
            configMapKeyRef:
              key: reposerver.enable.git.submodule
              name: argocd-cmd-params-cm
              optional: true
=======
>>>>>>> fc3eaec6
        - name: HELM_CACHE_HOME
          value: /helm-working-dir
        - name: HELM_CONFIG_HOME
          value: /helm-working-dir
        - name: HELM_DATA_HOME
          value: /helm-working-dir
<<<<<<< HEAD
        image: quay.io/codefresh/argocd:latest
=======
        image: quay.io/argoproj/argocd:v2.5.5
>>>>>>> fc3eaec6
        imagePullPolicy: Always
        livenessProbe:
          failureThreshold: 3
          httpGet:
            path: /healthz?full=true
            port: 8084
          initialDelaySeconds: 30
          periodSeconds: 30
          timeoutSeconds: 5
        name: argocd-repo-server
        ports:
        - containerPort: 8081
        - containerPort: 8084
        readinessProbe:
          httpGet:
            path: /healthz
            port: 8084
          initialDelaySeconds: 5
          periodSeconds: 10
        securityContext:
          allowPrivilegeEscalation: false
          capabilities:
            drop:
            - ALL
          readOnlyRootFilesystem: true
          runAsNonRoot: true
          seccompProfile:
            type: RuntimeDefault
        volumeMounts:
        - mountPath: /app/config/ssh
          name: ssh-known-hosts
        - mountPath: /app/config/tls
          name: tls-certs
        - mountPath: /app/config/gpg/source
          name: gpg-keys
        - mountPath: /app/config/gpg/keys
          name: gpg-keyring
        - mountPath: /app/config/reposerver/tls
          name: argocd-repo-server-tls
        - mountPath: /tmp
          name: tmp
        - mountPath: /helm-working-dir
          name: helm-working-dir
        - mountPath: /home/argocd/cmp-server/plugins
          name: plugins
      initContainers:
      - command:
        - cp
        - -n
        - /usr/local/bin/argocd
        - /var/run/argocd/argocd-cmp-server
<<<<<<< HEAD
        image: quay.io/codefresh/argocd:latest
=======
        image: quay.io/argoproj/argocd:v2.5.5
>>>>>>> fc3eaec6
        name: copyutil
        securityContext:
          allowPrivilegeEscalation: false
          capabilities:
            drop:
            - ALL
          readOnlyRootFilesystem: true
          runAsNonRoot: true
          seccompProfile:
            type: RuntimeDefault
        volumeMounts:
        - mountPath: /var/run/argocd
          name: var-files
      serviceAccountName: argocd-repo-server
      volumes:
      - configMap:
          name: argocd-ssh-known-hosts-cm
        name: ssh-known-hosts
      - configMap:
          name: argocd-tls-certs-cm
        name: tls-certs
      - configMap:
          name: argocd-gpg-keys-cm
        name: gpg-keys
      - emptyDir: {}
        name: gpg-keyring
      - emptyDir: {}
        name: tmp
      - emptyDir: {}
        name: helm-working-dir
      - name: argocd-repo-server-tls
        secret:
          items:
          - key: tls.crt
            path: tls.crt
          - key: tls.key
            path: tls.key
          - key: ca.crt
            path: ca.crt
          optional: true
          secretName: argocd-repo-server-tls
      - emptyDir: {}
        name: var-files
      - emptyDir: {}
        name: plugins
---
apiVersion: apps/v1
kind: Deployment
metadata:
  labels:
    app.kubernetes.io/component: server
    app.kubernetes.io/name: argocd-server
    app.kubernetes.io/part-of: argocd
  name: argocd-server
spec:
  replicas: 2
  selector:
    matchLabels:
      app.kubernetes.io/name: argocd-server
  template:
    metadata:
      labels:
        app.kubernetes.io/name: argocd-server
    spec:
      affinity:
        podAntiAffinity:
          preferredDuringSchedulingIgnoredDuringExecution:
          - podAffinityTerm:
              labelSelector:
                matchLabels:
                  app.kubernetes.io/name: argocd-server
              topologyKey: failure-domain.beta.kubernetes.io/zone
            weight: 100
          requiredDuringSchedulingIgnoredDuringExecution:
          - labelSelector:
              matchLabels:
                app.kubernetes.io/name: argocd-server
            topologyKey: kubernetes.io/hostname
      containers:
      - command:
        - argocd-server
        - --redis
        - argocd-redis-ha-haproxy:6379
        env:
        - name: ARGOCD_API_SERVER_REPLICAS
          value: "2"
        - name: ARGOCD_SERVER_INSECURE
          valueFrom:
            configMapKeyRef:
              key: server.insecure
              name: argocd-cmd-params-cm
              optional: true
        - name: ARGOCD_SERVER_BASEHREF
          valueFrom:
            configMapKeyRef:
              key: server.basehref
              name: argocd-cmd-params-cm
              optional: true
        - name: ARGOCD_SERVER_ROOTPATH
          valueFrom:
            configMapKeyRef:
              key: server.rootpath
              name: argocd-cmd-params-cm
              optional: true
        - name: ARGOCD_SERVER_LOGFORMAT
          valueFrom:
            configMapKeyRef:
              key: server.log.format
              name: argocd-cmd-params-cm
              optional: true
        - name: ARGOCD_SERVER_LOG_LEVEL
          valueFrom:
            configMapKeyRef:
              key: server.log.level
              name: argocd-cmd-params-cm
              optional: true
        - name: ARGOCD_SERVER_REPO_SERVER
          valueFrom:
            configMapKeyRef:
              key: repo.server
              name: argocd-cmd-params-cm
              optional: true
        - name: ARGOCD_SERVER_DEX_SERVER
          valueFrom:
            configMapKeyRef:
              key: server.dex.server
              name: argocd-cmd-params-cm
              optional: true
        - name: ARGOCD_SERVER_DISABLE_AUTH
          valueFrom:
            configMapKeyRef:
              key: server.disable.auth
              name: argocd-cmd-params-cm
              optional: true
        - name: ARGOCD_SERVER_ENABLE_GZIP
          valueFrom:
            configMapKeyRef:
              key: server.enable.gzip
              name: argocd-cmd-params-cm
              optional: true
        - name: ARGOCD_SERVER_REPO_SERVER_TIMEOUT_SECONDS
          valueFrom:
            configMapKeyRef:
              key: server.repo.server.timeout.seconds
              name: argocd-cmd-params-cm
              optional: true
        - name: ARGOCD_SERVER_X_FRAME_OPTIONS
          valueFrom:
            configMapKeyRef:
              key: server.x.frame.options
              name: argocd-cmd-params-cm
              optional: true
        - name: ARGOCD_SERVER_CONTENT_SECURITY_POLICY
          valueFrom:
            configMapKeyRef:
              key: server.content.security.policy
              name: argocd-cmd-params-cm
              optional: true
        - name: ARGOCD_SERVER_REPO_SERVER_PLAINTEXT
          valueFrom:
            configMapKeyRef:
              key: server.repo.server.plaintext
              name: argocd-cmd-params-cm
              optional: true
        - name: ARGOCD_SERVER_REPO_SERVER_STRICT_TLS
          valueFrom:
            configMapKeyRef:
              key: server.repo.server.strict.tls
              name: argocd-cmd-params-cm
              optional: true
        - name: ARGOCD_SERVER_DEX_SERVER_PLAINTEXT
          valueFrom:
            configMapKeyRef:
              key: server.dex.server.plaintext
              name: argocd-cmd-params-cm
              optional: true
        - name: ARGOCD_SERVER_DEX_SERVER_STRICT_TLS
          valueFrom:
            configMapKeyRef:
              key: server.dex.server.strict.tls
              name: argocd-cmd-params-cm
              optional: true
        - name: ARGOCD_TLS_MIN_VERSION
          valueFrom:
            configMapKeyRef:
              key: server.tls.minversion
              name: argocd-cmd-params-cm
              optional: true
        - name: ARGOCD_TLS_MAX_VERSION
          valueFrom:
            configMapKeyRef:
              key: server.tls.maxversion
              name: argocd-cmd-params-cm
              optional: true
        - name: ARGOCD_TLS_CIPHERS
          valueFrom:
            configMapKeyRef:
              key: server.tls.ciphers
              name: argocd-cmd-params-cm
              optional: true
        - name: ARGOCD_SERVER_CONNECTION_STATUS_CACHE_EXPIRATION
          valueFrom:
            configMapKeyRef:
              key: server.connection.status.cache.expiration
              name: argocd-cmd-params-cm
              optional: true
        - name: ARGOCD_SERVER_OIDC_CACHE_EXPIRATION
          valueFrom:
            configMapKeyRef:
              key: server.oidc.cache.expiration
              name: argocd-cmd-params-cm
              optional: true
        - name: ARGOCD_SERVER_LOGIN_ATTEMPTS_EXPIRATION
          valueFrom:
            configMapKeyRef:
              key: server.login.attempts.expiration
              name: argocd-cmd-params-cm
              optional: true
        - name: ARGOCD_SERVER_STATIC_ASSETS
          valueFrom:
            configMapKeyRef:
              key: server.staticassets
              name: argocd-cmd-params-cm
              optional: true
        - name: ARGOCD_APP_STATE_CACHE_EXPIRATION
          valueFrom:
            configMapKeyRef:
              key: server.app.state.cache.expiration
              name: argocd-cmd-params-cm
              optional: true
        - name: REDIS_SERVER
          valueFrom:
            configMapKeyRef:
              key: redis.server
              name: argocd-cmd-params-cm
              optional: true
        - name: REDIS_COMPRESSION
          valueFrom:
            configMapKeyRef:
              key: redis.compression
              name: argocd-cmd-params-cm
              optional: true
        - name: REDISDB
          valueFrom:
            configMapKeyRef:
              key: redis.db
              name: argocd-cmd-params-cm
              optional: true
        - name: ARGOCD_DEFAULT_CACHE_EXPIRATION
          valueFrom:
            configMapKeyRef:
              key: server.default.cache.expiration
              name: argocd-cmd-params-cm
              optional: true
        - name: ARGOCD_MAX_COOKIE_NUMBER
          valueFrom:
            configMapKeyRef:
              key: server.http.cookie.maxnumber
              name: argocd-cmd-params-cm
              optional: true
        - name: ARGOCD_SERVER_OTLP_ADDRESS
          valueFrom:
            configMapKeyRef:
              key: otlp.address
              name: argocd-cmd-params-cm
              optional: true
<<<<<<< HEAD
        image: quay.io/codefresh/argocd:latest
=======
        - name: ARGOCD_APPLICATION_NAMESPACES
          valueFrom:
            configMapKeyRef:
              key: application.namespaces
              name: argocd-cmd-params-cm
              optional: true
        image: quay.io/argoproj/argocd:v2.5.5
>>>>>>> fc3eaec6
        imagePullPolicy: Always
        livenessProbe:
          httpGet:
            path: /healthz?full=true
            port: 8080
          initialDelaySeconds: 3
          periodSeconds: 30
        name: argocd-server
        ports:
        - containerPort: 8080
        - containerPort: 8083
        readinessProbe:
          httpGet:
            path: /healthz
            port: 8080
          initialDelaySeconds: 3
          periodSeconds: 30
        securityContext:
          allowPrivilegeEscalation: false
          capabilities:
            drop:
            - ALL
          readOnlyRootFilesystem: true
          runAsNonRoot: true
          seccompProfile:
            type: RuntimeDefault
        volumeMounts:
        - mountPath: /app/config/ssh
          name: ssh-known-hosts
        - mountPath: /app/config/tls
          name: tls-certs
        - mountPath: /app/config/server/tls
          name: argocd-repo-server-tls
        - mountPath: /app/config/dex/tls
          name: argocd-dex-server-tls
        - mountPath: /home/argocd
          name: plugins-home
        - mountPath: /tmp
          name: tmp
      serviceAccountName: argocd-server
      volumes:
      - emptyDir: {}
        name: plugins-home
      - emptyDir: {}
        name: tmp
      - configMap:
          name: argocd-ssh-known-hosts-cm
        name: ssh-known-hosts
      - configMap:
          name: argocd-tls-certs-cm
        name: tls-certs
      - name: argocd-repo-server-tls
        secret:
          items:
          - key: tls.crt
            path: tls.crt
          - key: tls.key
            path: tls.key
          - key: ca.crt
            path: ca.crt
          optional: true
          secretName: argocd-repo-server-tls
      - name: argocd-dex-server-tls
        secret:
          items:
          - key: tls.crt
            path: tls.crt
          - key: ca.crt
            path: ca.crt
          optional: true
          secretName: argocd-dex-server-tls
---
apiVersion: apps/v1
kind: StatefulSet
metadata:
  labels:
    app.kubernetes.io/component: application-controller
    app.kubernetes.io/name: argocd-application-controller
    app.kubernetes.io/part-of: argocd
  name: argocd-application-controller
spec:
  replicas: 1
  selector:
    matchLabels:
      app.kubernetes.io/name: argocd-application-controller
  serviceName: argocd-application-controller
  template:
    metadata:
      labels:
        app.kubernetes.io/name: argocd-application-controller
    spec:
      affinity:
        podAntiAffinity:
          preferredDuringSchedulingIgnoredDuringExecution:
          - podAffinityTerm:
              labelSelector:
                matchLabels:
                  app.kubernetes.io/name: argocd-application-controller
              topologyKey: kubernetes.io/hostname
            weight: 100
          - podAffinityTerm:
              labelSelector:
                matchLabels:
                  app.kubernetes.io/part-of: argocd
              topologyKey: kubernetes.io/hostname
            weight: 5
      containers:
      - command:
        - argocd-application-controller
        - --redis
        - argocd-redis-ha-haproxy:6379
        env:
        - name: ARGOCD_CONTROLLER_REPLICAS
          value: "1"
        - name: ARGOCD_RECONCILIATION_TIMEOUT
          valueFrom:
            configMapKeyRef:
              key: timeout.reconciliation
              name: argocd-cm
              optional: true
        - name: ARGOCD_HARD_RECONCILIATION_TIMEOUT
          valueFrom:
            configMapKeyRef:
              key: timeout.hard.reconciliation
              name: argocd-cm
              optional: true
        - name: ARGOCD_APPLICATION_CONTROLLER_REPO_SERVER
          valueFrom:
            configMapKeyRef:
              key: repo.server
              name: argocd-cmd-params-cm
              optional: true
        - name: ARGOCD_APPLICATION_CONTROLLER_REPO_SERVER_TIMEOUT_SECONDS
          valueFrom:
            configMapKeyRef:
              key: controller.repo.server.timeout.seconds
              name: argocd-cmd-params-cm
              optional: true
        - name: ARGOCD_APPLICATION_CONTROLLER_STATUS_PROCESSORS
          valueFrom:
            configMapKeyRef:
              key: controller.status.processors
              name: argocd-cmd-params-cm
              optional: true
        - name: ARGOCD_APPLICATION_CONTROLLER_OPERATION_PROCESSORS
          valueFrom:
            configMapKeyRef:
              key: controller.operation.processors
              name: argocd-cmd-params-cm
              optional: true
        - name: ARGOCD_APPLICATION_CONTROLLER_LOGFORMAT
          valueFrom:
            configMapKeyRef:
              key: controller.log.format
              name: argocd-cmd-params-cm
              optional: true
        - name: ARGOCD_APPLICATION_CONTROLLER_LOGLEVEL
          valueFrom:
            configMapKeyRef:
              key: controller.log.level
              name: argocd-cmd-params-cm
              optional: true
        - name: ARGOCD_APPLICATION_CONTROLLER_METRICS_CACHE_EXPIRATION
          valueFrom:
            configMapKeyRef:
              key: controller.metrics.cache.expiration
              name: argocd-cmd-params-cm
              optional: true
        - name: ARGOCD_APPLICATION_CONTROLLER_SELF_HEAL_TIMEOUT_SECONDS
          valueFrom:
            configMapKeyRef:
              key: controller.self.heal.timeout.seconds
              name: argocd-cmd-params-cm
              optional: true
        - name: ARGOCD_APPLICATION_CONTROLLER_REPO_SERVER_PLAINTEXT
          valueFrom:
            configMapKeyRef:
              key: controller.repo.server.plaintext
              name: argocd-cmd-params-cm
              optional: true
        - name: ARGOCD_APPLICATION_CONTROLLER_REPO_SERVER_STRICT_TLS
          valueFrom:
            configMapKeyRef:
              key: controller.repo.server.strict.tls
              name: argocd-cmd-params-cm
              optional: true
        - name: ARGOCD_APPLICATION_CONTROLLER_PERSIST_RESOURCE_HEALTH
          valueFrom:
            configMapKeyRef:
              key: controller.resource.health.persist
              name: argocd-cmd-params-cm
              optional: true
        - name: ARGOCD_APP_STATE_CACHE_EXPIRATION
          valueFrom:
            configMapKeyRef:
              key: controller.app.state.cache.expiration
              name: argocd-cmd-params-cm
              optional: true
        - name: REDIS_SERVER
          valueFrom:
            configMapKeyRef:
              key: redis.server
              name: argocd-cmd-params-cm
              optional: true
        - name: REDIS_COMPRESSION
          valueFrom:
            configMapKeyRef:
              key: redis.compression
              name: argocd-cmd-params-cm
              optional: true
        - name: REDISDB
          valueFrom:
            configMapKeyRef:
              key: redis.db
              name: argocd-cmd-params-cm
              optional: true
        - name: ARGOCD_DEFAULT_CACHE_EXPIRATION
          valueFrom:
            configMapKeyRef:
              key: controller.default.cache.expiration
              name: argocd-cmd-params-cm
              optional: true
        - name: ARGOCD_APPLICATION_CONTROLLER_OTLP_ADDRESS
          valueFrom:
            configMapKeyRef:
              key: otlp.address
              name: argocd-cmd-params-cm
              optional: true
<<<<<<< HEAD
        image: quay.io/codefresh/argocd:latest
=======
        - name: ARGOCD_APPLICATION_NAMESPACES
          valueFrom:
            configMapKeyRef:
              key: application.namespaces
              name: argocd-cmd-params-cm
              optional: true
        image: quay.io/argoproj/argocd:v2.5.5
>>>>>>> fc3eaec6
        imagePullPolicy: Always
        name: argocd-application-controller
        ports:
        - containerPort: 8082
        readinessProbe:
          httpGet:
            path: /healthz
            port: 8082
          initialDelaySeconds: 5
          periodSeconds: 10
        securityContext:
          allowPrivilegeEscalation: false
          capabilities:
            drop:
            - ALL
          readOnlyRootFilesystem: true
          runAsNonRoot: true
          seccompProfile:
            type: RuntimeDefault
        volumeMounts:
        - mountPath: /app/config/controller/tls
          name: argocd-repo-server-tls
        - mountPath: /home/argocd
          name: argocd-home
        workingDir: /home/argocd
      serviceAccountName: argocd-application-controller
      volumes:
      - emptyDir: {}
        name: argocd-home
      - name: argocd-repo-server-tls
        secret:
          items:
          - key: tls.crt
            path: tls.crt
          - key: tls.key
            path: tls.key
          - key: ca.crt
            path: ca.crt
          optional: true
          secretName: argocd-repo-server-tls
---
apiVersion: apps/v1
kind: StatefulSet
metadata:
  labels:
    app.kubernetes.io/component: redis
    app.kubernetes.io/name: argocd-redis-ha
    app.kubernetes.io/part-of: argocd
  name: argocd-redis-ha-server
spec:
  podManagementPolicy: OrderedReady
  replicas: 3
  selector:
    matchLabels:
      app.kubernetes.io/name: argocd-redis-ha
  serviceName: argocd-redis-ha
  template:
    metadata:
      annotations:
        checksum/init-config: 84ccf6a9b8a7fa3ae5b62a8f17d6c65a5197e9605da9b2761179bf942828eefe
      labels:
        app.kubernetes.io/name: argocd-redis-ha
    spec:
      affinity:
        podAntiAffinity:
          requiredDuringSchedulingIgnoredDuringExecution:
          - labelSelector:
              matchLabels:
                app.kubernetes.io/name: argocd-redis-ha
            topologyKey: kubernetes.io/hostname
      automountServiceAccountToken: false
      containers:
      - args:
        - /data/conf/redis.conf
        command:
        - redis-server
<<<<<<< HEAD
        image: quay.io/codefresh/redis:7.0.4-alpine
=======
        image: redis:7.0.5-alpine
>>>>>>> fc3eaec6
        imagePullPolicy: IfNotPresent
        lifecycle:
          preStop:
            exec:
              command:
              - /bin/sh
              - /readonly-config/trigger-failover-if-master.sh
        livenessProbe:
          exec:
            command:
            - sh
            - -c
            - /health/redis_liveness.sh
          failureThreshold: 5
          initialDelaySeconds: 30
          periodSeconds: 15
          successThreshold: 1
          timeoutSeconds: 15
        name: redis
        ports:
        - containerPort: 6379
          name: redis
        readinessProbe:
          exec:
            command:
            - sh
            - -c
            - /health/redis_readiness.sh
          failureThreshold: 5
          initialDelaySeconds: 30
          periodSeconds: 15
          successThreshold: 1
          timeoutSeconds: 15
        securityContext:
          allowPrivilegeEscalation: false
          capabilities:
            drop:
            - ALL
          seccompProfile:
            type: RuntimeDefault
        volumeMounts:
        - mountPath: /readonly-config
          name: config
          readOnly: true
        - mountPath: /data
          name: data
        - mountPath: /health
          name: health
      - args:
        - /data/conf/sentinel.conf
        command:
        - redis-sentinel
<<<<<<< HEAD
        image: quay.io/codefresh/redis:7.0.4-alpine
=======
        image: redis:7.0.5-alpine
>>>>>>> fc3eaec6
        imagePullPolicy: IfNotPresent
        lifecycle: {}
        livenessProbe:
          exec:
            command:
            - sh
            - -c
            - /health/sentinel_liveness.sh
          failureThreshold: 5
          initialDelaySeconds: 30
          periodSeconds: 15
          successThreshold: 1
          timeoutSeconds: 15
        name: sentinel
        ports:
        - containerPort: 26379
          name: sentinel
        readinessProbe:
          exec:
            command:
            - sh
            - -c
            - /health/sentinel_liveness.sh
          failureThreshold: 5
          initialDelaySeconds: 30
          periodSeconds: 15
          successThreshold: 3
          timeoutSeconds: 15
        securityContext:
          allowPrivilegeEscalation: false
          capabilities:
            drop:
            - ALL
          seccompProfile:
            type: RuntimeDefault
        volumeMounts:
        - mountPath: /data
          name: data
        - mountPath: /health
          name: health
      - args:
        - /readonly-config/fix-split-brain.sh
        command:
        - sh
        env:
        - name: SENTINEL_ID_0
          value: 3c0d9c0320bb34888c2df5757c718ce6ca992ce6
        - name: SENTINEL_ID_1
          value: 40000915ab58c3fa8fd888fb8b24711944e6cbb4
        - name: SENTINEL_ID_2
          value: 2bbec7894d954a8af3bb54d13eaec53cb024e2ca
        image: redis:7.0.5-alpine
        imagePullPolicy: IfNotPresent
        name: split-brain-fix
        resources: {}
        securityContext:
          allowPrivilegeEscalation: false
          capabilities:
            drop:
            - ALL
          seccompProfile:
            type: RuntimeDefault
        volumeMounts:
        - mountPath: /readonly-config
          name: config
          readOnly: true
        - mountPath: /data
          name: data
      initContainers:
      - args:
        - /readonly-config/init.sh
        command:
        - sh
        env:
        - name: SENTINEL_ID_0
          value: 3c0d9c0320bb34888c2df5757c718ce6ca992ce6
        - name: SENTINEL_ID_1
          value: 40000915ab58c3fa8fd888fb8b24711944e6cbb4
        - name: SENTINEL_ID_2
          value: 2bbec7894d954a8af3bb54d13eaec53cb024e2ca
<<<<<<< HEAD
        image: quay.io/codefresh/redis:7.0.4-alpine
=======
        image: redis:7.0.5-alpine
>>>>>>> fc3eaec6
        imagePullPolicy: IfNotPresent
        name: config-init
        securityContext:
          allowPrivilegeEscalation: false
          capabilities:
            drop:
            - ALL
          seccompProfile:
            type: RuntimeDefault
        volumeMounts:
        - mountPath: /readonly-config
          name: config
          readOnly: true
        - mountPath: /data
          name: data
      securityContext:
        fsGroup: 1000
        runAsNonRoot: true
        runAsUser: 1000
      serviceAccountName: argocd-redis-ha
      terminationGracePeriodSeconds: 60
      volumes:
      - configMap:
          name: argocd-redis-ha-configmap
        name: config
      - configMap:
          defaultMode: 493
          name: argocd-redis-ha-health-configmap
        name: health
      - emptyDir: {}
        name: data
  updateStrategy:
    type: RollingUpdate
---
apiVersion: networking.k8s.io/v1
kind: NetworkPolicy
metadata:
  name: argocd-application-controller-network-policy
spec:
  ingress:
  - from:
    - namespaceSelector: {}
    ports:
    - port: 8082
  podSelector:
    matchLabels:
      app.kubernetes.io/name: argocd-application-controller
  policyTypes:
  - Ingress
---
apiVersion: networking.k8s.io/v1
kind: NetworkPolicy
metadata:
  name: argocd-applicationset-controller-network-policy
spec:
  ingress:
  - from:
    - namespaceSelector: {}
    ports:
    - port: 7000
      protocol: TCP
    - port: 8080
      protocol: TCP
  podSelector:
    matchLabels:
      app.kubernetes.io/name: argocd-applicationset-controller
  policyTypes:
  - Ingress
---
apiVersion: networking.k8s.io/v1
kind: NetworkPolicy
metadata:
  name: argocd-dex-server-network-policy
spec:
  ingress:
  - from:
    - podSelector:
        matchLabels:
          app.kubernetes.io/name: argocd-server
    ports:
    - port: 5556
      protocol: TCP
    - port: 5557
      protocol: TCP
  - from:
    - namespaceSelector: {}
    ports:
    - port: 5558
      protocol: TCP
  podSelector:
    matchLabels:
      app.kubernetes.io/name: argocd-dex-server
  policyTypes:
  - Ingress
---
apiVersion: networking.k8s.io/v1
kind: NetworkPolicy
metadata:
  name: argocd-notifications-controller-network-policy
spec:
  ingress:
  - from:
    - namespaceSelector: {}
    ports:
    - port: 9001
      protocol: TCP
  podSelector:
    matchLabels:
      app.kubernetes.io/name: argocd-notifications-controller
  policyTypes:
  - Ingress
---
apiVersion: networking.k8s.io/v1
kind: NetworkPolicy
metadata:
  name: argocd-redis-ha-proxy-network-policy
spec:
  egress:
  - ports:
    - port: 6379
      protocol: TCP
    - port: 26379
      protocol: TCP
    to:
    - podSelector:
        matchLabels:
          app.kubernetes.io/name: argocd-redis-ha
  - ports:
    - port: 53
      protocol: UDP
    - port: 53
      protocol: TCP
  ingress:
  - from:
    - podSelector:
        matchLabels:
          app.kubernetes.io/name: argocd-server
    - podSelector:
        matchLabels:
          app.kubernetes.io/name: argocd-repo-server
    - podSelector:
        matchLabels:
          app.kubernetes.io/name: argocd-application-controller
    ports:
    - port: 6379
      protocol: TCP
    - port: 26379
      protocol: TCP
  podSelector:
    matchLabels:
      app.kubernetes.io/name: argocd-redis-ha-haproxy
  policyTypes:
  - Ingress
  - Egress
---
apiVersion: networking.k8s.io/v1
kind: NetworkPolicy
metadata:
  name: argocd-redis-ha-server-network-policy
spec:
  egress:
  - ports:
    - port: 6379
      protocol: TCP
    - port: 26379
      protocol: TCP
    to:
    - podSelector:
        matchLabels:
          app.kubernetes.io/name: argocd-redis-ha
  - ports:
    - port: 53
      protocol: UDP
    - port: 53
      protocol: TCP
  ingress:
  - from:
    - podSelector:
        matchLabels:
          app.kubernetes.io/name: argocd-redis-ha-haproxy
    - podSelector:
        matchLabels:
          app.kubernetes.io/name: argocd-redis-ha
    ports:
    - port: 6379
      protocol: TCP
    - port: 26379
      protocol: TCP
  podSelector:
    matchLabels:
      app.kubernetes.io/name: argocd-redis-ha
  policyTypes:
  - Ingress
  - Egress
---
apiVersion: networking.k8s.io/v1
kind: NetworkPolicy
metadata:
  name: argocd-repo-server-network-policy
spec:
  ingress:
  - from:
    - podSelector:
        matchLabels:
          app.kubernetes.io/name: argocd-server
    - podSelector:
        matchLabels:
          app.kubernetes.io/name: argocd-application-controller
    - podSelector:
        matchLabels:
          app.kubernetes.io/name: argocd-notifications-controller
    ports:
    - port: 8081
      protocol: TCP
  - from:
    - namespaceSelector: {}
    ports:
    - port: 8084
  podSelector:
    matchLabels:
      app.kubernetes.io/name: argocd-repo-server
  policyTypes:
  - Ingress
---
apiVersion: networking.k8s.io/v1
kind: NetworkPolicy
metadata:
  name: argocd-server-network-policy
spec:
  ingress:
  - {}
  podSelector:
    matchLabels:
      app.kubernetes.io/name: argocd-server
  policyTypes:
  - Ingress<|MERGE_RESOLUTION|>--- conflicted
+++ resolved
@@ -29,18 +29,6 @@
 apiVersion: v1
 kind: ServiceAccount
 metadata:
-<<<<<<< HEAD
-=======
-  labels:
-    app.kubernetes.io/component: notifications-controller
-    app.kubernetes.io/name: argocd-notifications-controller
-    app.kubernetes.io/part-of: argocd
-  name: argocd-notifications-controller
----
-apiVersion: v1
-kind: ServiceAccount
-metadata:
->>>>>>> fc3eaec6
   labels:
     app.kubernetes.io/component: redis
     app.kubernetes.io/name: argocd-redis-ha
@@ -1194,6 +1182,12 @@
 apiVersion: v1
 kind: Secret
 metadata:
+  name: argocd-notifications-secret
+type: Opaque
+---
+apiVersion: v1
+kind: Secret
+metadata:
   labels:
     app.kubernetes.io/name: argocd-secret
     app.kubernetes.io/part-of: argocd
@@ -1262,6 +1256,21 @@
     targetPort: 8082
   selector:
     app.kubernetes.io/name: argocd-application-controller
+---
+apiVersion: v1
+kind: Service
+metadata:
+  labels:
+    app.kubernetes.io/name: argocd-notifications-controller-metrics
+  name: argocd-notifications-controller-metrics
+spec:
+  ports:
+  - name: metrics
+    port: 9001
+    protocol: TCP
+    targetPort: 9001
+  selector:
+    app.kubernetes.io/name: argocd-notifications-controller
 ---
 apiVersion: v1
 kind: Service
@@ -1467,11 +1476,7 @@
           valueFrom:
             fieldRef:
               fieldPath: metadata.namespace
-<<<<<<< HEAD
         image: quay.io/codefresh/argocd:latest
-=======
-        image: quay.io/argoproj/argocd:v2.5.5
->>>>>>> fc3eaec6
         imagePullPolicy: Always
         name: argocd-applicationset-controller
         ports:
@@ -1545,9 +1550,6 @@
       - command:
         - /shared/argocd-dex
         - rundex
-<<<<<<< HEAD
-        image: ghcr.io/dexidp/dex:v2.35.3-distroless
-=======
         env:
         - name: ARGOCD_DEX_SERVER_DISABLE_TLS
           valueFrom:
@@ -1556,7 +1558,6 @@
               name: argocd-cmd-params-cm
               optional: true
         image: ghcr.io/dexidp/dex:v2.35.3
->>>>>>> fc3eaec6
         imagePullPolicy: Always
         name: dex
         ports:
@@ -1585,11 +1586,7 @@
         - -n
         - /usr/local/bin/argocd
         - /shared/argocd-dex
-<<<<<<< HEAD
         image: quay.io/codefresh/argocd:latest
-=======
-        image: quay.io/argoproj/argocd:v2.5.5
->>>>>>> fc3eaec6
         imagePullPolicy: Always
         name: copyutil
         securityContext:
@@ -1627,66 +1624,6 @@
 apiVersion: apps/v1
 kind: Deployment
 metadata:
-<<<<<<< HEAD
-=======
-  name: argocd-notifications-controller
-spec:
-  selector:
-    matchLabels:
-      app.kubernetes.io/name: argocd-notifications-controller
-  strategy:
-    type: Recreate
-  template:
-    metadata:
-      labels:
-        app.kubernetes.io/name: argocd-notifications-controller
-    spec:
-      containers:
-      - command:
-        - argocd-notifications
-        image: quay.io/argoproj/argocd:v2.5.5
-        imagePullPolicy: Always
-        livenessProbe:
-          tcpSocket:
-            port: 9001
-        name: argocd-notifications-controller
-        securityContext:
-          allowPrivilegeEscalation: false
-          capabilities:
-            drop:
-            - ALL
-          readOnlyRootFilesystem: true
-        volumeMounts:
-        - mountPath: /app/config/tls
-          name: tls-certs
-        - mountPath: /app/config/reposerver/tls
-          name: argocd-repo-server-tls
-        workingDir: /app
-      securityContext:
-        runAsNonRoot: true
-        seccompProfile:
-          type: RuntimeDefault
-      serviceAccountName: argocd-notifications-controller
-      volumes:
-      - configMap:
-          name: argocd-tls-certs-cm
-        name: tls-certs
-      - name: argocd-repo-server-tls
-        secret:
-          items:
-          - key: tls.crt
-            path: tls.crt
-          - key: tls.key
-            path: tls.key
-          - key: ca.crt
-            path: ca.crt
-          optional: true
-          secretName: argocd-repo-server-tls
----
-apiVersion: apps/v1
-kind: Deployment
-metadata:
->>>>>>> fc3eaec6
   labels:
     app.kubernetes.io/component: redis
     app.kubernetes.io/name: argocd-redis-ha-haproxy
@@ -1716,11 +1653,7 @@
                 app.kubernetes.io/name: argocd-redis-ha-haproxy
             topologyKey: kubernetes.io/hostname
       containers:
-<<<<<<< HEAD
-      - image: quay.io/codefresh/haproxy:2.0.29-alpine
-=======
-      - image: haproxy:2.6.2-alpine
->>>>>>> fc3eaec6
+      - image: quay.io/codefresh/haproxy:2.6.2-alpine
         imagePullPolicy: IfNotPresent
         lifecycle: {}
         livenessProbe:
@@ -1756,11 +1689,7 @@
         - /readonly/haproxy_init.sh
         command:
         - sh
-<<<<<<< HEAD
-        image: quay.io/codefresh/haproxy:2.0.29-alpine
-=======
-        image: haproxy:2.6.2-alpine
->>>>>>> fc3eaec6
+        image: quay.io/codefresh/haproxy:2.6.2-alpine
         imagePullPolicy: IfNotPresent
         name: config-init
         securityContext:
@@ -1944,26 +1873,13 @@
               key: reposerver.streamed.manifest.max.extracted.size
               name: argocd-cmd-params-cm
               optional: true
-<<<<<<< HEAD
-        - name: ARGOCD_GIT_MODULES_ENABLED
-          valueFrom:
-            configMapKeyRef:
-              key: reposerver.enable.git.submodule
-              name: argocd-cmd-params-cm
-              optional: true
-=======
->>>>>>> fc3eaec6
         - name: HELM_CACHE_HOME
           value: /helm-working-dir
         - name: HELM_CONFIG_HOME
           value: /helm-working-dir
         - name: HELM_DATA_HOME
           value: /helm-working-dir
-<<<<<<< HEAD
         image: quay.io/codefresh/argocd:latest
-=======
-        image: quay.io/argoproj/argocd:v2.5.5
->>>>>>> fc3eaec6
         imagePullPolicy: Always
         livenessProbe:
           failureThreshold: 3
@@ -1971,8 +1887,7 @@
             path: /healthz?full=true
             port: 8084
           initialDelaySeconds: 30
-          periodSeconds: 30
-          timeoutSeconds: 5
+          periodSeconds: 5
         name: argocd-repo-server
         ports:
         - containerPort: 8081
@@ -2015,11 +1930,7 @@
         - -n
         - /usr/local/bin/argocd
         - /var/run/argocd/argocd-cmp-server
-<<<<<<< HEAD
         image: quay.io/codefresh/argocd:latest
-=======
-        image: quay.io/argoproj/argocd:v2.5.5
->>>>>>> fc3eaec6
         name: copyutil
         securityContext:
           allowPrivilegeEscalation: false
@@ -2286,17 +2197,13 @@
               key: otlp.address
               name: argocd-cmd-params-cm
               optional: true
-<<<<<<< HEAD
+        - name: ARGOCD_APPLICATION_NAMESPACES
+          valueFrom:
+            configMapKeyRef:
+              key: application.namespaces
+              name: argocd-cmd-params-cm
+              optional: true
         image: quay.io/codefresh/argocd:latest
-=======
-        - name: ARGOCD_APPLICATION_NAMESPACES
-          valueFrom:
-            configMapKeyRef:
-              key: application.namespaces
-              name: argocd-cmd-params-cm
-              optional: true
-        image: quay.io/argoproj/argocd:v2.5.5
->>>>>>> fc3eaec6
         imagePullPolicy: Always
         livenessProbe:
           httpGet:
@@ -2525,17 +2432,13 @@
               key: otlp.address
               name: argocd-cmd-params-cm
               optional: true
-<<<<<<< HEAD
+        - name: ARGOCD_APPLICATION_NAMESPACES
+          valueFrom:
+            configMapKeyRef:
+              key: application.namespaces
+              name: argocd-cmd-params-cm
+              optional: true
         image: quay.io/codefresh/argocd:latest
-=======
-        - name: ARGOCD_APPLICATION_NAMESPACES
-          valueFrom:
-            configMapKeyRef:
-              key: application.namespaces
-              name: argocd-cmd-params-cm
-              optional: true
-        image: quay.io/argoproj/argocd:v2.5.5
->>>>>>> fc3eaec6
         imagePullPolicy: Always
         name: argocd-application-controller
         ports:
@@ -2612,11 +2515,7 @@
         - /data/conf/redis.conf
         command:
         - redis-server
-<<<<<<< HEAD
-        image: quay.io/codefresh/redis:7.0.4-alpine
-=======
-        image: redis:7.0.5-alpine
->>>>>>> fc3eaec6
+        image: quay.io/codefresh/redis:7.0.5-alpine
         imagePullPolicy: IfNotPresent
         lifecycle:
           preStop:
@@ -2669,11 +2568,7 @@
         - /data/conf/sentinel.conf
         command:
         - redis-sentinel
-<<<<<<< HEAD
-        image: quay.io/codefresh/redis:7.0.4-alpine
-=======
-        image: redis:7.0.5-alpine
->>>>>>> fc3eaec6
+        image: quay.io/codefresh/redis:7.0.5-alpine
         imagePullPolicy: IfNotPresent
         lifecycle: {}
         livenessProbe:
@@ -2754,11 +2649,7 @@
           value: 40000915ab58c3fa8fd888fb8b24711944e6cbb4
         - name: SENTINEL_ID_2
           value: 2bbec7894d954a8af3bb54d13eaec53cb024e2ca
-<<<<<<< HEAD
-        image: quay.io/codefresh/redis:7.0.4-alpine
-=======
-        image: redis:7.0.5-alpine
->>>>>>> fc3eaec6
+        image: quay.io/codefresh/redis:7.0.5-alpine
         imagePullPolicy: IfNotPresent
         name: config-init
         securityContext:
