# This is an auto-generated file. DO NOT EDIT
apiVersion: v1
kind: ServiceAccount
metadata:
  labels:
    app.kubernetes.io/component: application-controller
    app.kubernetes.io/name: argocd-application-controller
    app.kubernetes.io/part-of: argocd
  name: argocd-application-controller
---
apiVersion: v1
kind: ServiceAccount
metadata:
  labels:
    app.kubernetes.io/component: applicationset-controller
    app.kubernetes.io/name: argocd-applicationset-controller
    app.kubernetes.io/part-of: argocd
  name: argocd-applicationset-controller
---
apiVersion: v1
kind: ServiceAccount
metadata:
  labels:
    app.kubernetes.io/component: dex-server
    app.kubernetes.io/name: argocd-dex-server
    app.kubernetes.io/part-of: argocd
  name: argocd-dex-server
---
apiVersion: v1
kind: ServiceAccount
metadata:
  labels:
    app.kubernetes.io/component: notifications-controller
    app.kubernetes.io/name: argocd-notifications-controller
    app.kubernetes.io/part-of: argocd
  name: argocd-notifications-controller
---
apiVersion: v1
kind: ServiceAccount
metadata:
  labels:
    app.kubernetes.io/component: redis
    app.kubernetes.io/name: argocd-redis-ha
    app.kubernetes.io/part-of: argocd
  name: argocd-redis-ha
---
apiVersion: v1
kind: ServiceAccount
metadata:
  labels:
    app.kubernetes.io/component: redis
    app.kubernetes.io/name: argocd-redis-ha-haproxy
    app.kubernetes.io/part-of: argocd
  name: argocd-redis-ha-haproxy
---
apiVersion: v1
kind: ServiceAccount
metadata:
  labels:
    app.kubernetes.io/component: repo-server
    app.kubernetes.io/name: argocd-repo-server
    app.kubernetes.io/part-of: argocd
  name: argocd-repo-server
---
apiVersion: v1
kind: ServiceAccount
metadata:
  labels:
    app.kubernetes.io/component: server
    app.kubernetes.io/name: argocd-server
    app.kubernetes.io/part-of: argocd
  name: argocd-server
---
apiVersion: rbac.authorization.k8s.io/v1
kind: Role
metadata:
  labels:
    app.kubernetes.io/component: application-controller
    app.kubernetes.io/name: argocd-application-controller
    app.kubernetes.io/part-of: argocd
  name: argocd-application-controller
rules:
- apiGroups:
  - ""
  resources:
  - secrets
  - configmaps
  verbs:
  - get
  - list
  - watch
- apiGroups:
  - argoproj.io
  resources:
  - applications
  - appprojects
  verbs:
  - create
  - get
  - list
  - watch
  - update
  - patch
  - delete
- apiGroups:
  - ""
  resources:
  - events
  verbs:
  - create
  - list
---
apiVersion: rbac.authorization.k8s.io/v1
kind: Role
metadata:
  labels:
    app.kubernetes.io/component: applicationset-controller
    app.kubernetes.io/name: argocd-applicationset-controller
    app.kubernetes.io/part-of: argocd
  name: argocd-applicationset-controller
rules:
- apiGroups:
  - argoproj.io
  resources:
  - applications
  - applicationsets
  - applicationsets/finalizers
  verbs:
  - create
  - delete
  - get
  - list
  - patch
  - update
  - watch
- apiGroups:
  - argoproj.io
  resources:
  - appprojects
  verbs:
  - get
- apiGroups:
  - argoproj.io
  resources:
  - applicationsets/status
  verbs:
  - get
  - patch
  - update
- apiGroups:
  - ""
  resources:
  - events
  verbs:
  - create
  - get
  - list
  - patch
  - watch
- apiGroups:
  - ""
  resources:
  - secrets
  - configmaps
  verbs:
  - get
  - list
  - watch
- apiGroups:
  - apps
  - extensions
  resources:
  - deployments
  verbs:
  - get
  - list
  - watch
---
apiVersion: rbac.authorization.k8s.io/v1
kind: Role
metadata:
  labels:
    app.kubernetes.io/component: dex-server
    app.kubernetes.io/name: argocd-dex-server
    app.kubernetes.io/part-of: argocd
  name: argocd-dex-server
rules:
- apiGroups:
  - ""
  resources:
  - secrets
  - configmaps
  verbs:
  - get
  - list
  - watch
---
apiVersion: rbac.authorization.k8s.io/v1
kind: Role
metadata:
  labels:
    app.kubernetes.io/component: notifications-controller
    app.kubernetes.io/name: argocd-notifications-controller
    app.kubernetes.io/part-of: argocd
  name: argocd-notifications-controller
rules:
- apiGroups:
  - argoproj.io
  resources:
  - applications
  - appprojects
  verbs:
  - get
  - list
  - watch
  - update
  - patch
- apiGroups:
  - ""
  resources:
  - configmaps
  - secrets
  verbs:
  - list
  - watch
- apiGroups:
  - ""
  resourceNames:
  - argocd-notifications-cm
  resources:
  - configmaps
  verbs:
  - get
- apiGroups:
  - ""
  resourceNames:
  - argocd-notifications-secret
  resources:
  - secrets
  verbs:
  - get
---
apiVersion: rbac.authorization.k8s.io/v1
kind: Role
metadata:
  labels:
    app.kubernetes.io/component: redis
    app.kubernetes.io/name: argocd-redis-ha
    app.kubernetes.io/part-of: argocd
  name: argocd-redis-ha
rules:
- apiGroups:
  - ""
  resources:
  - endpoints
  verbs:
  - get
---
apiVersion: rbac.authorization.k8s.io/v1
kind: Role
metadata:
  labels:
    app.kubernetes.io/component: redis
    app.kubernetes.io/name: argocd-redis-ha
    app.kubernetes.io/part-of: argocd
  name: argocd-redis-ha-haproxy
rules:
- apiGroups:
  - ""
  resources:
  - endpoints
  verbs:
  - get
---
apiVersion: rbac.authorization.k8s.io/v1
kind: Role
metadata:
  labels:
    app.kubernetes.io/component: server
    app.kubernetes.io/name: argocd-server
    app.kubernetes.io/part-of: argocd
  name: argocd-server
rules:
- apiGroups:
  - ""
  resources:
  - secrets
  - configmaps
  verbs:
  - create
  - get
  - list
  - watch
  - update
  - patch
  - delete
- apiGroups:
  - argoproj.io
  resources:
  - applications
  - appprojects
  - applicationsets
  verbs:
  - create
  - get
  - list
  - watch
  - update
  - delete
  - patch
- apiGroups:
  - ""
  resources:
  - events
  verbs:
  - create
  - list
---
apiVersion: rbac.authorization.k8s.io/v1
kind: RoleBinding
metadata:
  labels:
    app.kubernetes.io/component: application-controller
    app.kubernetes.io/name: argocd-application-controller
    app.kubernetes.io/part-of: argocd
  name: argocd-application-controller
roleRef:
  apiGroup: rbac.authorization.k8s.io
  kind: Role
  name: argocd-application-controller
subjects:
- kind: ServiceAccount
  name: argocd-application-controller
---
apiVersion: rbac.authorization.k8s.io/v1
kind: RoleBinding
metadata:
  labels:
    app.kubernetes.io/component: applicationset-controller
    app.kubernetes.io/name: argocd-applicationset-controller
    app.kubernetes.io/part-of: argocd
  name: argocd-applicationset-controller
roleRef:
  apiGroup: rbac.authorization.k8s.io
  kind: Role
  name: argocd-applicationset-controller
subjects:
- kind: ServiceAccount
  name: argocd-applicationset-controller
---
apiVersion: rbac.authorization.k8s.io/v1
kind: RoleBinding
metadata:
  labels:
    app.kubernetes.io/component: dex-server
    app.kubernetes.io/name: argocd-dex-server
    app.kubernetes.io/part-of: argocd
  name: argocd-dex-server
roleRef:
  apiGroup: rbac.authorization.k8s.io
  kind: Role
  name: argocd-dex-server
subjects:
- kind: ServiceAccount
  name: argocd-dex-server
---
apiVersion: rbac.authorization.k8s.io/v1
kind: RoleBinding
metadata:
  labels:
    app.kubernetes.io/component: notifications-controller
    app.kubernetes.io/name: argocd-notifications-controller
    app.kubernetes.io/part-of: argocd
  name: argocd-notifications-controller
roleRef:
  apiGroup: rbac.authorization.k8s.io
  kind: Role
  name: argocd-notifications-controller
subjects:
- kind: ServiceAccount
  name: argocd-notifications-controller
---
apiVersion: rbac.authorization.k8s.io/v1
kind: RoleBinding
metadata:
  labels:
    app.kubernetes.io/component: redis
    app.kubernetes.io/name: argocd-redis-ha
    app.kubernetes.io/part-of: argocd
  name: argocd-redis-ha
roleRef:
  apiGroup: rbac.authorization.k8s.io
  kind: Role
  name: argocd-redis-ha
subjects:
- kind: ServiceAccount
  name: argocd-redis-ha
---
apiVersion: rbac.authorization.k8s.io/v1
kind: RoleBinding
metadata:
  labels:
    app.kubernetes.io/component: redis
    app.kubernetes.io/name: argocd-redis-ha
    app.kubernetes.io/part-of: argocd
  name: argocd-redis-ha-haproxy
roleRef:
  apiGroup: rbac.authorization.k8s.io
  kind: Role
  name: argocd-redis-ha-haproxy
subjects:
- kind: ServiceAccount
  name: argocd-redis-ha-haproxy
---
apiVersion: rbac.authorization.k8s.io/v1
kind: RoleBinding
metadata:
  labels:
    app.kubernetes.io/component: server
    app.kubernetes.io/name: argocd-server
    app.kubernetes.io/part-of: argocd
  name: argocd-server
roleRef:
  apiGroup: rbac.authorization.k8s.io
  kind: Role
  name: argocd-server
subjects:
- kind: ServiceAccount
  name: argocd-server
---
apiVersion: v1
kind: ConfigMap
metadata:
  labels:
    app.kubernetes.io/name: argocd-cm
    app.kubernetes.io/part-of: argocd
  name: argocd-cm
---
apiVersion: v1
data:
  redis.server: argocd-redis-ha-haproxy:6379
kind: ConfigMap
metadata:
  labels:
    app.kubernetes.io/name: argocd-cmd-params-cm
    app.kubernetes.io/part-of: argocd
  name: argocd-cmd-params-cm
---
apiVersion: v1
kind: ConfigMap
metadata:
  labels:
    app.kubernetes.io/name: argocd-gpg-keys-cm
    app.kubernetes.io/part-of: argocd
  name: argocd-gpg-keys-cm
---
apiVersion: v1
kind: ConfigMap
metadata:
  labels:
    app.kubernetes.io/component: notifications-controller
    app.kubernetes.io/name: argocd-notifications-controller
    app.kubernetes.io/part-of: argocd
  name: argocd-notifications-cm
---
apiVersion: v1
kind: ConfigMap
metadata:
  labels:
    app.kubernetes.io/name: argocd-rbac-cm
    app.kubernetes.io/part-of: argocd
  name: argocd-rbac-cm
---
apiVersion: v1
data:
  fix-split-brain.sh: |
    HOSTNAME="$(hostname)"
    INDEX="${HOSTNAME##*-}"
    SENTINEL_PORT=26379
    ANNOUNCE_IP=''
    MASTER=''
    MASTER_GROUP="argocd"
    QUORUM="2"
    REDIS_CONF=/data/conf/redis.conf
    REDIS_PORT=6379
    REDIS_TLS_PORT=
    SENTINEL_CONF=/data/conf/sentinel.conf
    SENTINEL_TLS_PORT=
    SERVICE=argocd-redis-ha
    SENTINEL_TLS_REPLICATION_ENABLED=false
    REDIS_TLS_REPLICATION_ENABLED=false

    ROLE=''
    REDIS_MASTER=''

    set -eu
    sentinel_get_master() {
    set +e
        if [ "$SENTINEL_PORT" -eq 0 ]; then
            redis-cli -h "${SERVICE}" -p "${SENTINEL_TLS_PORT}"   --tls --cacert /tls-certs/ca.crt --cert /tls-certs/redis.crt --key /tls-certs/redis.key sentinel get-master-addr-by-name "${MASTER_GROUP}" |\
            grep -E '((^\s*((([0-9]|[1-9][0-9]|1[0-9]{2}|2[0-4][0-9]|25[0-5])\.){3}([0-9]|[1-9][0-9]|1[0-9]{2}|2[0-4][0-9]|25[0-5]))\s*$)|(^\s*((([0-9A-Fa-f]{1,4}:){7}([0-9A-Fa-f]{1,4}|:))|(([0-9A-Fa-f]{1,4}:){6}(:[0-9A-Fa-f]{1,4}|((25[0-5]|2[0-4]\d|1\d\d|[1-9]?\d)(\.(25[0-5]|2[0-4]\d|1\d\d|[1-9]?\d)){3})|:))|(([0-9A-Fa-f]{1,4}:){5}(((:[0-9A-Fa-f]{1,4}){1,2})|:((25[0-5]|2[0-4]\d|1\d\d|[1-9]?\d)(\.(25[0-5]|2[0-4]\d|1\d\d|[1-9]?\d)){3})|:))|(([0-9A-Fa-f]{1,4}:){4}(((:[0-9A-Fa-f]{1,4}){1,3})|((:[0-9A-Fa-f]{1,4})?:((25[0-5]|2[0-4]\d|1\d\d|[1-9]?\d)(\.(25[0-5]|2[0-4]\d|1\d\d|[1-9]?\d)){3}))|:))|(([0-9A-Fa-f]{1,4}:){3}(((:[0-9A-Fa-f]{1,4}){1,4})|((:[0-9A-Fa-f]{1,4}){0,2}:((25[0-5]|2[0-4]\d|1\d\d|[1-9]?\d)(\.(25[0-5]|2[0-4]\d|1\d\d|[1-9]?\d)){3}))|:))|(([0-9A-Fa-f]{1,4}:){2}(((:[0-9A-Fa-f]{1,4}){1,5})|((:[0-9A-Fa-f]{1,4}){0,3}:((25[0-5]|2[0-4]\d|1\d\d|[1-9]?\d)(\.(25[0-5]|2[0-4]\d|1\d\d|[1-9]?\d)){3}))|:))|(([0-9A-Fa-f]{1,4}:){1}(((:[0-9A-Fa-f]{1,4}){1,6})|((:[0-9A-Fa-f]{1,4}){0,4}:((25[0-5]|2[0-4]\d|1\d\d|[1-9]?\d)(\.(25[0-5]|2[0-4]\d|1\d\d|[1-9]?\d)){3}))|:))|(:(((:[0-9A-Fa-f]{1,4}){1,7})|((:[0-9A-Fa-f]{1,4}){0,5}:((25[0-5]|2[0-4]\d|1\d\d|[1-9]?\d)(\.(25[0-5]|2[0-4]\d|1\d\d|[1-9]?\d)){3}))|:)))(%.+)?s*$))'
        else
            redis-cli -h "${SERVICE}" -p "${SENTINEL_PORT}"  sentinel get-master-addr-by-name "${MASTER_GROUP}" |\
            grep -E '((^\s*((([0-9]|[1-9][0-9]|1[0-9]{2}|2[0-4][0-9]|25[0-5])\.){3}([0-9]|[1-9][0-9]|1[0-9]{2}|2[0-4][0-9]|25[0-5]))\s*$)|(^\s*((([0-9A-Fa-f]{1,4}:){7}([0-9A-Fa-f]{1,4}|:))|(([0-9A-Fa-f]{1,4}:){6}(:[0-9A-Fa-f]{1,4}|((25[0-5]|2[0-4]\d|1\d\d|[1-9]?\d)(\.(25[0-5]|2[0-4]\d|1\d\d|[1-9]?\d)){3})|:))|(([0-9A-Fa-f]{1,4}:){5}(((:[0-9A-Fa-f]{1,4}){1,2})|:((25[0-5]|2[0-4]\d|1\d\d|[1-9]?\d)(\.(25[0-5]|2[0-4]\d|1\d\d|[1-9]?\d)){3})|:))|(([0-9A-Fa-f]{1,4}:){4}(((:[0-9A-Fa-f]{1,4}){1,3})|((:[0-9A-Fa-f]{1,4})?:((25[0-5]|2[0-4]\d|1\d\d|[1-9]?\d)(\.(25[0-5]|2[0-4]\d|1\d\d|[1-9]?\d)){3}))|:))|(([0-9A-Fa-f]{1,4}:){3}(((:[0-9A-Fa-f]{1,4}){1,4})|((:[0-9A-Fa-f]{1,4}){0,2}:((25[0-5]|2[0-4]\d|1\d\d|[1-9]?\d)(\.(25[0-5]|2[0-4]\d|1\d\d|[1-9]?\d)){3}))|:))|(([0-9A-Fa-f]{1,4}:){2}(((:[0-9A-Fa-f]{1,4}){1,5})|((:[0-9A-Fa-f]{1,4}){0,3}:((25[0-5]|2[0-4]\d|1\d\d|[1-9]?\d)(\.(25[0-5]|2[0-4]\d|1\d\d|[1-9]?\d)){3}))|:))|(([0-9A-Fa-f]{1,4}:){1}(((:[0-9A-Fa-f]{1,4}){1,6})|((:[0-9A-Fa-f]{1,4}){0,4}:((25[0-5]|2[0-4]\d|1\d\d|[1-9]?\d)(\.(25[0-5]|2[0-4]\d|1\d\d|[1-9]?\d)){3}))|:))|(:(((:[0-9A-Fa-f]{1,4}){1,7})|((:[0-9A-Fa-f]{1,4}){0,5}:((25[0-5]|2[0-4]\d|1\d\d|[1-9]?\d)(\.(25[0-5]|2[0-4]\d|1\d\d|[1-9]?\d)){3}))|:)))(%.+)?s*$))'
        fi
    set -e
    }

    sentinel_get_master_retry() {
        master=''
        retry=${1}
        sleep=3
        for i in $(seq 1 "${retry}"); do
            master=$(sentinel_get_master)
            if [ -n "${master}" ]; then
                break
            fi
            sleep $((sleep + i))
        done
        echo "${master}"
    }

    identify_master() {
        echo "Identifying redis master (get-master-addr-by-name).."
        echo "  using sentinel (argocd-redis-ha), sentinel group name (argocd)"
        MASTER="$(sentinel_get_master_retry 3)"
        if [ -n "${MASTER}" ]; then
            echo "  $(date) Found redis master (${MASTER})"
        else
            echo "  $(date) Did not find redis master (${MASTER})"
        fi
    }

    sentinel_update() {
        echo "Updating sentinel config.."
        echo "  evaluating sentinel id (\${SENTINEL_ID_${INDEX}})"
        eval MY_SENTINEL_ID="\$SENTINEL_ID_${INDEX}"
        echo "  sentinel id (${MY_SENTINEL_ID}), sentinel grp (${MASTER_GROUP}), quorum (${QUORUM})"
        sed -i "1s/^/sentinel myid ${MY_SENTINEL_ID}\\n/" "${SENTINEL_CONF}"
        if [ "$SENTINEL_TLS_REPLICATION_ENABLED" = true ]; then
            echo "  redis master (${1}:${REDIS_TLS_PORT})"
            sed -i "2s/^/sentinel monitor ${MASTER_GROUP} ${1} ${REDIS_TLS_PORT} ${QUORUM} \\n/" "${SENTINEL_CONF}"
        else
            echo "  redis master (${1}:${REDIS_PORT})"
            sed -i "2s/^/sentinel monitor ${MASTER_GROUP} ${1} ${REDIS_PORT} ${QUORUM} \\n/" "${SENTINEL_CONF}"
        fi
        echo "sentinel announce-ip ${ANNOUNCE_IP}" >> ${SENTINEL_CONF}
        if [ "$SENTINEL_PORT" -eq 0 ]; then
            echo "  announce (${ANNOUNCE_IP}:${SENTINEL_TLS_PORT})"
            echo "sentinel announce-port ${SENTINEL_TLS_PORT}" >> ${SENTINEL_CONF}
        else
            echo "  announce (${ANNOUNCE_IP}:${SENTINEL_PORT})"
            echo "sentinel announce-port ${SENTINEL_PORT}" >> ${SENTINEL_CONF}
        fi
    }

    redis_update() {
        echo "Updating redis config.."
        if [ "$REDIS_TLS_REPLICATION_ENABLED" = true ]; then
            echo "  we are slave of redis master (${1}:${REDIS_TLS_PORT})"
            echo "slaveof ${1} ${REDIS_TLS_PORT}" >> "${REDIS_CONF}"
            echo "slave-announce-port ${REDIS_TLS_PORT}" >> ${REDIS_CONF}
        else
            echo "  we are slave of redis master (${1}:${REDIS_PORT})"
            echo "slaveof ${1} ${REDIS_PORT}" >> "${REDIS_CONF}"
            echo "slave-announce-port ${REDIS_PORT}" >> ${REDIS_CONF}
        fi
        echo "slave-announce-ip ${ANNOUNCE_IP}" >> ${REDIS_CONF}
    }

    copy_config() {
        echo "Copying default redis config.."
        echo "  to '${REDIS_CONF}'"
        cp /readonly-config/redis.conf "${REDIS_CONF}"
        echo "Copying default sentinel config.."
        echo "  to '${SENTINEL_CONF}'"
        cp /readonly-config/sentinel.conf "${SENTINEL_CONF}"
    }

    setup_defaults() {
        echo "Setting up defaults.."
        echo "  using statefulset index (${INDEX})"
        if [ "${INDEX}" = "0" ]; then
            echo "Setting this pod as master for redis and sentinel.."
            echo "  using announce (${ANNOUNCE_IP})"
            redis_update "${ANNOUNCE_IP}"
            sentinel_update "${ANNOUNCE_IP}"
            echo "  make sure ${ANNOUNCE_IP} is not a slave (slaveof no one)"
            sed -i "s/^.*slaveof.*//" "${REDIS_CONF}"
        else
            echo "Getting redis master ip.."
            echo "  blindly assuming (${SERVICE}-announce-0) or (${SERVICE}-server-0) are master"
            DEFAULT_MASTER="$(getent_hosts 0 | awk '{ print $1 }')"
            if [ -z "${DEFAULT_MASTER}" ]; then
                echo "Error: Unable to resolve redis master (getent hosts)."
                exit 1
            fi
            echo "  identified redis (may be redis master) ip (${DEFAULT_MASTER})"
            echo "Setting default slave config for redis and sentinel.."
            echo "  using master ip (${DEFAULT_MASTER})"
            redis_update "${DEFAULT_MASTER}"
            sentinel_update "${DEFAULT_MASTER}"
        fi
    }

    redis_ping() {
    set +e
        if [ "$REDIS_PORT" -eq 0 ]; then
            redis-cli -h "${MASTER}" -p "${REDIS_TLS_PORT}"  --tls --cacert /tls-certs/ca.crt --cert /tls-certs/redis.crt --key /tls-certs/redis.key ping
        else
            redis-cli -h "${MASTER}" -p "${REDIS_PORT}" ping
        fi
    set -e
    }

    redis_ping_retry() {
        ping=''
        retry=${1}
        sleep=3
        for i in $(seq 1 "${retry}"); do
            if [ "$(redis_ping)" = "PONG" ]; then
               ping='PONG'
               break
            fi
            sleep $((sleep + i))
            MASTER=$(sentinel_get_master)
        done
        echo "${ping}"
    }

    find_master() {
        echo "Verifying redis master.."
        if [ "$REDIS_PORT" -eq 0 ]; then
            echo "  ping (${MASTER}:${REDIS_TLS_PORT})"
        else
            echo "  ping (${MASTER}:${REDIS_PORT})"
        fi
        if [ "$(redis_ping_retry 3)" != "PONG" ]; then
            echo "  $(date) Can't ping redis master (${MASTER})"
            echo "Attempting to force failover (sentinel failover).."

            if [ "$SENTINEL_PORT" -eq 0 ]; then
                echo "  on sentinel (${SERVICE}:${SENTINEL_TLS_PORT}), sentinel grp (${MASTER_GROUP})"
                if redis-cli -h "${SERVICE}" -p "${SENTINEL_TLS_PORT}"   --tls --cacert /tls-certs/ca.crt --cert /tls-certs/redis.crt --key /tls-certs/redis.key sentinel failover "${MASTER_GROUP}" | grep -q 'NOGOODSLAVE' ; then
                    echo "  $(date) Failover returned with 'NOGOODSLAVE'"
                    echo "Setting defaults for this pod.."
                    setup_defaults
                    return 0
                fi
            else
                echo "  on sentinel (${SERVICE}:${SENTINEL_PORT}), sentinel grp (${MASTER_GROUP})"
                if redis-cli -h "${SERVICE}" -p "${SENTINEL_PORT}"  sentinel failover "${MASTER_GROUP}" | grep -q 'NOGOODSLAVE' ; then
                    echo "  $(date) Failover returned with 'NOGOODSLAVE'"
                    echo "Setting defaults for this pod.."
                    setup_defaults
                    return 0
                fi
            fi

            echo "Hold on for 10sec"
            sleep 10
            echo "We should get redis master's ip now. Asking (get-master-addr-by-name).."
            if [ "$SENTINEL_PORT" -eq 0 ]; then
                echo "  sentinel (${SERVICE}:${SENTINEL_TLS_PORT}), sentinel grp (${MASTER_GROUP})"
            else
                echo "  sentinel (${SERVICE}:${SENTINEL_PORT}), sentinel grp (${MASTER_GROUP})"
            fi
            MASTER="$(sentinel_get_master)"
            if [ "${MASTER}" ]; then
                echo "  $(date) Found redis master (${MASTER})"
                echo "Updating redis and sentinel config.."
                sentinel_update "${MASTER}"
                redis_update "${MASTER}"
            else
                echo "$(date) Error: Could not failover, exiting..."
                exit 1
            fi
        else
            echo "  $(date) Found reachable redis master (${MASTER})"
            echo "Updating redis and sentinel config.."
            sentinel_update "${MASTER}"
            redis_update "${MASTER}"
        fi
    }

    redis_ro_update() {
        echo "Updating read-only redis config.."
        echo "  redis.conf set 'replica-priority 0'"
        echo "replica-priority 0" >> ${REDIS_CONF}
    }

    getent_hosts() {
        index=${1:-${INDEX}}
        service="${SERVICE}-announce-${index}"
        host=$(getent hosts "${service}")
        echo "${host}"
    }

    identify_announce_ip() {
        echo "Identify announce ip for this pod.."
        echo "  using (${SERVICE}-announce-${INDEX}) or (${SERVICE}-server-${INDEX})"
        ANNOUNCE_IP=$(getent_hosts | awk '{ print $1 }')
        echo "  identified announce (${ANNOUNCE_IP})"
    }

    redis_role() {
    set +e
        if [ "$REDIS_PORT" -eq 0 ]; then
            ROLE=$(redis-cli  -p "${REDIS_TLS_PORT}"  --tls --cacert /tls-certs/ca.crt --cert /tls-certs/redis.crt --key /tls-certs/redis.key info | grep role | sed 's/role://' | sed 's/\r//')
        else
            ROLE=$(redis-cli  -p "${REDIS_PORT}" info | grep role | sed 's/role://' | sed 's/\r//')
        fi
    set -e
    }

    identify_redis_master() {
    set +e
        if [ "$REDIS_PORT" -eq 0 ]; then
            REDIS_MASTER=$(redis-cli  -p "${REDIS_TLS_PORT}"  --tls --cacert /tls-certs/ca.crt --cert /tls-certs/redis.crt --key /tls-certs/redis.key info | grep master_host | sed 's/master_host://' | sed 's/\r//')
        else
            REDIS_MASTER=$(redis-cli  -p "${REDIS_PORT}" info | grep master_host | sed 's/master_host://' | sed 's/\r//')
        fi
    set -e
    }

    reinit() {
    set +e
        sh /readonly-config/init.sh

        if [ "$REDIS_PORT" -eq 0 ]; then
            echo "shutdown" | redis-cli  -p "${REDIS_TLS_PORT}"  --tls --cacert /tls-certs/ca.crt --cert /tls-certs/redis.crt --key /tls-certs/redis.key
        else
            echo "shutdown" | redis-cli  -p "${REDIS_PORT}"
        fi
    set -e
    }

    identify_announce_ip

    while [ -z "${ANNOUNCE_IP}" ]; do
        echo "Error: Could not resolve the announce ip for this pod."
        sleep 30
        identify_announce_ip
    done

    while true; do
        sleep 60

        # where is redis master
        identify_master

        if [ "$MASTER" = "$ANNOUNCE_IP" ]; then
            redis_role
            if [ "$ROLE" != "master" ]; then
                reinit
            fi
        elif [ "${MASTER}" ]; then
            identify_redis_master
            if [ "$REDIS_MASTER" != "$MASTER" ]; then
                reinit
            fi
        fi
    done
  haproxy.cfg: "defaults REDIS\n  mode tcp\n  timeout connect 4s\n  timeout server
    6m\n  timeout client 6m\n  timeout check 2s\n\nlisten health_check_http_url\n
    \ bind :8888  \n  mode http\n  monitor-uri /healthz\n  option      dontlognull\n#
    Check Sentinel and whether they are nominated master\nbackend check_if_redis_is_master_0\n
    \ mode tcp\n  option tcp-check\n  tcp-check connect\n  tcp-check send PING\\r\\n\n
    \ tcp-check expect string +PONG\n  tcp-check send SENTINEL\\ get-master-addr-by-name\\
    argocd\\r\\n\n  tcp-check expect string REPLACE_ANNOUNCE0\n  tcp-check send QUIT\\r\\n\n
    \ server R0 argocd-redis-ha-announce-0:26379 check inter 3s\n  server R1 argocd-redis-ha-announce-1:26379
    check inter 3s\n  server R2 argocd-redis-ha-announce-2:26379 check inter 3s\n#
    Check Sentinel and whether they are nominated master\nbackend check_if_redis_is_master_1\n
    \ mode tcp\n  option tcp-check\n  tcp-check connect\n  tcp-check send PING\\r\\n\n
    \ tcp-check expect string +PONG\n  tcp-check send SENTINEL\\ get-master-addr-by-name\\
    argocd\\r\\n\n  tcp-check expect string REPLACE_ANNOUNCE1\n  tcp-check send QUIT\\r\\n\n
    \ server R0 argocd-redis-ha-announce-0:26379 check inter 3s\n  server R1 argocd-redis-ha-announce-1:26379
    check inter 3s\n  server R2 argocd-redis-ha-announce-2:26379 check inter 3s\n#
    Check Sentinel and whether they are nominated master\nbackend check_if_redis_is_master_2\n
    \ mode tcp\n  option tcp-check\n  tcp-check connect\n  tcp-check send PING\\r\\n\n
    \ tcp-check expect string +PONG\n  tcp-check send SENTINEL\\ get-master-addr-by-name\\
    argocd\\r\\n\n  tcp-check expect string REPLACE_ANNOUNCE2\n  tcp-check send QUIT\\r\\n\n
    \ server R0 argocd-redis-ha-announce-0:26379 check inter 3s\n  server R1 argocd-redis-ha-announce-1:26379
    check inter 3s\n  server R2 argocd-redis-ha-announce-2:26379 check inter 3s\n\n#
    decide redis backend to use\n#master\nfrontend ft_redis_master\n  bind :6379 \n
    \ use_backend bk_redis_master\n# Check all redis servers to see if they think
    they are master\nbackend bk_redis_master\n  mode tcp\n  option tcp-check\n  tcp-check
    connect\n  tcp-check send PING\\r\\n\n  tcp-check expect string +PONG\n  tcp-check
    send info\\ replication\\r\\n\n  tcp-check expect string role:master\n  tcp-check
    send QUIT\\r\\n\n  tcp-check expect string +OK\n  use-server R0 if { srv_is_up(R0)
    } { nbsrv(check_if_redis_is_master_0) ge 2 }\n  server R0 argocd-redis-ha-announce-0:6379
    check inter 3s fall 1 rise 1\n  use-server R1 if { srv_is_up(R1) } { nbsrv(check_if_redis_is_master_1)
    ge 2 }\n  server R1 argocd-redis-ha-announce-1:6379 check inter 3s fall 1 rise
    1\n  use-server R2 if { srv_is_up(R2) } { nbsrv(check_if_redis_is_master_2) ge
    2 }\n  server R2 argocd-redis-ha-announce-2:6379 check inter 3s fall 1 rise 1\n"
  haproxy_init.sh: |
    HAPROXY_CONF=/data/haproxy.cfg
    cp /readonly/haproxy.cfg "$HAPROXY_CONF"
    for loop in $(seq 1 10); do
      getent hosts argocd-redis-ha-announce-0 && break
      echo "Waiting for service argocd-redis-ha-announce-0 to be ready ($loop) ..." && sleep 1
    done
    ANNOUNCE_IP0=$(getent hosts "argocd-redis-ha-announce-0" | awk '{ print $1 }')
    if [ -z "$ANNOUNCE_IP0" ]; then
      echo "Could not resolve the announce ip for argocd-redis-ha-announce-0"
      exit 1
    fi
    sed -i "s/REPLACE_ANNOUNCE0/$ANNOUNCE_IP0/" "$HAPROXY_CONF"
    for loop in $(seq 1 10); do
      getent hosts argocd-redis-ha-announce-1 && break
      echo "Waiting for service argocd-redis-ha-announce-1 to be ready ($loop) ..." && sleep 1
    done
    ANNOUNCE_IP1=$(getent hosts "argocd-redis-ha-announce-1" | awk '{ print $1 }')
    if [ -z "$ANNOUNCE_IP1" ]; then
      echo "Could not resolve the announce ip for argocd-redis-ha-announce-1"
      exit 1
    fi
    sed -i "s/REPLACE_ANNOUNCE1/$ANNOUNCE_IP1/" "$HAPROXY_CONF"
    for loop in $(seq 1 10); do
      getent hosts argocd-redis-ha-announce-2 && break
      echo "Waiting for service argocd-redis-ha-announce-2 to be ready ($loop) ..." && sleep 1
    done
    ANNOUNCE_IP2=$(getent hosts "argocd-redis-ha-announce-2" | awk '{ print $1 }')
    if [ -z "$ANNOUNCE_IP2" ]; then
      echo "Could not resolve the announce ip for argocd-redis-ha-announce-2"
      exit 1
    fi
    sed -i "s/REPLACE_ANNOUNCE2/$ANNOUNCE_IP2/" "$HAPROXY_CONF"
  init.sh: |
    echo "$(date) Start..."
    HOSTNAME="$(hostname)"
    INDEX="${HOSTNAME##*-}"
    SENTINEL_PORT=26379
    ANNOUNCE_IP=''
    MASTER=''
    MASTER_GROUP="argocd"
    QUORUM="2"
    REDIS_CONF=/data/conf/redis.conf
    REDIS_PORT=6379
    REDIS_TLS_PORT=
    SENTINEL_CONF=/data/conf/sentinel.conf
    SENTINEL_TLS_PORT=
    SERVICE=argocd-redis-ha
    SENTINEL_TLS_REPLICATION_ENABLED=false
    REDIS_TLS_REPLICATION_ENABLED=false

    set -eu
    sentinel_get_master() {
    set +e
        if [ "$SENTINEL_PORT" -eq 0 ]; then
            redis-cli -h "${SERVICE}" -p "${SENTINEL_TLS_PORT}"   --tls --cacert /tls-certs/ca.crt --cert /tls-certs/redis.crt --key /tls-certs/redis.key sentinel get-master-addr-by-name "${MASTER_GROUP}" |\
            grep -E '((^\s*((([0-9]|[1-9][0-9]|1[0-9]{2}|2[0-4][0-9]|25[0-5])\.){3}([0-9]|[1-9][0-9]|1[0-9]{2}|2[0-4][0-9]|25[0-5]))\s*$)|(^\s*((([0-9A-Fa-f]{1,4}:){7}([0-9A-Fa-f]{1,4}|:))|(([0-9A-Fa-f]{1,4}:){6}(:[0-9A-Fa-f]{1,4}|((25[0-5]|2[0-4]\d|1\d\d|[1-9]?\d)(\.(25[0-5]|2[0-4]\d|1\d\d|[1-9]?\d)){3})|:))|(([0-9A-Fa-f]{1,4}:){5}(((:[0-9A-Fa-f]{1,4}){1,2})|:((25[0-5]|2[0-4]\d|1\d\d|[1-9]?\d)(\.(25[0-5]|2[0-4]\d|1\d\d|[1-9]?\d)){3})|:))|(([0-9A-Fa-f]{1,4}:){4}(((:[0-9A-Fa-f]{1,4}){1,3})|((:[0-9A-Fa-f]{1,4})?:((25[0-5]|2[0-4]\d|1\d\d|[1-9]?\d)(\.(25[0-5]|2[0-4]\d|1\d\d|[1-9]?\d)){3}))|:))|(([0-9A-Fa-f]{1,4}:){3}(((:[0-9A-Fa-f]{1,4}){1,4})|((:[0-9A-Fa-f]{1,4}){0,2}:((25[0-5]|2[0-4]\d|1\d\d|[1-9]?\d)(\.(25[0-5]|2[0-4]\d|1\d\d|[1-9]?\d)){3}))|:))|(([0-9A-Fa-f]{1,4}:){2}(((:[0-9A-Fa-f]{1,4}){1,5})|((:[0-9A-Fa-f]{1,4}){0,3}:((25[0-5]|2[0-4]\d|1\d\d|[1-9]?\d)(\.(25[0-5]|2[0-4]\d|1\d\d|[1-9]?\d)){3}))|:))|(([0-9A-Fa-f]{1,4}:){1}(((:[0-9A-Fa-f]{1,4}){1,6})|((:[0-9A-Fa-f]{1,4}){0,4}:((25[0-5]|2[0-4]\d|1\d\d|[1-9]?\d)(\.(25[0-5]|2[0-4]\d|1\d\d|[1-9]?\d)){3}))|:))|(:(((:[0-9A-Fa-f]{1,4}){1,7})|((:[0-9A-Fa-f]{1,4}){0,5}:((25[0-5]|2[0-4]\d|1\d\d|[1-9]?\d)(\.(25[0-5]|2[0-4]\d|1\d\d|[1-9]?\d)){3}))|:)))(%.+)?s*$))'
        else
            redis-cli -h "${SERVICE}" -p "${SENTINEL_PORT}"  sentinel get-master-addr-by-name "${MASTER_GROUP}" |\
            grep -E '((^\s*((([0-9]|[1-9][0-9]|1[0-9]{2}|2[0-4][0-9]|25[0-5])\.){3}([0-9]|[1-9][0-9]|1[0-9]{2}|2[0-4][0-9]|25[0-5]))\s*$)|(^\s*((([0-9A-Fa-f]{1,4}:){7}([0-9A-Fa-f]{1,4}|:))|(([0-9A-Fa-f]{1,4}:){6}(:[0-9A-Fa-f]{1,4}|((25[0-5]|2[0-4]\d|1\d\d|[1-9]?\d)(\.(25[0-5]|2[0-4]\d|1\d\d|[1-9]?\d)){3})|:))|(([0-9A-Fa-f]{1,4}:){5}(((:[0-9A-Fa-f]{1,4}){1,2})|:((25[0-5]|2[0-4]\d|1\d\d|[1-9]?\d)(\.(25[0-5]|2[0-4]\d|1\d\d|[1-9]?\d)){3})|:))|(([0-9A-Fa-f]{1,4}:){4}(((:[0-9A-Fa-f]{1,4}){1,3})|((:[0-9A-Fa-f]{1,4})?:((25[0-5]|2[0-4]\d|1\d\d|[1-9]?\d)(\.(25[0-5]|2[0-4]\d|1\d\d|[1-9]?\d)){3}))|:))|(([0-9A-Fa-f]{1,4}:){3}(((:[0-9A-Fa-f]{1,4}){1,4})|((:[0-9A-Fa-f]{1,4}){0,2}:((25[0-5]|2[0-4]\d|1\d\d|[1-9]?\d)(\.(25[0-5]|2[0-4]\d|1\d\d|[1-9]?\d)){3}))|:))|(([0-9A-Fa-f]{1,4}:){2}(((:[0-9A-Fa-f]{1,4}){1,5})|((:[0-9A-Fa-f]{1,4}){0,3}:((25[0-5]|2[0-4]\d|1\d\d|[1-9]?\d)(\.(25[0-5]|2[0-4]\d|1\d\d|[1-9]?\d)){3}))|:))|(([0-9A-Fa-f]{1,4}:){1}(((:[0-9A-Fa-f]{1,4}){1,6})|((:[0-9A-Fa-f]{1,4}){0,4}:((25[0-5]|2[0-4]\d|1\d\d|[1-9]?\d)(\.(25[0-5]|2[0-4]\d|1\d\d|[1-9]?\d)){3}))|:))|(:(((:[0-9A-Fa-f]{1,4}){1,7})|((:[0-9A-Fa-f]{1,4}){0,5}:((25[0-5]|2[0-4]\d|1\d\d|[1-9]?\d)(\.(25[0-5]|2[0-4]\d|1\d\d|[1-9]?\d)){3}))|:)))(%.+)?s*$))'
        fi
    set -e
    }

    sentinel_get_master_retry() {
        master=''
        retry=${1}
        sleep=3
        for i in $(seq 1 "${retry}"); do
            master=$(sentinel_get_master)
            if [ -n "${master}" ]; then
                break
            fi
            sleep $((sleep + i))
        done
        echo "${master}"
    }

    identify_master() {
        echo "Identifying redis master (get-master-addr-by-name).."
        echo "  using sentinel (argocd-redis-ha), sentinel group name (argocd)"
        MASTER="$(sentinel_get_master_retry 3)"
        if [ -n "${MASTER}" ]; then
            echo "  $(date) Found redis master (${MASTER})"
        else
            echo "  $(date) Did not find redis master (${MASTER})"
        fi
    }

    sentinel_update() {
        echo "Updating sentinel config.."
        echo "  evaluating sentinel id (\${SENTINEL_ID_${INDEX}})"
        eval MY_SENTINEL_ID="\$SENTINEL_ID_${INDEX}"
        echo "  sentinel id (${MY_SENTINEL_ID}), sentinel grp (${MASTER_GROUP}), quorum (${QUORUM})"
        sed -i "1s/^/sentinel myid ${MY_SENTINEL_ID}\\n/" "${SENTINEL_CONF}"
        if [ "$SENTINEL_TLS_REPLICATION_ENABLED" = true ]; then
            echo "  redis master (${1}:${REDIS_TLS_PORT})"
            sed -i "2s/^/sentinel monitor ${MASTER_GROUP} ${1} ${REDIS_TLS_PORT} ${QUORUM} \\n/" "${SENTINEL_CONF}"
        else
            echo "  redis master (${1}:${REDIS_PORT})"
            sed -i "2s/^/sentinel monitor ${MASTER_GROUP} ${1} ${REDIS_PORT} ${QUORUM} \\n/" "${SENTINEL_CONF}"
        fi
        echo "sentinel announce-ip ${ANNOUNCE_IP}" >> ${SENTINEL_CONF}
        if [ "$SENTINEL_PORT" -eq 0 ]; then
            echo "  announce (${ANNOUNCE_IP}:${SENTINEL_TLS_PORT})"
            echo "sentinel announce-port ${SENTINEL_TLS_PORT}" >> ${SENTINEL_CONF}
        else
            echo "  announce (${ANNOUNCE_IP}:${SENTINEL_PORT})"
            echo "sentinel announce-port ${SENTINEL_PORT}" >> ${SENTINEL_CONF}
        fi
    }

    redis_update() {
        echo "Updating redis config.."
        if [ "$REDIS_TLS_REPLICATION_ENABLED" = true ]; then
            echo "  we are slave of redis master (${1}:${REDIS_TLS_PORT})"
            echo "slaveof ${1} ${REDIS_TLS_PORT}" >> "${REDIS_CONF}"
            echo "slave-announce-port ${REDIS_TLS_PORT}" >> ${REDIS_CONF}
        else
            echo "  we are slave of redis master (${1}:${REDIS_PORT})"
            echo "slaveof ${1} ${REDIS_PORT}" >> "${REDIS_CONF}"
            echo "slave-announce-port ${REDIS_PORT}" >> ${REDIS_CONF}
        fi
        echo "slave-announce-ip ${ANNOUNCE_IP}" >> ${REDIS_CONF}
    }

    copy_config() {
        echo "Copying default redis config.."
        echo "  to '${REDIS_CONF}'"
        cp /readonly-config/redis.conf "${REDIS_CONF}"
        echo "Copying default sentinel config.."
        echo "  to '${SENTINEL_CONF}'"
        cp /readonly-config/sentinel.conf "${SENTINEL_CONF}"
    }

    setup_defaults() {
        echo "Setting up defaults.."
        echo "  using statefulset index (${INDEX})"
        if [ "${INDEX}" = "0" ]; then
            echo "Setting this pod as master for redis and sentinel.."
            echo "  using announce (${ANNOUNCE_IP})"
            redis_update "${ANNOUNCE_IP}"
            sentinel_update "${ANNOUNCE_IP}"
            echo "  make sure ${ANNOUNCE_IP} is not a slave (slaveof no one)"
            sed -i "s/^.*slaveof.*//" "${REDIS_CONF}"
        else
            echo "Getting redis master ip.."
            echo "  blindly assuming (${SERVICE}-announce-0) or (${SERVICE}-server-0) are master"
            DEFAULT_MASTER="$(getent_hosts 0 | awk '{ print $1 }')"
            if [ -z "${DEFAULT_MASTER}" ]; then
                echo "Error: Unable to resolve redis master (getent hosts)."
                exit 1
            fi
            echo "  identified redis (may be redis master) ip (${DEFAULT_MASTER})"
            echo "Setting default slave config for redis and sentinel.."
            echo "  using master ip (${DEFAULT_MASTER})"
            redis_update "${DEFAULT_MASTER}"
            sentinel_update "${DEFAULT_MASTER}"
        fi
    }

    redis_ping() {
    set +e
        if [ "$REDIS_PORT" -eq 0 ]; then
            redis-cli -h "${MASTER}" -p "${REDIS_TLS_PORT}"  --tls --cacert /tls-certs/ca.crt --cert /tls-certs/redis.crt --key /tls-certs/redis.key ping
        else
            redis-cli -h "${MASTER}" -p "${REDIS_PORT}" ping
        fi
    set -e
    }

    redis_ping_retry() {
        ping=''
        retry=${1}
        sleep=3
        for i in $(seq 1 "${retry}"); do
            if [ "$(redis_ping)" = "PONG" ]; then
               ping='PONG'
               break
            fi
            sleep $((sleep + i))
            MASTER=$(sentinel_get_master)
        done
        echo "${ping}"
    }

    find_master() {
        echo "Verifying redis master.."
        if [ "$REDIS_PORT" -eq 0 ]; then
            echo "  ping (${MASTER}:${REDIS_TLS_PORT})"
        else
            echo "  ping (${MASTER}:${REDIS_PORT})"
        fi
        if [ "$(redis_ping_retry 3)" != "PONG" ]; then
            echo "  $(date) Can't ping redis master (${MASTER})"
            echo "Attempting to force failover (sentinel failover).."

            if [ "$SENTINEL_PORT" -eq 0 ]; then
                echo "  on sentinel (${SERVICE}:${SENTINEL_TLS_PORT}), sentinel grp (${MASTER_GROUP})"
                if redis-cli -h "${SERVICE}" -p "${SENTINEL_TLS_PORT}"   --tls --cacert /tls-certs/ca.crt --cert /tls-certs/redis.crt --key /tls-certs/redis.key sentinel failover "${MASTER_GROUP}" | grep -q 'NOGOODSLAVE' ; then
                    echo "  $(date) Failover returned with 'NOGOODSLAVE'"
                    echo "Setting defaults for this pod.."
                    setup_defaults
                    return 0
                fi
            else
                echo "  on sentinel (${SERVICE}:${SENTINEL_PORT}), sentinel grp (${MASTER_GROUP})"
                if redis-cli -h "${SERVICE}" -p "${SENTINEL_PORT}"  sentinel failover "${MASTER_GROUP}" | grep -q 'NOGOODSLAVE' ; then
                    echo "  $(date) Failover returned with 'NOGOODSLAVE'"
                    echo "Setting defaults for this pod.."
                    setup_defaults
                    return 0
                fi
            fi

            echo "Hold on for 10sec"
            sleep 10
            echo "We should get redis master's ip now. Asking (get-master-addr-by-name).."
            if [ "$SENTINEL_PORT" -eq 0 ]; then
                echo "  sentinel (${SERVICE}:${SENTINEL_TLS_PORT}), sentinel grp (${MASTER_GROUP})"
            else
                echo "  sentinel (${SERVICE}:${SENTINEL_PORT}), sentinel grp (${MASTER_GROUP})"
            fi
            MASTER="$(sentinel_get_master)"
            if [ "${MASTER}" ]; then
                echo "  $(date) Found redis master (${MASTER})"
                echo "Updating redis and sentinel config.."
                sentinel_update "${MASTER}"
                redis_update "${MASTER}"
            else
                echo "$(date) Error: Could not failover, exiting..."
                exit 1
            fi
        else
            echo "  $(date) Found reachable redis master (${MASTER})"
            echo "Updating redis and sentinel config.."
            sentinel_update "${MASTER}"
            redis_update "${MASTER}"
        fi
    }

    redis_ro_update() {
        echo "Updating read-only redis config.."
        echo "  redis.conf set 'replica-priority 0'"
        echo "replica-priority 0" >> ${REDIS_CONF}
    }

    getent_hosts() {
        index=${1:-${INDEX}}
        service="${SERVICE}-announce-${index}"
        host=$(getent hosts "${service}")
        echo "${host}"
    }

    identify_announce_ip() {
        echo "Identify announce ip for this pod.."
        echo "  using (${SERVICE}-announce-${INDEX}) or (${SERVICE}-server-${INDEX})"
        ANNOUNCE_IP=$(getent_hosts | awk '{ print $1 }')
        echo "  identified announce (${ANNOUNCE_IP})"
    }

    mkdir -p /data/conf/

    echo "Initializing config.."
    copy_config

    # where is redis master
    identify_master

    identify_announce_ip

    if [ -z "${ANNOUNCE_IP}" ]; then
        "Error: Could not resolve the announce ip for this pod."
        exit 1
    elif [ "${MASTER}" ]; then
        find_master
    else
        setup_defaults
    fi

    if [ "${AUTH:-}" ]; then
        echo "Setting redis auth values.."
        ESCAPED_AUTH=$(echo "${AUTH}" | sed -e 's/[\/&]/\\&/g');
        sed -i "s/replace-default-auth/${ESCAPED_AUTH}/" "${REDIS_CONF}" "${SENTINEL_CONF}"
    fi

    if [ "${SENTINELAUTH:-}" ]; then
        echo "Setting sentinel auth values"
        ESCAPED_AUTH_SENTINEL=$(echo "$SENTINELAUTH" | sed -e 's/[\/&]/\\&/g');
        sed -i "s/replace-default-sentinel-auth/${ESCAPED_AUTH_SENTINEL}/" "$SENTINEL_CONF"
    fi

    echo "$(date) Ready..."
  redis.conf: |
    dir "/data"
    port 6379
    rename-command FLUSHDB ""
    rename-command FLUSHALL ""
    bind 0.0.0.0
    maxmemory 0
    maxmemory-policy volatile-lru
    min-replicas-max-lag 5
    min-replicas-to-write 1
    rdbchecksum yes
    rdbcompression yes
    repl-diskless-sync yes
    save ""
  sentinel.conf: |
    dir "/data"
    port 26379
    bind 0.0.0.0
        sentinel down-after-milliseconds argocd 10000
        sentinel failover-timeout argocd 180000
        maxclients 10000
        sentinel parallel-syncs argocd 5
  trigger-failover-if-master.sh: |
    get_redis_role() {
      is_master=$(
        redis-cli \
          -h localhost \
          -p 6379 \
          info | grep -c 'role:master' || true
      )
    }
    get_redis_role
    if [[ "$is_master" -eq 1 ]]; then
      echo "This node is currently master, we trigger a failover."
      response=$(
        redis-cli \
          -h localhost \
          -p 26379 \
          SENTINEL failover argocd
      )
      if [[ "$response" != "OK" ]] ; then
        echo "$response"
        exit 1
      fi
      timeout=30
      while [[ "$is_master" -eq 1 && $timeout -gt 0 ]]; do
        sleep 1
        get_redis_role
        timeout=$((timeout - 1))
      done
      echo "Failover successful"
    fi
kind: ConfigMap
metadata:
  labels:
    app.kubernetes.io/component: redis
    app.kubernetes.io/name: argocd-redis-ha
    app.kubernetes.io/part-of: argocd
  name: argocd-redis-ha-configmap
---
apiVersion: v1
data:
  redis_liveness.sh: |
    response=$(
      redis-cli \
        -h localhost \
        -p 6379 \
        ping
    )
    if [ "$response" != "PONG" ] && [ "${response:0:7}" != "LOADING" ] ; then
      echo "$response"
      exit 1
    fi
    echo "response=$response"
  redis_readiness.sh: |
    response=$(
      redis-cli \
        -h localhost \
        -p 6379 \
        ping
    )
    if [ "$response" != "PONG" ] ; then
      echo "$response"
      exit 1
    fi
    echo "response=$response"
  sentinel_liveness.sh: |
    response=$(
      redis-cli \
        -h localhost \
        -p 26379 \
        ping
    )
    if [ "$response" != "PONG" ]; then
      echo "$response"
      exit 1
    fi
    echo "response=$response"
kind: ConfigMap
metadata:
  labels:
    app.kubernetes.io/component: redis
    app.kubernetes.io/name: argocd-redis-ha
    app.kubernetes.io/part-of: argocd
  name: argocd-redis-ha-health-configmap
---
apiVersion: v1
data:
  ssh_known_hosts: |
    # This file was automatically generated by hack/update-ssh-known-hosts.sh. DO NOT EDIT
    [ssh.github.com]:443 ecdsa-sha2-nistp256 AAAAE2VjZHNhLXNoYTItbmlzdHAyNTYAAAAIbmlzdHAyNTYAAABBBEmKSENjQEezOmxkZMy7opKgwFB9nkt5YRrYMjNuG5N87uRgg6CLrbo5wAdT/y6v0mKV0U2w0WZ2YB/++Tpockg=
    [ssh.github.com]:443 ssh-ed25519 AAAAC3NzaC1lZDI1NTE5AAAAIOMqqnkVzrm0SdG6UOoqKLsabgH5C9okWi0dh2l9GKJl
    [ssh.github.com]:443 ssh-rsa AAAAB3NzaC1yc2EAAAADAQABAAABgQCj7ndNxQowgcQnjshcLrqPEiiphnt+VTTvDP6mHBL9j1aNUkY4Ue1gvwnGLVlOhGeYrnZaMgRK6+PKCUXaDbC7qtbW8gIkhL7aGCsOr/C56SJMy/BCZfxd1nWzAOxSDPgVsmerOBYfNqltV9/hWCqBywINIR+5dIg6JTJ72pcEpEjcYgXkE2YEFXV1JHnsKgbLWNlhScqb2UmyRkQyytRLtL+38TGxkxCflmO+5Z8CSSNY7GidjMIZ7Q4zMjA2n1nGrlTDkzwDCsw+wqFPGQA179cnfGWOWRVruj16z6XyvxvjJwbz0wQZ75XK5tKSb7FNyeIEs4TT4jk+S4dhPeAUC5y+bDYirYgM4GC7uEnztnZyaVWQ7B381AK4Qdrwt51ZqExKbQpTUNn+EjqoTwvqNj4kqx5QUCI0ThS/YkOxJCXmPUWZbhjpCg56i+2aB6CmK2JGhn57K5mj0MNdBXA4/WnwH6XoPWJzK5Nyu2zB3nAZp+S5hpQs+p1vN1/wsjk=
    bitbucket.org ecdsa-sha2-nistp256 AAAAE2VjZHNhLXNoYTItbmlzdHAyNTYAAAAIbmlzdHAyNTYAAABBBPIQmuzMBuKdWeF4+a2sjSSpBK0iqitSQ+5BM9KhpexuGt20JpTVM7u5BDZngncgrqDMbWdxMWWOGtZ9UgbqgZE=
    bitbucket.org ssh-ed25519 AAAAC3NzaC1lZDI1NTE5AAAAIIazEu89wgQZ4bqs3d63QSMzYVa0MuJ2e2gKTKqu+UUO
    bitbucket.org ssh-rsa AAAAB3NzaC1yc2EAAAADAQABAAABgQDQeJzhupRu0u0cdegZIa8e86EG2qOCsIsD1Xw0xSeiPDlCr7kq97NLmMbpKTX6Esc30NuoqEEHCuc7yWtwp8dI76EEEB1VqY9QJq6vk+aySyboD5QF61I/1WeTwu+deCbgKMGbUijeXhtfbxSxm6JwGrXrhBdofTsbKRUsrN1WoNgUa8uqN1Vx6WAJw1JHPhglEGGHea6QICwJOAr/6mrui/oB7pkaWKHj3z7d1IC4KWLtY47elvjbaTlkN04Kc/5LFEirorGYVbt15kAUlqGM65pk6ZBxtaO3+30LVlORZkxOh+LKL/BvbZ/iRNhItLqNyieoQj/uh/7Iv4uyH/cV/0b4WDSd3DptigWq84lJubb9t/DnZlrJazxyDCulTmKdOR7vs9gMTo+uoIrPSb8ScTtvw65+odKAlBj59dhnVp9zd7QUojOpXlL62Aw56U4oO+FALuevvMjiWeavKhJqlR7i5n9srYcrNV7ttmDw7kf/97P5zauIhxcjX+xHv4M=
    github.com ecdsa-sha2-nistp256 AAAAE2VjZHNhLXNoYTItbmlzdHAyNTYAAAAIbmlzdHAyNTYAAABBBEmKSENjQEezOmxkZMy7opKgwFB9nkt5YRrYMjNuG5N87uRgg6CLrbo5wAdT/y6v0mKV0U2w0WZ2YB/++Tpockg=
    github.com ssh-ed25519 AAAAC3NzaC1lZDI1NTE5AAAAIOMqqnkVzrm0SdG6UOoqKLsabgH5C9okWi0dh2l9GKJl
    github.com ssh-rsa AAAAB3NzaC1yc2EAAAADAQABAAABgQCj7ndNxQowgcQnjshcLrqPEiiphnt+VTTvDP6mHBL9j1aNUkY4Ue1gvwnGLVlOhGeYrnZaMgRK6+PKCUXaDbC7qtbW8gIkhL7aGCsOr/C56SJMy/BCZfxd1nWzAOxSDPgVsmerOBYfNqltV9/hWCqBywINIR+5dIg6JTJ72pcEpEjcYgXkE2YEFXV1JHnsKgbLWNlhScqb2UmyRkQyytRLtL+38TGxkxCflmO+5Z8CSSNY7GidjMIZ7Q4zMjA2n1nGrlTDkzwDCsw+wqFPGQA179cnfGWOWRVruj16z6XyvxvjJwbz0wQZ75XK5tKSb7FNyeIEs4TT4jk+S4dhPeAUC5y+bDYirYgM4GC7uEnztnZyaVWQ7B381AK4Qdrwt51ZqExKbQpTUNn+EjqoTwvqNj4kqx5QUCI0ThS/YkOxJCXmPUWZbhjpCg56i+2aB6CmK2JGhn57K5mj0MNdBXA4/WnwH6XoPWJzK5Nyu2zB3nAZp+S5hpQs+p1vN1/wsjk=
    gitlab.com ecdsa-sha2-nistp256 AAAAE2VjZHNhLXNoYTItbmlzdHAyNTYAAAAIbmlzdHAyNTYAAABBBFSMqzJeV9rUzU4kWitGjeR4PWSa29SPqJ1fVkhtj3Hw9xjLVXVYrU9QlYWrOLXBpQ6KWjbjTDTdDkoohFzgbEY=
    gitlab.com ssh-ed25519 AAAAC3NzaC1lZDI1NTE5AAAAIAfuCHKVTjquxvt6CM6tdG4SLp1Btn/nOeHHE5UOzRdf
    gitlab.com ssh-rsa AAAAB3NzaC1yc2EAAAADAQABAAABAQCsj2bNKTBSpIYDEGk9KxsGh3mySTRgMtXL583qmBpzeQ+jqCMRgBqB98u3z++J1sKlXHWfM9dyhSevkMwSbhoR8XIq/U0tCNyokEi/ueaBMCvbcTHhO7FcwzY92WK4Yt0aGROY5qX2UKSeOvuP4D6TPqKF1onrSzH9bx9XUf2lEdWT/ia1NEKjunUqu1xOB/StKDHMoX4/OKyIzuS0q/T1zOATthvasJFoPrAjkohTyaDUz2LN5JoH839hViyEG82yB+MjcFV5MU3N1l1QL3cVUCh93xSaua1N85qivl+siMkPGbO5xR/En4iEY6K2XPASUEMaieWVNTRCtJ4S8H+9
    ssh.dev.azure.com ssh-rsa AAAAB3NzaC1yc2EAAAADAQABAAABAQC7Hr1oTWqNqOlzGJOfGJ4NakVyIzf1rXYd4d7wo6jBlkLvCA4odBlL0mDUyZ0/QUfTTqeu+tm22gOsv+VrVTMk6vwRU75gY/y9ut5Mb3bR5BV58dKXyq9A9UeB5Cakehn5Zgm6x1mKoVyf+FFn26iYqXJRgzIZZcZ5V6hrE0Qg39kZm4az48o0AUbf6Sp4SLdvnuMa2sVNwHBboS7EJkm57XQPVU3/QpyNLHbWDdzwtrlS+ez30S3AdYhLKEOxAG8weOnyrtLJAUen9mTkol8oII1edf7mWWbWVf0nBmly21+nZcmCTISQBtdcyPaEno7fFQMDD26/s0lfKob4Kw8H
    vs-ssh.visualstudio.com ssh-rsa AAAAB3NzaC1yc2EAAAADAQABAAABAQC7Hr1oTWqNqOlzGJOfGJ4NakVyIzf1rXYd4d7wo6jBlkLvCA4odBlL0mDUyZ0/QUfTTqeu+tm22gOsv+VrVTMk6vwRU75gY/y9ut5Mb3bR5BV58dKXyq9A9UeB5Cakehn5Zgm6x1mKoVyf+FFn26iYqXJRgzIZZcZ5V6hrE0Qg39kZm4az48o0AUbf6Sp4SLdvnuMa2sVNwHBboS7EJkm57XQPVU3/QpyNLHbWDdzwtrlS+ez30S3AdYhLKEOxAG8weOnyrtLJAUen9mTkol8oII1edf7mWWbWVf0nBmly21+nZcmCTISQBtdcyPaEno7fFQMDD26/s0lfKob4Kw8H
kind: ConfigMap
metadata:
  labels:
    app.kubernetes.io/name: argocd-ssh-known-hosts-cm
    app.kubernetes.io/part-of: argocd
  name: argocd-ssh-known-hosts-cm
---
apiVersion: v1
kind: ConfigMap
metadata:
  labels:
    app.kubernetes.io/name: argocd-tls-certs-cm
    app.kubernetes.io/part-of: argocd
  name: argocd-tls-certs-cm
---
apiVersion: v1
kind: Secret
metadata:
  labels:
    app.kubernetes.io/component: notifications-controller
    app.kubernetes.io/name: argocd-notifications-controller
    app.kubernetes.io/part-of: argocd
  name: argocd-notifications-secret
type: Opaque
---
apiVersion: v1
kind: Secret
metadata:
  labels:
    app.kubernetes.io/name: argocd-secret
    app.kubernetes.io/part-of: argocd
  name: argocd-secret
type: Opaque
---
apiVersion: v1
kind: Service
metadata:
  labels:
    app.kubernetes.io/component: applicationset-controller
    app.kubernetes.io/name: argocd-applicationset-controller
    app.kubernetes.io/part-of: argocd
  name: argocd-applicationset-controller
spec:
  ports:
  - name: webhook
    port: 7000
    protocol: TCP
    targetPort: webhook
  - name: metrics
    port: 8080
    protocol: TCP
    targetPort: metrics
  selector:
    app.kubernetes.io/name: argocd-applicationset-controller
---
apiVersion: v1
kind: Service
metadata:
  labels:
    app.kubernetes.io/component: dex-server
    app.kubernetes.io/name: argocd-dex-server
    app.kubernetes.io/part-of: argocd
  name: argocd-dex-server
spec:
  ports:
  - name: http
    port: 5556
    protocol: TCP
    targetPort: 5556
  - name: grpc
    port: 5557
    protocol: TCP
    targetPort: 5557
  - name: metrics
    port: 5558
    protocol: TCP
    targetPort: 5558
  selector:
    app.kubernetes.io/name: argocd-dex-server
---
apiVersion: v1
kind: Service
metadata:
  labels:
    app.kubernetes.io/component: metrics
    app.kubernetes.io/name: argocd-metrics
    app.kubernetes.io/part-of: argocd
  name: argocd-metrics
spec:
  ports:
  - name: metrics
    port: 8082
    protocol: TCP
    targetPort: 8082
  selector:
    app.kubernetes.io/name: argocd-application-controller
---
apiVersion: v1
kind: Service
metadata:
  labels:
    app.kubernetes.io/component: notifications-controller
    app.kubernetes.io/name: argocd-notifications-controller-metrics
    app.kubernetes.io/part-of: argocd
  name: argocd-notifications-controller-metrics
spec:
  ports:
  - name: metrics
    port: 9001
    protocol: TCP
    targetPort: 9001
  selector:
    app.kubernetes.io/name: argocd-notifications-controller
---
apiVersion: v1
kind: Service
metadata:
  labels:
    app.kubernetes.io/component: redis
    app.kubernetes.io/name: argocd-redis-ha
    app.kubernetes.io/part-of: argocd
  name: argocd-redis-ha
spec:
  clusterIP: None
  ports:
  - name: tcp-server
    port: 6379
    protocol: TCP
    targetPort: redis
  - name: tcp-sentinel
    port: 26379
    protocol: TCP
    targetPort: sentinel
  selector:
    app.kubernetes.io/name: argocd-redis-ha
  type: ClusterIP
---
apiVersion: v1
kind: Service
metadata:
  annotations:
    service.alpha.kubernetes.io/tolerate-unready-endpoints: "true"
  labels:
    app.kubernetes.io/component: redis
    app.kubernetes.io/name: argocd-redis-ha
    app.kubernetes.io/part-of: argocd
  name: argocd-redis-ha-announce-0
spec:
  ports:
  - name: tcp-server
    port: 6379
    protocol: TCP
    targetPort: redis
  - name: tcp-sentinel
    port: 26379
    protocol: TCP
    targetPort: sentinel
  publishNotReadyAddresses: true
  selector:
    app.kubernetes.io/name: argocd-redis-ha
    statefulset.kubernetes.io/pod-name: argocd-redis-ha-server-0
  type: ClusterIP
---
apiVersion: v1
kind: Service
metadata:
  annotations:
    service.alpha.kubernetes.io/tolerate-unready-endpoints: "true"
  labels:
    app.kubernetes.io/component: redis
    app.kubernetes.io/name: argocd-redis-ha
    app.kubernetes.io/part-of: argocd
  name: argocd-redis-ha-announce-1
spec:
  ports:
  - name: tcp-server
    port: 6379
    protocol: TCP
    targetPort: redis
  - name: tcp-sentinel
    port: 26379
    protocol: TCP
    targetPort: sentinel
  publishNotReadyAddresses: true
  selector:
    app.kubernetes.io/name: argocd-redis-ha
    statefulset.kubernetes.io/pod-name: argocd-redis-ha-server-1
  type: ClusterIP
---
apiVersion: v1
kind: Service
metadata:
  annotations:
    service.alpha.kubernetes.io/tolerate-unready-endpoints: "true"
  labels:
    app.kubernetes.io/component: redis
    app.kubernetes.io/name: argocd-redis-ha
    app.kubernetes.io/part-of: argocd
  name: argocd-redis-ha-announce-2
spec:
  ports:
  - name: tcp-server
    port: 6379
    protocol: TCP
    targetPort: redis
  - name: tcp-sentinel
    port: 26379
    protocol: TCP
    targetPort: sentinel
  publishNotReadyAddresses: true
  selector:
    app.kubernetes.io/name: argocd-redis-ha
    statefulset.kubernetes.io/pod-name: argocd-redis-ha-server-2
  type: ClusterIP
---
apiVersion: v1
kind: Service
metadata:
  labels:
    app.kubernetes.io/component: redis
    app.kubernetes.io/name: argocd-redis-ha-haproxy
    app.kubernetes.io/part-of: argocd
  name: argocd-redis-ha-haproxy
spec:
  ports:
  - name: tcp-haproxy
    port: 6379
    protocol: TCP
    targetPort: redis
  selector:
    app.kubernetes.io/name: argocd-redis-ha-haproxy
  type: ClusterIP
---
apiVersion: v1
kind: Service
metadata:
  labels:
    app.kubernetes.io/component: repo-server
    app.kubernetes.io/name: argocd-repo-server
    app.kubernetes.io/part-of: argocd
  name: argocd-repo-server
spec:
  ports:
  - name: server
    port: 8081
    protocol: TCP
    targetPort: 8081
  - name: metrics
    port: 8084
    protocol: TCP
    targetPort: 8084
  selector:
    app.kubernetes.io/name: argocd-repo-server
---
apiVersion: v1
kind: Service
metadata:
  labels:
    app.kubernetes.io/component: server
    app.kubernetes.io/name: argocd-server
    app.kubernetes.io/part-of: argocd
  name: argocd-server
spec:
  ports:
  - name: http
    port: 80
    protocol: TCP
    targetPort: 8080
  - name: https
    port: 443
    protocol: TCP
    targetPort: 8080
  selector:
    app.kubernetes.io/name: argocd-server
---
apiVersion: v1
kind: Service
metadata:
  labels:
    app.kubernetes.io/component: server
    app.kubernetes.io/name: argocd-server-metrics
    app.kubernetes.io/part-of: argocd
  name: argocd-server-metrics
spec:
  ports:
  - name: metrics
    port: 8083
    protocol: TCP
    targetPort: 8083
  selector:
    app.kubernetes.io/name: argocd-server
---
apiVersion: apps/v1
kind: Deployment
metadata:
  labels:
    app.kubernetes.io/component: applicationset-controller
    app.kubernetes.io/name: argocd-applicationset-controller
    app.kubernetes.io/part-of: argocd
  name: argocd-applicationset-controller
spec:
  selector:
    matchLabels:
      app.kubernetes.io/name: argocd-applicationset-controller
  template:
    metadata:
      labels:
        app.kubernetes.io/name: argocd-applicationset-controller
    spec:
      containers:
      - args:
        - /usr/local/bin/argocd-applicationset-controller
        env:
        - name: NAMESPACE
          valueFrom:
            fieldRef:
              fieldPath: metadata.namespace
        - name: ARGOCD_APPLICATIONSET_CONTROLLER_ENABLE_LEADER_ELECTION
          valueFrom:
            configMapKeyRef:
              key: applicationsetcontroller.enable.leader.election
              name: argocd-cmd-params-cm
              optional: true
        - name: ARGOCD_APPLICATIONSET_CONTROLLER_REPO_SERVER
          valueFrom:
            configMapKeyRef:
              key: repo.server
              name: argocd-cmd-params-cm
              optional: true
        - name: ARGOCD_APPLICATIONSET_CONTROLLER_POLICY
          valueFrom:
            configMapKeyRef:
              key: applicationsetcontroller.policy
              name: argocd-cmd-params-cm
              optional: true
        - name: ARGOCD_APPLICATIONSET_CONTROLLER_ENABLE_POLICY_OVERRIDE
          valueFrom:
            configMapKeyRef:
              key: applicationsetcontroller.enable.policy.override
              name: argocd-cmd-params-cm
              optional: true
        - name: ARGOCD_APPLICATIONSET_CONTROLLER_DEBUG
          valueFrom:
            configMapKeyRef:
              key: applicationsetcontroller.debug
              name: argocd-cmd-params-cm
              optional: true
        - name: ARGOCD_APPLICATIONSET_CONTROLLER_LOGFORMAT
          valueFrom:
            configMapKeyRef:
              key: applicationsetcontroller.log.format
              name: argocd-cmd-params-cm
              optional: true
        - name: ARGOCD_APPLICATIONSET_CONTROLLER_LOGLEVEL
          valueFrom:
            configMapKeyRef:
              key: applicationsetcontroller.log.level
              name: argocd-cmd-params-cm
              optional: true
        - name: ARGOCD_APPLICATIONSET_CONTROLLER_DRY_RUN
          valueFrom:
            configMapKeyRef:
              key: applicationsetcontroller.dryrun
              name: argocd-cmd-params-cm
              optional: true
        - name: ARGOCD_GIT_MODULES_ENABLED
          valueFrom:
            configMapKeyRef:
              key: applicationsetcontroller.enable.git.submodule
              name: argocd-cmd-params-cm
              optional: true
        - name: ARGOCD_APPLICATIONSET_CONTROLLER_ENABLE_PROGRESSIVE_SYNCS
          valueFrom:
            configMapKeyRef:
              key: applicationsetcontroller.enable.progressive.syncs
              name: argocd-cmd-params-cm
              optional: true
        - name: ARGOCD_APPLICATIONSET_CONTROLLER_ENABLE_NEW_GIT_FILE_GLOBBING
          valueFrom:
            configMapKeyRef:
              key: applicationsetcontroller.enable.new.git.file.globbing
              name: argocd-cmd-params-cm
              optional: true
        - name: ARGOCD_APPLICATIONSET_CONTROLLER_REPO_SERVER_PLAINTEXT
          valueFrom:
            configMapKeyRef:
              key: applicationsetcontroller.repo.server.plaintext
              name: argocd-cmd-params-cm
              optional: true
        - name: ARGOCD_APPLICATIONSET_CONTROLLER_REPO_SERVER_STRICT_TLS
          valueFrom:
            configMapKeyRef:
              key: applicationsetcontroller.repo.server.strict.tls
              name: argocd-cmd-params-cm
              optional: true
        - name: ARGOCD_APPLICATIONSET_CONTROLLER_REPO_SERVER_TIMEOUT_SECONDS
          valueFrom:
            configMapKeyRef:
              key: applicationsetcontroller.repo.server.timeout.seconds
              name: argocd-cmd-params-cm
              optional: true
        - name: ARGOCD_APPLICATIONSET_CONTROLLER_CONCURRENT_RECONCILIATIONS
          valueFrom:
            configMapKeyRef:
              key: applicationsetcontroller.concurrent.reconciliations.max
              name: argocd-cmd-params-cm
              optional: true
        - name: ARGOCD_APPLICATIONSET_CONTROLLER_NAMESPACES
          valueFrom:
            configMapKeyRef:
              key: applicationsetcontroller.namespaces
              name: argocd-cmd-params-cm
              optional: true
<<<<<<< HEAD
        - name: ARGOCD_APPLICATIONSET_CONTROLLER_MAX_MATRIX_CHILDREN
          valueFrom:
            configMapKeyRef:
              key: applicationsetcontroller.matrix.children.max
=======
        - name: ARGOCD_APPLICATIONSET_CONTROLLER_SCM_ROOT_CA_PATH
          valueFrom:
            configMapKeyRef:
              key: applicationsetcontroller.scm.root.ca.path
>>>>>>> 575c5ad2
              name: argocd-cmd-params-cm
              optional: true
        image: quay.io/argoproj/argocd:latest
        imagePullPolicy: Always
        name: argocd-applicationset-controller
        ports:
        - containerPort: 7000
          name: webhook
        - containerPort: 8080
          name: metrics
        securityContext:
          allowPrivilegeEscalation: false
          capabilities:
            drop:
            - ALL
          readOnlyRootFilesystem: true
          runAsNonRoot: true
          seccompProfile:
            type: RuntimeDefault
        volumeMounts:
        - mountPath: /app/config/ssh
          name: ssh-known-hosts
        - mountPath: /app/config/tls
          name: tls-certs
        - mountPath: /app/config/gpg/source
          name: gpg-keys
        - mountPath: /app/config/gpg/keys
          name: gpg-keyring
        - mountPath: /tmp
          name: tmp
        - mountPath: /app/config/reposerver/tls
          name: argocd-repo-server-tls
      serviceAccountName: argocd-applicationset-controller
      volumes:
      - configMap:
          name: argocd-ssh-known-hosts-cm
        name: ssh-known-hosts
      - configMap:
          name: argocd-tls-certs-cm
        name: tls-certs
      - configMap:
          name: argocd-gpg-keys-cm
        name: gpg-keys
      - emptyDir: {}
        name: gpg-keyring
      - emptyDir: {}
        name: tmp
      - name: argocd-repo-server-tls
        secret:
          items:
          - key: tls.crt
            path: tls.crt
          - key: tls.key
            path: tls.key
          - key: ca.crt
            path: ca.crt
          optional: true
          secretName: argocd-repo-server-tls
---
apiVersion: apps/v1
kind: Deployment
metadata:
  labels:
    app.kubernetes.io/component: dex-server
    app.kubernetes.io/name: argocd-dex-server
    app.kubernetes.io/part-of: argocd
  name: argocd-dex-server
spec:
  selector:
    matchLabels:
      app.kubernetes.io/name: argocd-dex-server
  template:
    metadata:
      labels:
        app.kubernetes.io/name: argocd-dex-server
    spec:
      affinity:
        podAntiAffinity:
          preferredDuringSchedulingIgnoredDuringExecution:
          - podAffinityTerm:
              labelSelector:
                matchLabels:
                  app.kubernetes.io/part-of: argocd
              topologyKey: kubernetes.io/hostname
            weight: 5
      containers:
      - command:
        - /shared/argocd-dex
        - rundex
        env:
        - name: ARGOCD_DEX_SERVER_DISABLE_TLS
          valueFrom:
            configMapKeyRef:
              key: dexserver.disable.tls
              name: argocd-cmd-params-cm
              optional: true
        image: ghcr.io/dexidp/dex:v2.37.0
        imagePullPolicy: Always
        name: dex
        ports:
        - containerPort: 5556
        - containerPort: 5557
        - containerPort: 5558
        securityContext:
          allowPrivilegeEscalation: false
          capabilities:
            drop:
            - ALL
          readOnlyRootFilesystem: true
          runAsNonRoot: true
          seccompProfile:
            type: RuntimeDefault
        volumeMounts:
        - mountPath: /shared
          name: static-files
        - mountPath: /tmp
          name: dexconfig
        - mountPath: /tls
          name: argocd-dex-server-tls
      initContainers:
      - command:
        - /bin/cp
        - -n
        - /usr/local/bin/argocd
        - /shared/argocd-dex
        image: quay.io/argoproj/argocd:latest
        imagePullPolicy: Always
        name: copyutil
        securityContext:
          allowPrivilegeEscalation: false
          capabilities:
            drop:
            - ALL
          readOnlyRootFilesystem: true
          runAsNonRoot: true
          seccompProfile:
            type: RuntimeDefault
        volumeMounts:
        - mountPath: /shared
          name: static-files
        - mountPath: /tmp
          name: dexconfig
      serviceAccountName: argocd-dex-server
      volumes:
      - emptyDir: {}
        name: static-files
      - emptyDir: {}
        name: dexconfig
      - name: argocd-dex-server-tls
        secret:
          items:
          - key: tls.crt
            path: tls.crt
          - key: tls.key
            path: tls.key
          - key: ca.crt
            path: ca.crt
          optional: true
          secretName: argocd-dex-server-tls
---
apiVersion: apps/v1
kind: Deployment
metadata:
  labels:
    app.kubernetes.io/component: notifications-controller
    app.kubernetes.io/name: argocd-notifications-controller
    app.kubernetes.io/part-of: argocd
  name: argocd-notifications-controller
spec:
  selector:
    matchLabels:
      app.kubernetes.io/name: argocd-notifications-controller
  strategy:
    type: Recreate
  template:
    metadata:
      labels:
        app.kubernetes.io/name: argocd-notifications-controller
    spec:
      containers:
      - args:
        - /usr/local/bin/argocd-notifications
        env:
        - name: ARGOCD_NOTIFICATIONS_CONTROLLER_LOGFORMAT
          valueFrom:
            configMapKeyRef:
              key: notificationscontroller.log.format
              name: argocd-cmd-params-cm
              optional: true
        - name: ARGOCD_NOTIFICATIONS_CONTROLLER_LOGLEVEL
          valueFrom:
            configMapKeyRef:
              key: notificationscontroller.log.level
              name: argocd-cmd-params-cm
              optional: true
        image: quay.io/argoproj/argocd:latest
        imagePullPolicy: Always
        livenessProbe:
          tcpSocket:
            port: 9001
        name: argocd-notifications-controller
        securityContext:
          allowPrivilegeEscalation: false
          capabilities:
            drop:
            - ALL
          readOnlyRootFilesystem: true
        volumeMounts:
        - mountPath: /app/config/tls
          name: tls-certs
        - mountPath: /app/config/reposerver/tls
          name: argocd-repo-server-tls
        workingDir: /app
      securityContext:
        runAsNonRoot: true
        seccompProfile:
          type: RuntimeDefault
      serviceAccountName: argocd-notifications-controller
      volumes:
      - configMap:
          name: argocd-tls-certs-cm
        name: tls-certs
      - name: argocd-repo-server-tls
        secret:
          items:
          - key: tls.crt
            path: tls.crt
          - key: tls.key
            path: tls.key
          - key: ca.crt
            path: ca.crt
          optional: true
          secretName: argocd-repo-server-tls
---
apiVersion: apps/v1
kind: Deployment
metadata:
  labels:
    app.kubernetes.io/component: redis
    app.kubernetes.io/name: argocd-redis-ha-haproxy
    app.kubernetes.io/part-of: argocd
  name: argocd-redis-ha-haproxy
spec:
  replicas: 3
  revisionHistoryLimit: 1
  selector:
    matchLabels:
      app.kubernetes.io/name: argocd-redis-ha-haproxy
  strategy:
    type: RollingUpdate
  template:
    metadata:
      annotations:
        checksum/config: 718bbb277da8610063a7c0fd810984577c2e8ab215815a71211dfa6e20f67321
      labels:
        app.kubernetes.io/name: argocd-redis-ha-haproxy
      name: argocd-redis-ha-haproxy
    spec:
      affinity:
        podAntiAffinity:
          requiredDuringSchedulingIgnoredDuringExecution:
          - labelSelector:
              matchLabels:
                app.kubernetes.io/name: argocd-redis-ha-haproxy
            topologyKey: kubernetes.io/hostname
      containers:
      - image: haproxy:2.6.14-alpine
        imagePullPolicy: IfNotPresent
        lifecycle: {}
        livenessProbe:
          httpGet:
            path: /healthz
            port: 8888
          initialDelaySeconds: 5
          periodSeconds: 3
        name: haproxy
        ports:
        - containerPort: 6379
          name: redis
        readinessProbe:
          httpGet:
            path: /healthz
            port: 8888
          initialDelaySeconds: 5
          periodSeconds: 3
        securityContext:
          allowPrivilegeEscalation: false
          capabilities:
            drop:
            - ALL
          readOnlyRootFilesystem: true
          seccompProfile:
            type: RuntimeDefault
        volumeMounts:
        - mountPath: /usr/local/etc/haproxy
          name: data
        - mountPath: /run/haproxy
          name: shared-socket
      initContainers:
      - args:
        - /readonly/haproxy_init.sh
        command:
        - sh
        image: haproxy:2.6.14-alpine
        imagePullPolicy: IfNotPresent
        name: config-init
        securityContext:
          allowPrivilegeEscalation: false
          capabilities:
            drop:
            - ALL
          readOnlyRootFilesystem: true
          seccompProfile:
            type: RuntimeDefault
        volumeMounts:
        - mountPath: /readonly
          name: config-volume
          readOnly: true
        - mountPath: /data
          name: data
      securityContext:
        fsGroup: 99
        runAsNonRoot: true
        runAsUser: 99
      serviceAccountName: argocd-redis-ha-haproxy
      volumes:
      - configMap:
          name: argocd-redis-ha-configmap
        name: config-volume
      - emptyDir: {}
        name: shared-socket
      - emptyDir: {}
        name: data
---
apiVersion: apps/v1
kind: Deployment
metadata:
  labels:
    app.kubernetes.io/component: repo-server
    app.kubernetes.io/name: argocd-repo-server
    app.kubernetes.io/part-of: argocd
  name: argocd-repo-server
spec:
  replicas: 2
  selector:
    matchLabels:
      app.kubernetes.io/name: argocd-repo-server
  template:
    metadata:
      labels:
        app.kubernetes.io/name: argocd-repo-server
    spec:
      affinity:
        podAntiAffinity:
          preferredDuringSchedulingIgnoredDuringExecution:
          - podAffinityTerm:
              labelSelector:
                matchLabels:
                  app.kubernetes.io/name: argocd-repo-server
              topologyKey: topology.kubernetes.io/zone
            weight: 100
          requiredDuringSchedulingIgnoredDuringExecution:
          - labelSelector:
              matchLabels:
                app.kubernetes.io/name: argocd-repo-server
            topologyKey: kubernetes.io/hostname
      automountServiceAccountToken: false
      containers:
      - args:
        - /usr/local/bin/argocd-repo-server
        env:
        - name: ARGOCD_RECONCILIATION_TIMEOUT
          valueFrom:
            configMapKeyRef:
              key: timeout.reconciliation
              name: argocd-cm
              optional: true
        - name: ARGOCD_REPO_SERVER_LOGFORMAT
          valueFrom:
            configMapKeyRef:
              key: reposerver.log.format
              name: argocd-cmd-params-cm
              optional: true
        - name: ARGOCD_REPO_SERVER_LOGLEVEL
          valueFrom:
            configMapKeyRef:
              key: reposerver.log.level
              name: argocd-cmd-params-cm
              optional: true
        - name: ARGOCD_REPO_SERVER_PARALLELISM_LIMIT
          valueFrom:
            configMapKeyRef:
              key: reposerver.parallelism.limit
              name: argocd-cmd-params-cm
              optional: true
        - name: ARGOCD_REPO_SERVER_LISTEN_ADDRESS
          valueFrom:
            configMapKeyRef:
              key: reposerver.listen.address
              name: argocd-cmd-params-cm
              optional: true
        - name: ARGOCD_REPO_SERVER_LISTEN_METRICS_ADDRESS
          valueFrom:
            configMapKeyRef:
              key: reposerver.metrics.listen.address
              name: argocd-cmd-params-cm
              optional: true
        - name: ARGOCD_REPO_SERVER_DISABLE_TLS
          valueFrom:
            configMapKeyRef:
              key: reposerver.disable.tls
              name: argocd-cmd-params-cm
              optional: true
        - name: ARGOCD_TLS_MIN_VERSION
          valueFrom:
            configMapKeyRef:
              key: reposerver.tls.minversion
              name: argocd-cmd-params-cm
              optional: true
        - name: ARGOCD_TLS_MAX_VERSION
          valueFrom:
            configMapKeyRef:
              key: reposerver.tls.maxversion
              name: argocd-cmd-params-cm
              optional: true
        - name: ARGOCD_TLS_CIPHERS
          valueFrom:
            configMapKeyRef:
              key: reposerver.tls.ciphers
              name: argocd-cmd-params-cm
              optional: true
        - name: ARGOCD_REPO_CACHE_EXPIRATION
          valueFrom:
            configMapKeyRef:
              key: reposerver.repo.cache.expiration
              name: argocd-cmd-params-cm
              optional: true
        - name: REDIS_SERVER
          valueFrom:
            configMapKeyRef:
              key: redis.server
              name: argocd-cmd-params-cm
              optional: true
        - name: REDIS_COMPRESSION
          valueFrom:
            configMapKeyRef:
              key: redis.compression
              name: argocd-cmd-params-cm
              optional: true
        - name: REDISDB
          valueFrom:
            configMapKeyRef:
              key: redis.db
              name: argocd-cmd-params-cm
              optional: true
        - name: ARGOCD_DEFAULT_CACHE_EXPIRATION
          valueFrom:
            configMapKeyRef:
              key: reposerver.default.cache.expiration
              name: argocd-cmd-params-cm
              optional: true
        - name: ARGOCD_REPO_SERVER_OTLP_ADDRESS
          valueFrom:
            configMapKeyRef:
              key: otlp.address
              name: argocd-cmd-params-cm
              optional: true
        - name: ARGOCD_REPO_SERVER_MAX_COMBINED_DIRECTORY_MANIFESTS_SIZE
          valueFrom:
            configMapKeyRef:
              key: reposerver.max.combined.directory.manifests.size
              name: argocd-cmd-params-cm
              optional: true
        - name: ARGOCD_REPO_SERVER_PLUGIN_TAR_EXCLUSIONS
          valueFrom:
            configMapKeyRef:
              key: reposerver.plugin.tar.exclusions
              name: argocd-cmd-params-cm
              optional: true
        - name: ARGOCD_REPO_SERVER_ALLOW_OUT_OF_BOUNDS_SYMLINKS
          valueFrom:
            configMapKeyRef:
              key: reposerver.allow.oob.symlinks
              name: argocd-cmd-params-cm
              optional: true
        - name: ARGOCD_REPO_SERVER_STREAMED_MANIFEST_MAX_TAR_SIZE
          valueFrom:
            configMapKeyRef:
              key: reposerver.streamed.manifest.max.tar.size
              name: argocd-cmd-params-cm
              optional: true
        - name: ARGOCD_REPO_SERVER_STREAMED_MANIFEST_MAX_EXTRACTED_SIZE
          valueFrom:
            configMapKeyRef:
              key: reposerver.streamed.manifest.max.extracted.size
              name: argocd-cmd-params-cm
              optional: true
        - name: ARGOCD_GIT_MODULES_ENABLED
          valueFrom:
            configMapKeyRef:
              key: reposerver.enable.git.submodule
              name: argocd-cmd-params-cm
              optional: true
        - name: HELM_CACHE_HOME
          value: /helm-working-dir
        - name: HELM_CONFIG_HOME
          value: /helm-working-dir
        - name: HELM_DATA_HOME
          value: /helm-working-dir
        image: quay.io/argoproj/argocd:latest
        imagePullPolicy: Always
        livenessProbe:
          failureThreshold: 3
          httpGet:
            path: /healthz?full=true
            port: 8084
          initialDelaySeconds: 30
          periodSeconds: 30
          timeoutSeconds: 5
        name: argocd-repo-server
        ports:
        - containerPort: 8081
        - containerPort: 8084
        readinessProbe:
          httpGet:
            path: /healthz
            port: 8084
          initialDelaySeconds: 5
          periodSeconds: 10
        securityContext:
          allowPrivilegeEscalation: false
          capabilities:
            drop:
            - ALL
          readOnlyRootFilesystem: true
          runAsNonRoot: true
          seccompProfile:
            type: RuntimeDefault
        volumeMounts:
        - mountPath: /app/config/ssh
          name: ssh-known-hosts
        - mountPath: /app/config/tls
          name: tls-certs
        - mountPath: /app/config/gpg/source
          name: gpg-keys
        - mountPath: /app/config/gpg/keys
          name: gpg-keyring
        - mountPath: /app/config/reposerver/tls
          name: argocd-repo-server-tls
        - mountPath: /tmp
          name: tmp
        - mountPath: /helm-working-dir
          name: helm-working-dir
        - mountPath: /home/argocd/cmp-server/plugins
          name: plugins
      initContainers:
      - command:
        - /bin/cp
        - -n
        - /usr/local/bin/argocd
        - /var/run/argocd/argocd-cmp-server
        image: quay.io/argoproj/argocd:latest
        name: copyutil
        securityContext:
          allowPrivilegeEscalation: false
          capabilities:
            drop:
            - ALL
          readOnlyRootFilesystem: true
          runAsNonRoot: true
          seccompProfile:
            type: RuntimeDefault
        volumeMounts:
        - mountPath: /var/run/argocd
          name: var-files
      serviceAccountName: argocd-repo-server
      volumes:
      - configMap:
          name: argocd-ssh-known-hosts-cm
        name: ssh-known-hosts
      - configMap:
          name: argocd-tls-certs-cm
        name: tls-certs
      - configMap:
          name: argocd-gpg-keys-cm
        name: gpg-keys
      - emptyDir: {}
        name: gpg-keyring
      - emptyDir: {}
        name: tmp
      - emptyDir: {}
        name: helm-working-dir
      - name: argocd-repo-server-tls
        secret:
          items:
          - key: tls.crt
            path: tls.crt
          - key: tls.key
            path: tls.key
          - key: ca.crt
            path: ca.crt
          optional: true
          secretName: argocd-repo-server-tls
      - emptyDir: {}
        name: var-files
      - emptyDir: {}
        name: plugins
---
apiVersion: apps/v1
kind: Deployment
metadata:
  labels:
    app.kubernetes.io/component: server
    app.kubernetes.io/name: argocd-server
    app.kubernetes.io/part-of: argocd
  name: argocd-server
spec:
  replicas: 2
  selector:
    matchLabels:
      app.kubernetes.io/name: argocd-server
  template:
    metadata:
      labels:
        app.kubernetes.io/name: argocd-server
    spec:
      affinity:
        podAntiAffinity:
          preferredDuringSchedulingIgnoredDuringExecution:
          - podAffinityTerm:
              labelSelector:
                matchLabels:
                  app.kubernetes.io/name: argocd-server
              topologyKey: topology.kubernetes.io/zone
            weight: 100
          requiredDuringSchedulingIgnoredDuringExecution:
          - labelSelector:
              matchLabels:
                app.kubernetes.io/name: argocd-server
            topologyKey: kubernetes.io/hostname
      containers:
      - args:
        - /usr/local/bin/argocd-server
        env:
        - name: ARGOCD_API_SERVER_REPLICAS
          value: "2"
        - name: ARGOCD_SERVER_INSECURE
          valueFrom:
            configMapKeyRef:
              key: server.insecure
              name: argocd-cmd-params-cm
              optional: true
        - name: ARGOCD_SERVER_BASEHREF
          valueFrom:
            configMapKeyRef:
              key: server.basehref
              name: argocd-cmd-params-cm
              optional: true
        - name: ARGOCD_SERVER_ROOTPATH
          valueFrom:
            configMapKeyRef:
              key: server.rootpath
              name: argocd-cmd-params-cm
              optional: true
        - name: ARGOCD_SERVER_LOGFORMAT
          valueFrom:
            configMapKeyRef:
              key: server.log.format
              name: argocd-cmd-params-cm
              optional: true
        - name: ARGOCD_SERVER_LOG_LEVEL
          valueFrom:
            configMapKeyRef:
              key: server.log.level
              name: argocd-cmd-params-cm
              optional: true
        - name: ARGOCD_SERVER_REPO_SERVER
          valueFrom:
            configMapKeyRef:
              key: repo.server
              name: argocd-cmd-params-cm
              optional: true
        - name: ARGOCD_SERVER_DEX_SERVER
          valueFrom:
            configMapKeyRef:
              key: server.dex.server
              name: argocd-cmd-params-cm
              optional: true
        - name: ARGOCD_SERVER_DISABLE_AUTH
          valueFrom:
            configMapKeyRef:
              key: server.disable.auth
              name: argocd-cmd-params-cm
              optional: true
        - name: ARGOCD_SERVER_ENABLE_GZIP
          valueFrom:
            configMapKeyRef:
              key: server.enable.gzip
              name: argocd-cmd-params-cm
              optional: true
        - name: ARGOCD_SERVER_REPO_SERVER_TIMEOUT_SECONDS
          valueFrom:
            configMapKeyRef:
              key: server.repo.server.timeout.seconds
              name: argocd-cmd-params-cm
              optional: true
        - name: ARGOCD_SERVER_X_FRAME_OPTIONS
          valueFrom:
            configMapKeyRef:
              key: server.x.frame.options
              name: argocd-cmd-params-cm
              optional: true
        - name: ARGOCD_SERVER_CONTENT_SECURITY_POLICY
          valueFrom:
            configMapKeyRef:
              key: server.content.security.policy
              name: argocd-cmd-params-cm
              optional: true
        - name: ARGOCD_SERVER_REPO_SERVER_PLAINTEXT
          valueFrom:
            configMapKeyRef:
              key: server.repo.server.plaintext
              name: argocd-cmd-params-cm
              optional: true
        - name: ARGOCD_SERVER_REPO_SERVER_STRICT_TLS
          valueFrom:
            configMapKeyRef:
              key: server.repo.server.strict.tls
              name: argocd-cmd-params-cm
              optional: true
        - name: ARGOCD_SERVER_DEX_SERVER_PLAINTEXT
          valueFrom:
            configMapKeyRef:
              key: server.dex.server.plaintext
              name: argocd-cmd-params-cm
              optional: true
        - name: ARGOCD_SERVER_DEX_SERVER_STRICT_TLS
          valueFrom:
            configMapKeyRef:
              key: server.dex.server.strict.tls
              name: argocd-cmd-params-cm
              optional: true
        - name: ARGOCD_TLS_MIN_VERSION
          valueFrom:
            configMapKeyRef:
              key: server.tls.minversion
              name: argocd-cmd-params-cm
              optional: true
        - name: ARGOCD_TLS_MAX_VERSION
          valueFrom:
            configMapKeyRef:
              key: server.tls.maxversion
              name: argocd-cmd-params-cm
              optional: true
        - name: ARGOCD_TLS_CIPHERS
          valueFrom:
            configMapKeyRef:
              key: server.tls.ciphers
              name: argocd-cmd-params-cm
              optional: true
        - name: ARGOCD_SERVER_CONNECTION_STATUS_CACHE_EXPIRATION
          valueFrom:
            configMapKeyRef:
              key: server.connection.status.cache.expiration
              name: argocd-cmd-params-cm
              optional: true
        - name: ARGOCD_SERVER_OIDC_CACHE_EXPIRATION
          valueFrom:
            configMapKeyRef:
              key: server.oidc.cache.expiration
              name: argocd-cmd-params-cm
              optional: true
        - name: ARGOCD_SERVER_LOGIN_ATTEMPTS_EXPIRATION
          valueFrom:
            configMapKeyRef:
              key: server.login.attempts.expiration
              name: argocd-cmd-params-cm
              optional: true
        - name: ARGOCD_SERVER_STATIC_ASSETS
          valueFrom:
            configMapKeyRef:
              key: server.staticassets
              name: argocd-cmd-params-cm
              optional: true
        - name: ARGOCD_APP_STATE_CACHE_EXPIRATION
          valueFrom:
            configMapKeyRef:
              key: server.app.state.cache.expiration
              name: argocd-cmd-params-cm
              optional: true
        - name: REDIS_SERVER
          valueFrom:
            configMapKeyRef:
              key: redis.server
              name: argocd-cmd-params-cm
              optional: true
        - name: REDIS_COMPRESSION
          valueFrom:
            configMapKeyRef:
              key: redis.compression
              name: argocd-cmd-params-cm
              optional: true
        - name: REDISDB
          valueFrom:
            configMapKeyRef:
              key: redis.db
              name: argocd-cmd-params-cm
              optional: true
        - name: ARGOCD_DEFAULT_CACHE_EXPIRATION
          valueFrom:
            configMapKeyRef:
              key: server.default.cache.expiration
              name: argocd-cmd-params-cm
              optional: true
        - name: ARGOCD_MAX_COOKIE_NUMBER
          valueFrom:
            configMapKeyRef:
              key: server.http.cookie.maxnumber
              name: argocd-cmd-params-cm
              optional: true
        - name: ARGOCD_SERVER_LISTEN_ADDRESS
          valueFrom:
            configMapKeyRef:
              key: server.listen.address
              name: argocd-cmd-params-cm
              optional: true
        - name: ARGOCD_SERVER_METRICS_LISTEN_ADDRESS
          valueFrom:
            configMapKeyRef:
              key: server.metrics.listen.address
              name: argocd-cmd-params-cm
              optional: true
        - name: ARGOCD_SERVER_OTLP_ADDRESS
          valueFrom:
            configMapKeyRef:
              key: otlp.address
              name: argocd-cmd-params-cm
              optional: true
        - name: ARGOCD_APPLICATION_NAMESPACES
          valueFrom:
            configMapKeyRef:
              key: application.namespaces
              name: argocd-cmd-params-cm
              optional: true
        - name: ARGOCD_SERVER_ENABLE_PROXY_EXTENSION
          valueFrom:
            configMapKeyRef:
              key: server.enable.proxy.extension
              name: argocd-cmd-params-cm
              optional: true
        image: quay.io/argoproj/argocd:latest
        imagePullPolicy: Always
        livenessProbe:
          httpGet:
            path: /healthz?full=true
            port: 8080
          initialDelaySeconds: 3
          periodSeconds: 30
          timeoutSeconds: 5
        name: argocd-server
        ports:
        - containerPort: 8080
        - containerPort: 8083
        readinessProbe:
          httpGet:
            path: /healthz
            port: 8080
          initialDelaySeconds: 3
          periodSeconds: 30
        securityContext:
          allowPrivilegeEscalation: false
          capabilities:
            drop:
            - ALL
          readOnlyRootFilesystem: true
          runAsNonRoot: true
          seccompProfile:
            type: RuntimeDefault
        volumeMounts:
        - mountPath: /app/config/ssh
          name: ssh-known-hosts
        - mountPath: /app/config/tls
          name: tls-certs
        - mountPath: /app/config/server/tls
          name: argocd-repo-server-tls
        - mountPath: /app/config/dex/tls
          name: argocd-dex-server-tls
        - mountPath: /home/argocd
          name: plugins-home
        - mountPath: /tmp
          name: tmp
      serviceAccountName: argocd-server
      volumes:
      - emptyDir: {}
        name: plugins-home
      - emptyDir: {}
        name: tmp
      - configMap:
          name: argocd-ssh-known-hosts-cm
        name: ssh-known-hosts
      - configMap:
          name: argocd-tls-certs-cm
        name: tls-certs
      - name: argocd-repo-server-tls
        secret:
          items:
          - key: tls.crt
            path: tls.crt
          - key: tls.key
            path: tls.key
          - key: ca.crt
            path: ca.crt
          optional: true
          secretName: argocd-repo-server-tls
      - name: argocd-dex-server-tls
        secret:
          items:
          - key: tls.crt
            path: tls.crt
          - key: ca.crt
            path: ca.crt
          optional: true
          secretName: argocd-dex-server-tls
---
apiVersion: apps/v1
kind: StatefulSet
metadata:
  labels:
    app.kubernetes.io/component: application-controller
    app.kubernetes.io/name: argocd-application-controller
    app.kubernetes.io/part-of: argocd
  name: argocd-application-controller
spec:
  replicas: 1
  selector:
    matchLabels:
      app.kubernetes.io/name: argocd-application-controller
  serviceName: argocd-application-controller
  template:
    metadata:
      labels:
        app.kubernetes.io/name: argocd-application-controller
    spec:
      affinity:
        podAntiAffinity:
          preferredDuringSchedulingIgnoredDuringExecution:
          - podAffinityTerm:
              labelSelector:
                matchLabels:
                  app.kubernetes.io/name: argocd-application-controller
              topologyKey: kubernetes.io/hostname
            weight: 100
          - podAffinityTerm:
              labelSelector:
                matchLabels:
                  app.kubernetes.io/part-of: argocd
              topologyKey: kubernetes.io/hostname
            weight: 5
      containers:
      - args:
        - /usr/local/bin/argocd-application-controller
        env:
        - name: ARGOCD_CONTROLLER_REPLICAS
          value: "1"
        - name: ARGOCD_RECONCILIATION_TIMEOUT
          valueFrom:
            configMapKeyRef:
              key: timeout.reconciliation
              name: argocd-cm
              optional: true
        - name: ARGOCD_HARD_RECONCILIATION_TIMEOUT
          valueFrom:
            configMapKeyRef:
              key: timeout.hard.reconciliation
              name: argocd-cm
              optional: true
        - name: ARGOCD_APPLICATION_CONTROLLER_REPO_SERVER
          valueFrom:
            configMapKeyRef:
              key: repo.server
              name: argocd-cmd-params-cm
              optional: true
        - name: ARGOCD_APPLICATION_CONTROLLER_REPO_SERVER_TIMEOUT_SECONDS
          valueFrom:
            configMapKeyRef:
              key: controller.repo.server.timeout.seconds
              name: argocd-cmd-params-cm
              optional: true
        - name: ARGOCD_APPLICATION_CONTROLLER_STATUS_PROCESSORS
          valueFrom:
            configMapKeyRef:
              key: controller.status.processors
              name: argocd-cmd-params-cm
              optional: true
        - name: ARGOCD_APPLICATION_CONTROLLER_OPERATION_PROCESSORS
          valueFrom:
            configMapKeyRef:
              key: controller.operation.processors
              name: argocd-cmd-params-cm
              optional: true
        - name: ARGOCD_APPLICATION_CONTROLLER_LOGFORMAT
          valueFrom:
            configMapKeyRef:
              key: controller.log.format
              name: argocd-cmd-params-cm
              optional: true
        - name: ARGOCD_APPLICATION_CONTROLLER_LOGLEVEL
          valueFrom:
            configMapKeyRef:
              key: controller.log.level
              name: argocd-cmd-params-cm
              optional: true
        - name: ARGOCD_APPLICATION_CONTROLLER_METRICS_CACHE_EXPIRATION
          valueFrom:
            configMapKeyRef:
              key: controller.metrics.cache.expiration
              name: argocd-cmd-params-cm
              optional: true
        - name: ARGOCD_APPLICATION_CONTROLLER_SELF_HEAL_TIMEOUT_SECONDS
          valueFrom:
            configMapKeyRef:
              key: controller.self.heal.timeout.seconds
              name: argocd-cmd-params-cm
              optional: true
        - name: ARGOCD_APPLICATION_CONTROLLER_REPO_SERVER_PLAINTEXT
          valueFrom:
            configMapKeyRef:
              key: controller.repo.server.plaintext
              name: argocd-cmd-params-cm
              optional: true
        - name: ARGOCD_APPLICATION_CONTROLLER_REPO_SERVER_STRICT_TLS
          valueFrom:
            configMapKeyRef:
              key: controller.repo.server.strict.tls
              name: argocd-cmd-params-cm
              optional: true
        - name: ARGOCD_APPLICATION_CONTROLLER_PERSIST_RESOURCE_HEALTH
          valueFrom:
            configMapKeyRef:
              key: controller.resource.health.persist
              name: argocd-cmd-params-cm
              optional: true
        - name: ARGOCD_APP_STATE_CACHE_EXPIRATION
          valueFrom:
            configMapKeyRef:
              key: controller.app.state.cache.expiration
              name: argocd-cmd-params-cm
              optional: true
        - name: REDIS_SERVER
          valueFrom:
            configMapKeyRef:
              key: redis.server
              name: argocd-cmd-params-cm
              optional: true
        - name: REDIS_COMPRESSION
          valueFrom:
            configMapKeyRef:
              key: redis.compression
              name: argocd-cmd-params-cm
              optional: true
        - name: REDISDB
          valueFrom:
            configMapKeyRef:
              key: redis.db
              name: argocd-cmd-params-cm
              optional: true
        - name: ARGOCD_DEFAULT_CACHE_EXPIRATION
          valueFrom:
            configMapKeyRef:
              key: controller.default.cache.expiration
              name: argocd-cmd-params-cm
              optional: true
        - name: ARGOCD_APPLICATION_CONTROLLER_OTLP_ADDRESS
          valueFrom:
            configMapKeyRef:
              key: otlp.address
              name: argocd-cmd-params-cm
              optional: true
        - name: ARGOCD_APPLICATION_NAMESPACES
          valueFrom:
            configMapKeyRef:
              key: application.namespaces
              name: argocd-cmd-params-cm
              optional: true
        - name: ARGOCD_CONTROLLER_SHARDING_ALGORITHM
          valueFrom:
            configMapKeyRef:
              key: controller.sharding.algorithm
              name: argocd-cmd-params-cm
              optional: true
        - name: ARGOCD_APPLICATION_CONTROLLER_KUBECTL_PARALLELISM_LIMIT
          valueFrom:
            configMapKeyRef:
              key: controller.kubectl.parallelism.limit
              name: argocd-cmd-params-cm
              optional: true
        image: quay.io/argoproj/argocd:latest
        imagePullPolicy: Always
        name: argocd-application-controller
        ports:
        - containerPort: 8082
        readinessProbe:
          httpGet:
            path: /healthz
            port: 8082
          initialDelaySeconds: 5
          periodSeconds: 10
        securityContext:
          allowPrivilegeEscalation: false
          capabilities:
            drop:
            - ALL
          readOnlyRootFilesystem: true
          runAsNonRoot: true
          seccompProfile:
            type: RuntimeDefault
        volumeMounts:
        - mountPath: /app/config/controller/tls
          name: argocd-repo-server-tls
        - mountPath: /home/argocd
          name: argocd-home
        workingDir: /home/argocd
      serviceAccountName: argocd-application-controller
      volumes:
      - emptyDir: {}
        name: argocd-home
      - name: argocd-repo-server-tls
        secret:
          items:
          - key: tls.crt
            path: tls.crt
          - key: tls.key
            path: tls.key
          - key: ca.crt
            path: ca.crt
          optional: true
          secretName: argocd-repo-server-tls
---
apiVersion: apps/v1
kind: StatefulSet
metadata:
  labels:
    app.kubernetes.io/component: redis
    app.kubernetes.io/name: argocd-redis-ha
    app.kubernetes.io/part-of: argocd
  name: argocd-redis-ha-server
spec:
  podManagementPolicy: OrderedReady
  replicas: 3
  selector:
    matchLabels:
      app.kubernetes.io/name: argocd-redis-ha
  serviceName: argocd-redis-ha
  template:
    metadata:
      annotations:
        checksum/init-config: 69130412bda04eacad3530cb7bcf26cf121401e725e15d0959dd71a7380afe75
      labels:
        app.kubernetes.io/name: argocd-redis-ha
    spec:
      affinity:
        podAntiAffinity:
          requiredDuringSchedulingIgnoredDuringExecution:
          - labelSelector:
              matchLabels:
                app.kubernetes.io/name: argocd-redis-ha
            topologyKey: kubernetes.io/hostname
      automountServiceAccountToken: false
      containers:
      - args:
        - /data/conf/redis.conf
        command:
        - redis-server
        image: redis:7.0.11-alpine
        imagePullPolicy: IfNotPresent
        lifecycle:
          preStop:
            exec:
              command:
              - /bin/sh
              - /readonly-config/trigger-failover-if-master.sh
        livenessProbe:
          exec:
            command:
            - sh
            - -c
            - /health/redis_liveness.sh
          failureThreshold: 5
          initialDelaySeconds: 30
          periodSeconds: 15
          successThreshold: 1
          timeoutSeconds: 15
        name: redis
        ports:
        - containerPort: 6379
          name: redis
        readinessProbe:
          exec:
            command:
            - sh
            - -c
            - /health/redis_readiness.sh
          failureThreshold: 5
          initialDelaySeconds: 30
          periodSeconds: 15
          successThreshold: 1
          timeoutSeconds: 15
        securityContext:
          allowPrivilegeEscalation: false
          capabilities:
            drop:
            - ALL
          readOnlyRootFilesystem: true
          seccompProfile:
            type: RuntimeDefault
        volumeMounts:
        - mountPath: /readonly-config
          name: config
          readOnly: true
        - mountPath: /data
          name: data
        - mountPath: /health
          name: health
      - args:
        - /data/conf/sentinel.conf
        command:
        - redis-sentinel
        image: redis:7.0.11-alpine
        imagePullPolicy: IfNotPresent
        lifecycle: {}
        livenessProbe:
          exec:
            command:
            - sh
            - -c
            - /health/sentinel_liveness.sh
          failureThreshold: 5
          initialDelaySeconds: 30
          periodSeconds: 15
          successThreshold: 1
          timeoutSeconds: 15
        name: sentinel
        ports:
        - containerPort: 26379
          name: sentinel
        readinessProbe:
          exec:
            command:
            - sh
            - -c
            - /health/sentinel_liveness.sh
          failureThreshold: 5
          initialDelaySeconds: 30
          periodSeconds: 15
          successThreshold: 3
          timeoutSeconds: 15
        securityContext:
          allowPrivilegeEscalation: false
          capabilities:
            drop:
            - ALL
          readOnlyRootFilesystem: true
          seccompProfile:
            type: RuntimeDefault
        volumeMounts:
        - mountPath: /data
          name: data
        - mountPath: /health
          name: health
      - args:
        - /readonly-config/fix-split-brain.sh
        command:
        - sh
        env:
        - name: SENTINEL_ID_0
          value: 3c0d9c0320bb34888c2df5757c718ce6ca992ce6
        - name: SENTINEL_ID_1
          value: 40000915ab58c3fa8fd888fb8b24711944e6cbb4
        - name: SENTINEL_ID_2
          value: 2bbec7894d954a8af3bb54d13eaec53cb024e2ca
        image: redis:7.0.11-alpine
        imagePullPolicy: IfNotPresent
        name: split-brain-fix
        resources: {}
        securityContext:
          allowPrivilegeEscalation: false
          capabilities:
            drop:
            - ALL
          readOnlyRootFilesystem: true
          seccompProfile:
            type: RuntimeDefault
        volumeMounts:
        - mountPath: /readonly-config
          name: config
          readOnly: true
        - mountPath: /data
          name: data
      initContainers:
      - args:
        - /readonly-config/init.sh
        command:
        - sh
        env:
        - name: SENTINEL_ID_0
          value: 3c0d9c0320bb34888c2df5757c718ce6ca992ce6
        - name: SENTINEL_ID_1
          value: 40000915ab58c3fa8fd888fb8b24711944e6cbb4
        - name: SENTINEL_ID_2
          value: 2bbec7894d954a8af3bb54d13eaec53cb024e2ca
        image: redis:7.0.11-alpine
        imagePullPolicy: IfNotPresent
        name: config-init
        securityContext:
          allowPrivilegeEscalation: false
          capabilities:
            drop:
            - ALL
          readOnlyRootFilesystem: true
          seccompProfile:
            type: RuntimeDefault
        volumeMounts:
        - mountPath: /readonly-config
          name: config
          readOnly: true
        - mountPath: /data
          name: data
      securityContext:
        fsGroup: 1000
        runAsNonRoot: true
        runAsUser: 1000
      serviceAccountName: argocd-redis-ha
      terminationGracePeriodSeconds: 60
      volumes:
      - configMap:
          name: argocd-redis-ha-configmap
        name: config
      - configMap:
          defaultMode: 493
          name: argocd-redis-ha-health-configmap
        name: health
      - emptyDir: {}
        name: data
  updateStrategy:
    type: RollingUpdate
---
apiVersion: networking.k8s.io/v1
kind: NetworkPolicy
metadata:
  name: argocd-application-controller-network-policy
spec:
  ingress:
  - from:
    - namespaceSelector: {}
    ports:
    - port: 8082
  podSelector:
    matchLabels:
      app.kubernetes.io/name: argocd-application-controller
  policyTypes:
  - Ingress
---
apiVersion: networking.k8s.io/v1
kind: NetworkPolicy
metadata:
  name: argocd-applicationset-controller-network-policy
spec:
  ingress:
  - from:
    - namespaceSelector: {}
    ports:
    - port: 7000
      protocol: TCP
    - port: 8080
      protocol: TCP
  podSelector:
    matchLabels:
      app.kubernetes.io/name: argocd-applicationset-controller
  policyTypes:
  - Ingress
---
apiVersion: networking.k8s.io/v1
kind: NetworkPolicy
metadata:
  name: argocd-dex-server-network-policy
spec:
  ingress:
  - from:
    - podSelector:
        matchLabels:
          app.kubernetes.io/name: argocd-server
    ports:
    - port: 5556
      protocol: TCP
    - port: 5557
      protocol: TCP
  - from:
    - namespaceSelector: {}
    ports:
    - port: 5558
      protocol: TCP
  podSelector:
    matchLabels:
      app.kubernetes.io/name: argocd-dex-server
  policyTypes:
  - Ingress
---
apiVersion: networking.k8s.io/v1
kind: NetworkPolicy
metadata:
  labels:
    app.kubernetes.io/component: notifications-controller
    app.kubernetes.io/name: argocd-notifications-controller
    app.kubernetes.io/part-of: argocd
  name: argocd-notifications-controller-network-policy
spec:
  ingress:
  - from:
    - namespaceSelector: {}
    ports:
    - port: 9001
      protocol: TCP
  podSelector:
    matchLabels:
      app.kubernetes.io/name: argocd-notifications-controller
  policyTypes:
  - Ingress
---
apiVersion: networking.k8s.io/v1
kind: NetworkPolicy
metadata:
  name: argocd-redis-ha-proxy-network-policy
spec:
  egress:
  - ports:
    - port: 6379
      protocol: TCP
    - port: 26379
      protocol: TCP
    to:
    - podSelector:
        matchLabels:
          app.kubernetes.io/name: argocd-redis-ha
  - ports:
    - port: 53
      protocol: UDP
    - port: 53
      protocol: TCP
  ingress:
  - from:
    - podSelector:
        matchLabels:
          app.kubernetes.io/name: argocd-server
    - podSelector:
        matchLabels:
          app.kubernetes.io/name: argocd-repo-server
    - podSelector:
        matchLabels:
          app.kubernetes.io/name: argocd-application-controller
    ports:
    - port: 6379
      protocol: TCP
    - port: 26379
      protocol: TCP
  podSelector:
    matchLabels:
      app.kubernetes.io/name: argocd-redis-ha-haproxy
  policyTypes:
  - Ingress
  - Egress
---
apiVersion: networking.k8s.io/v1
kind: NetworkPolicy
metadata:
  name: argocd-redis-ha-server-network-policy
spec:
  egress:
  - ports:
    - port: 6379
      protocol: TCP
    - port: 26379
      protocol: TCP
    to:
    - podSelector:
        matchLabels:
          app.kubernetes.io/name: argocd-redis-ha
  - ports:
    - port: 53
      protocol: UDP
    - port: 53
      protocol: TCP
  ingress:
  - from:
    - podSelector:
        matchLabels:
          app.kubernetes.io/name: argocd-redis-ha-haproxy
    - podSelector:
        matchLabels:
          app.kubernetes.io/name: argocd-redis-ha
    ports:
    - port: 6379
      protocol: TCP
    - port: 26379
      protocol: TCP
  podSelector:
    matchLabels:
      app.kubernetes.io/name: argocd-redis-ha
  policyTypes:
  - Ingress
  - Egress
---
apiVersion: networking.k8s.io/v1
kind: NetworkPolicy
metadata:
  name: argocd-repo-server-network-policy
spec:
  ingress:
  - from:
    - podSelector:
        matchLabels:
          app.kubernetes.io/name: argocd-server
    - podSelector:
        matchLabels:
          app.kubernetes.io/name: argocd-application-controller
    - podSelector:
        matchLabels:
          app.kubernetes.io/name: argocd-notifications-controller
    - podSelector:
        matchLabels:
          app.kubernetes.io/name: argocd-applicationset-controller
    ports:
    - port: 8081
      protocol: TCP
  - from:
    - namespaceSelector: {}
    ports:
    - port: 8084
  podSelector:
    matchLabels:
      app.kubernetes.io/name: argocd-repo-server
  policyTypes:
  - Ingress
---
apiVersion: networking.k8s.io/v1
kind: NetworkPolicy
metadata:
  name: argocd-server-network-policy
spec:
  ingress:
  - {}
  podSelector:
    matchLabels:
      app.kubernetes.io/name: argocd-server
  policyTypes:
  - Ingress<|MERGE_RESOLUTION|>--- conflicted
+++ resolved
@@ -1623,17 +1623,16 @@
               key: applicationsetcontroller.namespaces
               name: argocd-cmd-params-cm
               optional: true
-<<<<<<< HEAD
         - name: ARGOCD_APPLICATIONSET_CONTROLLER_MAX_MATRIX_CHILDREN
           valueFrom:
             configMapKeyRef:
               key: applicationsetcontroller.matrix.children.max
-=======
+              name: argocd-cmd-params-cm
+              optional: true
         - name: ARGOCD_APPLICATIONSET_CONTROLLER_SCM_ROOT_CA_PATH
           valueFrom:
             configMapKeyRef:
               key: applicationsetcontroller.scm.root.ca.path
->>>>>>> 575c5ad2
               name: argocd-cmd-params-cm
               optional: true
         image: quay.io/argoproj/argocd:latest
