--- conflicted
+++ resolved
@@ -1073,11 +1073,7 @@
         - -n
         - /usr/local/bin/argocd
         - /shared/argocd-dex
-<<<<<<< HEAD
-        image: quay.io/argoproj/argocd:v2.1.12
-=======
         image: quay.io/codefresh/argocd:latest
->>>>>>> a6efc3d5
         imagePullPolicy: Always
         name: copyutil
         volumeMounts:
@@ -1294,11 +1290,7 @@
           value: /helm-working-dir
         - name: HELM_DATA_HOME
           value: /helm-working-dir
-<<<<<<< HEAD
-        image: quay.io/argoproj/argocd:v2.1.12
-=======
         image: quay.io/codefresh/argocd:latest
->>>>>>> a6efc3d5
         imagePullPolicy: Always
         livenessProbe:
           failureThreshold: 3
@@ -1551,11 +1543,7 @@
               key: server.default.cache.expiration
               name: argocd-cmd-params-cm
               optional: true
-<<<<<<< HEAD
-        image: quay.io/argoproj/argocd:v2.1.12
-=======
         image: quay.io/codefresh/argocd:latest
->>>>>>> a6efc3d5
         imagePullPolicy: Always
         livenessProbe:
           httpGet:
@@ -1751,11 +1739,7 @@
               key: controller.default.cache.expiration
               name: argocd-cmd-params-cm
               optional: true
-<<<<<<< HEAD
-        image: quay.io/argoproj/argocd:v2.1.12
-=======
         image: quay.io/codefresh/argocd:latest
->>>>>>> a6efc3d5
         imagePullPolicy: Always
         livenessProbe:
           httpGet:
