--- conflicted
+++ resolved
@@ -18,13 +18,8 @@
       client: 6m
     checkInterval: 3s
   image:
-<<<<<<< HEAD
     repository: quay.io/codefresh/haproxy
     tag: 7.0.5-alpine
   containerSecurityContext: null
-=======
-    tag: 7.0.7-alpine
-  containerSecurityContext: null
   sentinel:
-    bind: "0.0.0.0"
->>>>>>> acc554f3
+    bind: "0.0.0.0"