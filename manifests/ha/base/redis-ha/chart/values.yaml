redis-ha:
  persistentVolume:
    enabled: false
  redis:
    masterGroupName: argocd
    config:
      save: "\"\""
      bind: "0.0.0.0"
  haproxy:
    enabled: true
    IPv6:
      enabled: false
    image:
      tag: 2.6.2-alpine
    containerSecurityContext: null
    timeout:
      server: 6m
      client: 6m
    checkInterval: 3s
  image:
<<<<<<< HEAD
    tag: 7.0.5-alpine
  containerSecurityContext: null
  sentinel:
    bind: "0.0.0.0"
=======
    tag: 7.0.7-alpine
  containerSecurityContext: null
>>>>>>> e3238806
<|MERGE_RESOLUTION|>--- conflicted
+++ resolved
@@ -18,12 +18,7 @@
       client: 6m
     checkInterval: 3s
   image:
-<<<<<<< HEAD
-    tag: 7.0.5-alpine
+    tag: 7.0.7-alpine
   containerSecurityContext: null
   sentinel:
-    bind: "0.0.0.0"
-=======
-    tag: 7.0.7-alpine
-  containerSecurityContext: null
->>>>>>> e3238806
+    bind: "0.0.0.0"