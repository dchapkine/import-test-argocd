apiVersion: kustomize.config.k8s.io/v1beta1
kind: Kustomization


patchesStrategicMerge:
- overlays/argocd-repo-server-deployment.yaml
- overlays/argocd-server-deployment.yaml
- overlays/argocd-application-controller-statefulset.yaml


images:
- name: quay.io/argoproj/argocd
<<<<<<< HEAD
  newName: quay.io/argoproj/argocd
  newTag: latest
=======
  newName: quay.io/codefresh/argocd
  newTag: v2.1.0-cf-CR-6338
>>>>>>> 4abde5c1
resources:
- ../../base/application-controller
- ../../base/dex
- ../../base/repo-server
- ../../base/server
- ../../base/config
- ./redis-ha<|MERGE_RESOLUTION|>--- conflicted
+++ resolved
@@ -10,13 +10,8 @@
 
 images:
 - name: quay.io/argoproj/argocd
-<<<<<<< HEAD
-  newName: quay.io/argoproj/argocd
-  newTag: latest
-=======
   newName: quay.io/codefresh/argocd
   newTag: v2.1.0-cf-CR-6338
->>>>>>> 4abde5c1
 resources:
 - ../../base/application-controller
 - ../../base/dex
