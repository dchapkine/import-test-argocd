apiVersion: apps/v1
kind: Deployment
metadata:
  name: argocd-server
spec:
  replicas: 3
  template:
    spec:
      affinity:
        podAntiAffinity:
          requiredDuringSchedulingIgnoredDuringExecution:
          - labelSelector:
              matchLabels:
                app.kubernetes.io/name: argocd-server
            topologyKey: kubernetes.io/hostname
          preferredDuringSchedulingIgnoredDuringExecution:
          - weight: 100
            podAffinityTerm:
              labelSelector:
                matchLabels:
                  app.kubernetes.io/name: argocd-server
              topologyKey: topology.kubernetes.io/zone
      containers:
      - name: argocd-server
        env:
        - name: ARGOCD_API_SERVER_REPLICAS
<<<<<<< HEAD
          value: '3'
        command:
        - argocd-server
        - --redis
        - "argocd-redis-ha-haproxy:6379"
=======
          value: '2'
        args:
        - /usr/local/bin/argocd-server
>>>>>>> 80ca5639
<|MERGE_RESOLUTION|>--- conflicted
+++ resolved
@@ -24,14 +24,6 @@
       - name: argocd-server
         env:
         - name: ARGOCD_API_SERVER_REPLICAS
-<<<<<<< HEAD
           value: '3'
-        command:
-        - argocd-server
-        - --redis
-        - "argocd-redis-ha-haproxy:6379"
-=======
-          value: '2'
         args:
-        - /usr/local/bin/argocd-server
->>>>>>> 80ca5639
+        - /usr/local/bin/argocd-server