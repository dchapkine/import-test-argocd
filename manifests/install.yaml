--- conflicted
+++ resolved
@@ -3051,11 +3051,7 @@
         - -n
         - /usr/local/bin/argocd
         - /shared/argocd-dex
-<<<<<<< HEAD
-        image: quay.io/argoproj/argocd:v2.1.11
-=======
         image: quay.io/codefresh/argocd:latest
->>>>>>> 175ac8a6
         imagePullPolicy: Always
         name: copyutil
         volumeMounts:
@@ -3236,11 +3232,7 @@
           value: /helm-working-dir
         - name: HELM_DATA_HOME
           value: /helm-working-dir
-<<<<<<< HEAD
-        image: quay.io/argoproj/argocd:v2.1.11
-=======
         image: quay.io/codefresh/argocd:latest
->>>>>>> 175ac8a6
         imagePullPolicy: Always
         livenessProbe:
           failureThreshold: 3
@@ -3489,11 +3481,7 @@
               key: server.default.cache.expiration
               name: argocd-cmd-params-cm
               optional: true
-<<<<<<< HEAD
-        image: quay.io/argoproj/argocd:v2.1.11
-=======
         image: quay.io/codefresh/argocd:latest
->>>>>>> 175ac8a6
         imagePullPolicy: Always
         livenessProbe:
           httpGet:
@@ -3683,11 +3671,7 @@
               key: controller.default.cache.expiration
               name: argocd-cmd-params-cm
               optional: true
-<<<<<<< HEAD
-        image: quay.io/argoproj/argocd:v2.1.11
-=======
         image: quay.io/codefresh/argocd:latest
->>>>>>> 175ac8a6
         imagePullPolicy: Always
         livenessProbe:
           httpGet:
