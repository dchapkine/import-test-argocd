# This is an auto-generated file. DO NOT EDIT
apiVersion: apiextensions.k8s.io/v1
kind: CustomResourceDefinition
metadata:
  labels:
    app.kubernetes.io/name: applications.argoproj.io
    app.kubernetes.io/part-of: argocd
  name: applications.argoproj.io
spec:
  group: argoproj.io
  names:
    kind: Application
    listKind: ApplicationList
    plural: applications
    shortNames:
    - app
    - apps
    singular: application
  scope: Namespaced
  versions:
  - additionalPrinterColumns:
    - jsonPath: .status.sync.status
      name: Sync Status
      type: string
    - jsonPath: .status.health.status
      name: Health Status
      type: string
    - jsonPath: .status.sync.revision
      name: Revision
      priority: 10
      type: string
    name: v1alpha1
    schema:
      openAPIV3Schema:
        description: Application is a definition of Application resource.
        properties:
          apiVersion:
            description: 'APIVersion defines the versioned schema of this representation
              of an object. Servers should convert recognized schemas to the latest
              internal value, and may reject unrecognized values. More info: https://git.k8s.io/community/contributors/devel/sig-architecture/api-conventions.md#resources'
            type: string
          kind:
            description: 'Kind is a string value representing the REST resource this
              object represents. Servers may infer this from the endpoint the client
              submits requests to. Cannot be updated. In CamelCase. More info: https://git.k8s.io/community/contributors/devel/sig-architecture/api-conventions.md#types-kinds'
            type: string
          metadata:
            type: object
          operation:
            description: Operation contains information about a requested or running
              operation
            properties:
              info:
                description: Info is a list of informational items for this operation
                items:
                  properties:
                    name:
                      type: string
                    value:
                      type: string
                  required:
                  - name
                  - value
                  type: object
                type: array
              initiatedBy:
                description: InitiatedBy contains information about who initiated
                  the operations
                properties:
                  automated:
                    description: Automated is set to true if operation was initiated
                      automatically by the application controller.
                    type: boolean
                  username:
                    description: Username contains the name of a user who started
                      operation
                    type: string
                type: object
              retry:
                description: Retry controls the strategy to apply if a sync fails
                properties:
                  backoff:
                    description: Backoff controls how to backoff on subsequent retries
                      of failed syncs
                    properties:
                      duration:
                        description: Duration is the amount to back off. Default unit
                          is seconds, but could also be a duration (e.g. "2m", "1h")
                        type: string
                      factor:
                        description: Factor is a factor to multiply the base duration
                          after each failed retry
                        format: int64
                        type: integer
                      maxDuration:
                        description: MaxDuration is the maximum amount of time allowed
                          for the backoff strategy
                        type: string
                    type: object
                  limit:
                    description: Limit is the maximum number of attempts for retrying
                      a failed sync. If set to 0, no retries will be performed.
                    format: int64
                    type: integer
                type: object
              sync:
                description: Sync contains parameters for the operation
                properties:
                  dryRun:
                    description: DryRun specifies to perform a `kubectl apply --dry-run`
                      without actually performing the sync
                    type: boolean
                  manifests:
                    description: Manifests is an optional field that overrides sync
                      source with a local directory for development
                    items:
                      type: string
                    type: array
                  prune:
                    description: Prune specifies to delete resources from the cluster
                      that are no longer tracked in git
                    type: boolean
                  resources:
                    description: Resources describes which resources shall be part
                      of the sync
                    items:
                      description: SyncOperationResource contains resources to sync.
                      properties:
                        group:
                          type: string
                        kind:
                          type: string
                        name:
                          type: string
                        namespace:
                          type: string
                      required:
                      - kind
                      - name
                      type: object
                    type: array
                  revision:
                    description: Revision is the revision (Git) or chart version (Helm)
                      which to sync the application to If omitted, will use the revision
                      specified in app spec.
                    type: string
                  source:
                    description: Source overrides the source definition set in the
                      application. This is typically set in a Rollback operation and
                      is nil during a Sync operation
                    properties:
                      chart:
                        description: Chart is a Helm chart name, and must be specified
                          for applications sourced from a Helm repo.
                        type: string
                      directory:
                        description: Directory holds path/directory specific options
                        properties:
                          exclude:
                            description: Exclude contains a glob pattern to match
                              paths against that should be explicitly excluded from
                              being used during manifest generation
                            type: string
                          include:
                            description: Include contains a glob pattern to match
                              paths against that should be explicitly included during
                              manifest generation
                            type: string
                          jsonnet:
                            description: Jsonnet holds options specific to Jsonnet
                            properties:
                              extVars:
                                description: ExtVars is a list of Jsonnet External
                                  Variables
                                items:
                                  description: JsonnetVar represents a variable to
                                    be passed to jsonnet during manifest generation
                                  properties:
                                    code:
                                      type: boolean
                                    name:
                                      type: string
                                    value:
                                      type: string
                                  required:
                                  - name
                                  - value
                                  type: object
                                type: array
                              libs:
                                description: Additional library search dirs
                                items:
                                  type: string
                                type: array
                              tlas:
                                description: TLAS is a list of Jsonnet Top-level Arguments
                                items:
                                  description: JsonnetVar represents a variable to
                                    be passed to jsonnet during manifest generation
                                  properties:
                                    code:
                                      type: boolean
                                    name:
                                      type: string
                                    value:
                                      type: string
                                  required:
                                  - name
                                  - value
                                  type: object
                                type: array
                            type: object
                          recurse:
                            description: Recurse specifies whether to scan a directory
                              recursively for manifests
                            type: boolean
                        type: object
                      helm:
                        description: Helm holds helm specific options
                        properties:
                          fileParameters:
                            description: FileParameters are file parameters to the
                              helm template
                            items:
                              description: HelmFileParameter is a file parameter that's
                                passed to helm template during manifest generation
                              properties:
                                name:
                                  description: Name is the name of the Helm parameter
                                  type: string
                                path:
                                  description: Path is the path to the file containing
                                    the values for the Helm parameter
                                  type: string
                              type: object
                            type: array
                          parameters:
                            description: Parameters is a list of Helm parameters which
                              are passed to the helm template command upon manifest
                              generation
                            items:
                              description: HelmParameter is a parameter that's passed
                                to helm template during manifest generation
                              properties:
                                forceString:
                                  description: ForceString determines whether to tell
                                    Helm to interpret booleans and numbers as strings
                                  type: boolean
                                name:
                                  description: Name is the name of the Helm parameter
                                  type: string
                                value:
                                  description: Value is the value for the Helm parameter
                                  type: string
                              type: object
                            type: array
                          releaseName:
                            description: ReleaseName is the Helm release name to use.
                              If omitted it will use the application name
                            type: string
                          valueFiles:
                            description: ValuesFiles is a list of Helm value files
                              to use when generating a template
                            items:
                              type: string
                            type: array
                          values:
                            description: Values specifies Helm values to be passed
                              to helm template, typically defined as a block
                            type: string
                          version:
                            description: Version is the Helm version to use for templating
                              (either "2" or "3")
                            type: string
                        type: object
                      ksonnet:
                        description: Ksonnet holds ksonnet specific options
                        properties:
                          environment:
                            description: Environment is a ksonnet application environment
                              name
                            type: string
                          parameters:
                            description: Parameters are a list of ksonnet component
                              parameter override values
                            items:
                              description: KsonnetParameter is a ksonnet component
                                parameter
                              properties:
                                component:
                                  type: string
                                name:
                                  type: string
                                value:
                                  type: string
                              required:
                              - name
                              - value
                              type: object
                            type: array
                        type: object
                      kustomize:
                        description: Kustomize holds kustomize specific options
                        properties:
                          commonAnnotations:
                            additionalProperties:
                              type: string
                            description: CommonAnnotations is a list of additional
                              annotations to add to rendered manifests
                            type: object
                          commonLabels:
                            additionalProperties:
                              type: string
                            description: CommonLabels is a list of additional labels
                              to add to rendered manifests
                            type: object
                          forceCommonAnnotations:
                            description: ForceCommonAnnotations specifies whether
                              to force applying common annotations to resources for
                              Kustomize apps
                            type: boolean
                          forceCommonLabels:
                            description: ForceCommonLabels specifies whether to force
                              applying common labels to resources for Kustomize apps
                            type: boolean
                          images:
                            description: Images is a list of Kustomize image override
                              specifications
                            items:
                              description: KustomizeImage represents a Kustomize image
                                definition in the format [old_image_name=]<image_name>:<image_tag>
                              type: string
                            type: array
                          namePrefix:
                            description: NamePrefix is a prefix appended to resources
                              for Kustomize apps
                            type: string
                          nameSuffix:
                            description: NameSuffix is a suffix appended to resources
                              for Kustomize apps
                            type: string
                          version:
                            description: Version controls which version of Kustomize
                              to use for rendering manifests
                            type: string
                        type: object
                      path:
                        description: Path is a directory path within the Git repository,
                          and is only valid for applications sourced from Git.
                        type: string
                      plugin:
                        description: ConfigManagementPlugin holds config management
                          plugin specific options
                        properties:
                          env:
                            description: Env is a list of environment variable entries
                            items:
                              description: EnvEntry represents an entry in the application's
                                environment
                              properties:
                                name:
                                  description: Name is the name of the variable, usually
                                    expressed in uppercase
                                  type: string
                                value:
                                  description: Value is the value of the variable
                                  type: string
                              required:
                              - name
                              - value
                              type: object
                            type: array
                          name:
                            type: string
                        type: object
                      repoURL:
                        description: RepoURL is the URL to the repository (Git or
                          Helm) that contains the application manifests
                        type: string
                      targetRevision:
                        description: TargetRevision defines the revision of the source
                          to sync the application to. In case of Git, this can be
                          commit, tag, or branch. If omitted, will equal to HEAD.
                          In case of Helm, this is a semver tag for the Chart's version.
                        type: string
                    required:
                    - repoURL
                    type: object
                  syncOptions:
                    description: SyncOptions provide per-sync sync-options, e.g. Validate=false
                    items:
                      type: string
                    type: array
                  syncStrategy:
                    description: SyncStrategy describes how to perform the sync
                    properties:
                      apply:
                        description: Apply will perform a `kubectl apply` to perform
                          the sync.
                        properties:
                          force:
                            description: Force indicates whether or not to supply
                              the --force flag to `kubectl apply`. The --force flag
                              deletes and re-create the resource, when PATCH encounters
                              conflict and has retried for 5 times.
                            type: boolean
                        type: object
                      hook:
                        description: Hook will submit any referenced resources to
                          perform the sync. This is the default strategy
                        properties:
                          force:
                            description: Force indicates whether or not to supply
                              the --force flag to `kubectl apply`. The --force flag
                              deletes and re-create the resource, when PATCH encounters
                              conflict and has retried for 5 times.
                            type: boolean
                        type: object
                    type: object
                type: object
            type: object
          spec:
            description: ApplicationSpec represents desired application state. Contains
              link to repository with application definition and additional parameters
              link definition revision.
            properties:
              destination:
                description: Destination is a reference to the target Kubernetes server
                  and namespace
                properties:
                  name:
                    description: Name is an alternate way of specifying the target
                      cluster by its symbolic name
                    type: string
                  namespace:
                    description: Namespace specifies the target namespace for the
                      application's resources. The namespace will only be set for
                      namespace-scoped resources that have not set a value for .metadata.namespace
                    type: string
                  server:
                    description: Server specifies the URL of the target cluster and
                      must be set to the Kubernetes control plane API
                    type: string
                type: object
              ignoreDifferences:
                description: IgnoreDifferences is a list of resources and their fields
                  which should be ignored during comparison
                items:
                  description: ResourceIgnoreDifferences contains resource filter
                    and list of json paths which should be ignored during comparison
                    with live state.
                  properties:
                    group:
                      type: string
                    jqPathExpressions:
                      items:
                        type: string
                      type: array
                    jsonPointers:
                      items:
                        type: string
                      type: array
                    kind:
                      type: string
                    name:
                      type: string
                    namespace:
                      type: string
                  required:
                  - kind
                  type: object
                type: array
              info:
                description: Info contains a list of information (URLs, email addresses,
                  and plain text) that relates to the application
                items:
                  properties:
                    name:
                      type: string
                    value:
                      type: string
                  required:
                  - name
                  - value
                  type: object
                type: array
              project:
                description: Project is a reference to the project this application
                  belongs to. The empty string means that application belongs to the
                  'default' project.
                type: string
              revisionHistoryLimit:
                description: RevisionHistoryLimit limits the number of items kept
                  in the application's revision history, which is used for informational
                  purposes as well as for rollbacks to previous versions. This should
                  only be changed in exceptional circumstances. Setting to zero will
                  store no history. This will reduce storage used. Increasing will
                  increase the space used to store the history, so we do not recommend
                  increasing it. Default is 10.
                format: int64
                type: integer
              source:
                description: Source is a reference to the location of the application's
                  manifests or chart
                properties:
                  chart:
                    description: Chart is a Helm chart name, and must be specified
                      for applications sourced from a Helm repo.
                    type: string
                  directory:
                    description: Directory holds path/directory specific options
                    properties:
                      exclude:
                        description: Exclude contains a glob pattern to match paths
                          against that should be explicitly excluded from being used
                          during manifest generation
                        type: string
                      include:
                        description: Include contains a glob pattern to match paths
                          against that should be explicitly included during manifest
                          generation
                        type: string
                      jsonnet:
                        description: Jsonnet holds options specific to Jsonnet
                        properties:
                          extVars:
                            description: ExtVars is a list of Jsonnet External Variables
                            items:
                              description: JsonnetVar represents a variable to be
                                passed to jsonnet during manifest generation
                              properties:
                                code:
                                  type: boolean
                                name:
                                  type: string
                                value:
                                  type: string
                              required:
                              - name
                              - value
                              type: object
                            type: array
                          libs:
                            description: Additional library search dirs
                            items:
                              type: string
                            type: array
                          tlas:
                            description: TLAS is a list of Jsonnet Top-level Arguments
                            items:
                              description: JsonnetVar represents a variable to be
                                passed to jsonnet during manifest generation
                              properties:
                                code:
                                  type: boolean
                                name:
                                  type: string
                                value:
                                  type: string
                              required:
                              - name
                              - value
                              type: object
                            type: array
                        type: object
                      recurse:
                        description: Recurse specifies whether to scan a directory
                          recursively for manifests
                        type: boolean
                    type: object
                  helm:
                    description: Helm holds helm specific options
                    properties:
                      fileParameters:
                        description: FileParameters are file parameters to the helm
                          template
                        items:
                          description: HelmFileParameter is a file parameter that's
                            passed to helm template during manifest generation
                          properties:
                            name:
                              description: Name is the name of the Helm parameter
                              type: string
                            path:
                              description: Path is the path to the file containing
                                the values for the Helm parameter
                              type: string
                          type: object
                        type: array
                      parameters:
                        description: Parameters is a list of Helm parameters which
                          are passed to the helm template command upon manifest generation
                        items:
                          description: HelmParameter is a parameter that's passed
                            to helm template during manifest generation
                          properties:
                            forceString:
                              description: ForceString determines whether to tell
                                Helm to interpret booleans and numbers as strings
                              type: boolean
                            name:
                              description: Name is the name of the Helm parameter
                              type: string
                            value:
                              description: Value is the value for the Helm parameter
                              type: string
                          type: object
                        type: array
                      releaseName:
                        description: ReleaseName is the Helm release name to use.
                          If omitted it will use the application name
                        type: string
                      valueFiles:
                        description: ValuesFiles is a list of Helm value files to
                          use when generating a template
                        items:
                          type: string
                        type: array
                      values:
                        description: Values specifies Helm values to be passed to
                          helm template, typically defined as a block
                        type: string
                      version:
                        description: Version is the Helm version to use for templating
                          (either "2" or "3")
                        type: string
                    type: object
                  ksonnet:
                    description: Ksonnet holds ksonnet specific options
                    properties:
                      environment:
                        description: Environment is a ksonnet application environment
                          name
                        type: string
                      parameters:
                        description: Parameters are a list of ksonnet component parameter
                          override values
                        items:
                          description: KsonnetParameter is a ksonnet component parameter
                          properties:
                            component:
                              type: string
                            name:
                              type: string
                            value:
                              type: string
                          required:
                          - name
                          - value
                          type: object
                        type: array
                    type: object
                  kustomize:
                    description: Kustomize holds kustomize specific options
                    properties:
                      commonAnnotations:
                        additionalProperties:
                          type: string
                        description: CommonAnnotations is a list of additional annotations
                          to add to rendered manifests
                        type: object
                      commonLabels:
                        additionalProperties:
                          type: string
                        description: CommonLabels is a list of additional labels to
                          add to rendered manifests
                        type: object
                      forceCommonAnnotations:
                        description: ForceCommonAnnotations specifies whether to force
                          applying common annotations to resources for Kustomize apps
                        type: boolean
                      forceCommonLabels:
                        description: ForceCommonLabels specifies whether to force
                          applying common labels to resources for Kustomize apps
                        type: boolean
                      images:
                        description: Images is a list of Kustomize image override
                          specifications
                        items:
                          description: KustomizeImage represents a Kustomize image
                            definition in the format [old_image_name=]<image_name>:<image_tag>
                          type: string
                        type: array
                      namePrefix:
                        description: NamePrefix is a prefix appended to resources
                          for Kustomize apps
                        type: string
                      nameSuffix:
                        description: NameSuffix is a suffix appended to resources
                          for Kustomize apps
                        type: string
                      version:
                        description: Version controls which version of Kustomize to
                          use for rendering manifests
                        type: string
                    type: object
                  path:
                    description: Path is a directory path within the Git repository,
                      and is only valid for applications sourced from Git.
                    type: string
                  plugin:
                    description: ConfigManagementPlugin holds config management plugin
                      specific options
                    properties:
                      env:
                        description: Env is a list of environment variable entries
                        items:
                          description: EnvEntry represents an entry in the application's
                            environment
                          properties:
                            name:
                              description: Name is the name of the variable, usually
                                expressed in uppercase
                              type: string
                            value:
                              description: Value is the value of the variable
                              type: string
                          required:
                          - name
                          - value
                          type: object
                        type: array
                      name:
                        type: string
                    type: object
                  repoURL:
                    description: RepoURL is the URL to the repository (Git or Helm)
                      that contains the application manifests
                    type: string
                  targetRevision:
                    description: TargetRevision defines the revision of the source
                      to sync the application to. In case of Git, this can be commit,
                      tag, or branch. If omitted, will equal to HEAD. In case of Helm,
                      this is a semver tag for the Chart's version.
                    type: string
                required:
                - repoURL
                type: object
              syncPolicy:
                description: SyncPolicy controls when and how a sync will be performed
                properties:
                  automated:
                    description: Automated will keep an application synced to the
                      target revision
                    properties:
                      allowEmpty:
                        description: 'AllowEmpty allows apps have zero live resources
                          (default: false)'
                        type: boolean
                      prune:
                        description: 'Prune specifies whether to delete resources
                          from the cluster that are not found in the sources anymore
                          as part of automated sync (default: false)'
                        type: boolean
                      selfHeal:
                        description: 'SelfHeal specifes whether to revert resources
                          back to their desired state upon modification in the cluster
                          (default: false)'
                        type: boolean
                    type: object
                  retry:
                    description: Retry controls failed sync retry behavior
                    properties:
                      backoff:
                        description: Backoff controls how to backoff on subsequent
                          retries of failed syncs
                        properties:
                          duration:
                            description: Duration is the amount to back off. Default
                              unit is seconds, but could also be a duration (e.g.
                              "2m", "1h")
                            type: string
                          factor:
                            description: Factor is a factor to multiply the base duration
                              after each failed retry
                            format: int64
                            type: integer
                          maxDuration:
                            description: MaxDuration is the maximum amount of time
                              allowed for the backoff strategy
                            type: string
                        type: object
                      limit:
                        description: Limit is the maximum number of attempts for retrying
                          a failed sync. If set to 0, no retries will be performed.
                        format: int64
                        type: integer
                    type: object
                  syncOptions:
                    description: Options allow you to specify whole app sync-options
                    items:
                      type: string
                    type: array
                type: object
            required:
            - destination
            - project
            - source
            type: object
          status:
            description: ApplicationStatus contains status information for the application
            properties:
              conditions:
                description: Conditions is a list of currently observed application
                  conditions
                items:
                  description: ApplicationCondition contains details about an application
                    condition, which is usally an error or warning
                  properties:
                    lastTransitionTime:
                      description: LastTransitionTime is the time the condition was
                        last observed
                      format: date-time
                      type: string
                    message:
                      description: Message contains human-readable message indicating
                        details about condition
                      type: string
                    type:
                      description: Type is an application condition type
                      type: string
                  required:
                  - message
                  - type
                  type: object
                type: array
              health:
                description: Health contains information about the application's current
                  health status
                properties:
                  message:
                    description: Message is a human-readable informational message
                      describing the health status
                    type: string
                  status:
                    description: Status holds the status code of the application or
                      resource
                    type: string
                type: object
              history:
                description: History contains information about the application's
                  sync history
                items:
                  description: RevisionHistory contains history information about
                    a previous sync
                  properties:
                    deployStartedAt:
                      description: DeployStartedAt holds the time the sync operation
                        started
                      format: date-time
                      type: string
                    deployedAt:
                      description: DeployedAt holds the time the sync operation completed
                      format: date-time
                      type: string
                    id:
                      description: ID is an auto incrementing identifier of the RevisionHistory
                      format: int64
                      type: integer
                    revision:
                      description: Revision holds the revision the sync was performed
                        against
                      type: string
                    source:
                      description: Source is a reference to the application source
                        used for the sync operation
                      properties:
                        chart:
                          description: Chart is a Helm chart name, and must be specified
                            for applications sourced from a Helm repo.
                          type: string
                        directory:
                          description: Directory holds path/directory specific options
                          properties:
                            exclude:
                              description: Exclude contains a glob pattern to match
                                paths against that should be explicitly excluded from
                                being used during manifest generation
                              type: string
                            include:
                              description: Include contains a glob pattern to match
                                paths against that should be explicitly included during
                                manifest generation
                              type: string
                            jsonnet:
                              description: Jsonnet holds options specific to Jsonnet
                              properties:
                                extVars:
                                  description: ExtVars is a list of Jsonnet External
                                    Variables
                                  items:
                                    description: JsonnetVar represents a variable
                                      to be passed to jsonnet during manifest generation
                                    properties:
                                      code:
                                        type: boolean
                                      name:
                                        type: string
                                      value:
                                        type: string
                                    required:
                                    - name
                                    - value
                                    type: object
                                  type: array
                                libs:
                                  description: Additional library search dirs
                                  items:
                                    type: string
                                  type: array
                                tlas:
                                  description: TLAS is a list of Jsonnet Top-level
                                    Arguments
                                  items:
                                    description: JsonnetVar represents a variable
                                      to be passed to jsonnet during manifest generation
                                    properties:
                                      code:
                                        type: boolean
                                      name:
                                        type: string
                                      value:
                                        type: string
                                    required:
                                    - name
                                    - value
                                    type: object
                                  type: array
                              type: object
                            recurse:
                              description: Recurse specifies whether to scan a directory
                                recursively for manifests
                              type: boolean
                          type: object
                        helm:
                          description: Helm holds helm specific options
                          properties:
                            fileParameters:
                              description: FileParameters are file parameters to the
                                helm template
                              items:
                                description: HelmFileParameter is a file parameter
                                  that's passed to helm template during manifest generation
                                properties:
                                  name:
                                    description: Name is the name of the Helm parameter
                                    type: string
                                  path:
                                    description: Path is the path to the file containing
                                      the values for the Helm parameter
                                    type: string
                                type: object
                              type: array
                            parameters:
                              description: Parameters is a list of Helm parameters
                                which are passed to the helm template command upon
                                manifest generation
                              items:
                                description: HelmParameter is a parameter that's passed
                                  to helm template during manifest generation
                                properties:
                                  forceString:
                                    description: ForceString determines whether to
                                      tell Helm to interpret booleans and numbers
                                      as strings
                                    type: boolean
                                  name:
                                    description: Name is the name of the Helm parameter
                                    type: string
                                  value:
                                    description: Value is the value for the Helm parameter
                                    type: string
                                type: object
                              type: array
                            releaseName:
                              description: ReleaseName is the Helm release name to
                                use. If omitted it will use the application name
                              type: string
                            valueFiles:
                              description: ValuesFiles is a list of Helm value files
                                to use when generating a template
                              items:
                                type: string
                              type: array
                            values:
                              description: Values specifies Helm values to be passed
                                to helm template, typically defined as a block
                              type: string
                            version:
                              description: Version is the Helm version to use for
                                templating (either "2" or "3")
                              type: string
                          type: object
                        ksonnet:
                          description: Ksonnet holds ksonnet specific options
                          properties:
                            environment:
                              description: Environment is a ksonnet application environment
                                name
                              type: string
                            parameters:
                              description: Parameters are a list of ksonnet component
                                parameter override values
                              items:
                                description: KsonnetParameter is a ksonnet component
                                  parameter
                                properties:
                                  component:
                                    type: string
                                  name:
                                    type: string
                                  value:
                                    type: string
                                required:
                                - name
                                - value
                                type: object
                              type: array
                          type: object
                        kustomize:
                          description: Kustomize holds kustomize specific options
                          properties:
                            commonAnnotations:
                              additionalProperties:
                                type: string
                              description: CommonAnnotations is a list of additional
                                annotations to add to rendered manifests
                              type: object
                            commonLabels:
                              additionalProperties:
                                type: string
                              description: CommonLabels is a list of additional labels
                                to add to rendered manifests
                              type: object
                            forceCommonAnnotations:
                              description: ForceCommonAnnotations specifies whether
                                to force applying common annotations to resources
                                for Kustomize apps
                              type: boolean
                            forceCommonLabels:
                              description: ForceCommonLabels specifies whether to
                                force applying common labels to resources for Kustomize
                                apps
                              type: boolean
                            images:
                              description: Images is a list of Kustomize image override
                                specifications
                              items:
                                description: KustomizeImage represents a Kustomize
                                  image definition in the format [old_image_name=]<image_name>:<image_tag>
                                type: string
                              type: array
                            namePrefix:
                              description: NamePrefix is a prefix appended to resources
                                for Kustomize apps
                              type: string
                            nameSuffix:
                              description: NameSuffix is a suffix appended to resources
                                for Kustomize apps
                              type: string
                            version:
                              description: Version controls which version of Kustomize
                                to use for rendering manifests
                              type: string
                          type: object
                        path:
                          description: Path is a directory path within the Git repository,
                            and is only valid for applications sourced from Git.
                          type: string
                        plugin:
                          description: ConfigManagementPlugin holds config management
                            plugin specific options
                          properties:
                            env:
                              description: Env is a list of environment variable entries
                              items:
                                description: EnvEntry represents an entry in the application's
                                  environment
                                properties:
                                  name:
                                    description: Name is the name of the variable,
                                      usually expressed in uppercase
                                    type: string
                                  value:
                                    description: Value is the value of the variable
                                    type: string
                                required:
                                - name
                                - value
                                type: object
                              type: array
                            name:
                              type: string
                          type: object
                        repoURL:
                          description: RepoURL is the URL to the repository (Git or
                            Helm) that contains the application manifests
                          type: string
                        targetRevision:
                          description: TargetRevision defines the revision of the
                            source to sync the application to. In case of Git, this
                            can be commit, tag, or branch. If omitted, will equal
                            to HEAD. In case of Helm, this is a semver tag for the
                            Chart's version.
                          type: string
                      required:
                      - repoURL
                      type: object
                  required:
                  - deployedAt
                  - id
                  - revision
                  type: object
                type: array
              observedAt:
                description: 'ObservedAt indicates when the application state was
                  updated without querying latest git state Deprecated: controller
                  no longer updates ObservedAt field'
                format: date-time
                type: string
              operationState:
                description: OperationState contains information about any ongoing
                  operations, such as a sync
                properties:
                  finishedAt:
                    description: FinishedAt contains time of operation completion
                    format: date-time
                    type: string
                  message:
                    description: Message holds any pertinent messages when attempting
                      to perform operation (typically errors).
                    type: string
                  operation:
                    description: Operation is the original requested operation
                    properties:
                      info:
                        description: Info is a list of informational items for this
                          operation
                        items:
                          properties:
                            name:
                              type: string
                            value:
                              type: string
                          required:
                          - name
                          - value
                          type: object
                        type: array
                      initiatedBy:
                        description: InitiatedBy contains information about who initiated
                          the operations
                        properties:
                          automated:
                            description: Automated is set to true if operation was
                              initiated automatically by the application controller.
                            type: boolean
                          username:
                            description: Username contains the name of a user who
                              started operation
                            type: string
                        type: object
                      retry:
                        description: Retry controls the strategy to apply if a sync
                          fails
                        properties:
                          backoff:
                            description: Backoff controls how to backoff on subsequent
                              retries of failed syncs
                            properties:
                              duration:
                                description: Duration is the amount to back off. Default
                                  unit is seconds, but could also be a duration (e.g.
                                  "2m", "1h")
                                type: string
                              factor:
                                description: Factor is a factor to multiply the base
                                  duration after each failed retry
                                format: int64
                                type: integer
                              maxDuration:
                                description: MaxDuration is the maximum amount of
                                  time allowed for the backoff strategy
                                type: string
                            type: object
                          limit:
                            description: Limit is the maximum number of attempts for
                              retrying a failed sync. If set to 0, no retries will
                              be performed.
                            format: int64
                            type: integer
                        type: object
                      sync:
                        description: Sync contains parameters for the operation
                        properties:
                          dryRun:
                            description: DryRun specifies to perform a `kubectl apply
                              --dry-run` without actually performing the sync
                            type: boolean
                          manifests:
                            description: Manifests is an optional field that overrides
                              sync source with a local directory for development
                            items:
                              type: string
                            type: array
                          prune:
                            description: Prune specifies to delete resources from
                              the cluster that are no longer tracked in git
                            type: boolean
                          resources:
                            description: Resources describes which resources shall
                              be part of the sync
                            items:
                              description: SyncOperationResource contains resources
                                to sync.
                              properties:
                                group:
                                  type: string
                                kind:
                                  type: string
                                name:
                                  type: string
                                namespace:
                                  type: string
                              required:
                              - kind
                              - name
                              type: object
                            type: array
                          revision:
                            description: Revision is the revision (Git) or chart version
                              (Helm) which to sync the application to If omitted,
                              will use the revision specified in app spec.
                            type: string
                          source:
                            description: Source overrides the source definition set
                              in the application. This is typically set in a Rollback
                              operation and is nil during a Sync operation
                            properties:
                              chart:
                                description: Chart is a Helm chart name, and must
                                  be specified for applications sourced from a Helm
                                  repo.
                                type: string
                              directory:
                                description: Directory holds path/directory specific
                                  options
                                properties:
                                  exclude:
                                    description: Exclude contains a glob pattern to
                                      match paths against that should be explicitly
                                      excluded from being used during manifest generation
                                    type: string
                                  include:
                                    description: Include contains a glob pattern to
                                      match paths against that should be explicitly
                                      included during manifest generation
                                    type: string
                                  jsonnet:
                                    description: Jsonnet holds options specific to
                                      Jsonnet
                                    properties:
                                      extVars:
                                        description: ExtVars is a list of Jsonnet
                                          External Variables
                                        items:
                                          description: JsonnetVar represents a variable
                                            to be passed to jsonnet during manifest
                                            generation
                                          properties:
                                            code:
                                              type: boolean
                                            name:
                                              type: string
                                            value:
                                              type: string
                                          required:
                                          - name
                                          - value
                                          type: object
                                        type: array
                                      libs:
                                        description: Additional library search dirs
                                        items:
                                          type: string
                                        type: array
                                      tlas:
                                        description: TLAS is a list of Jsonnet Top-level
                                          Arguments
                                        items:
                                          description: JsonnetVar represents a variable
                                            to be passed to jsonnet during manifest
                                            generation
                                          properties:
                                            code:
                                              type: boolean
                                            name:
                                              type: string
                                            value:
                                              type: string
                                          required:
                                          - name
                                          - value
                                          type: object
                                        type: array
                                    type: object
                                  recurse:
                                    description: Recurse specifies whether to scan
                                      a directory recursively for manifests
                                    type: boolean
                                type: object
                              helm:
                                description: Helm holds helm specific options
                                properties:
                                  fileParameters:
                                    description: FileParameters are file parameters
                                      to the helm template
                                    items:
                                      description: HelmFileParameter is a file parameter
                                        that's passed to helm template during manifest
                                        generation
                                      properties:
                                        name:
                                          description: Name is the name of the Helm
                                            parameter
                                          type: string
                                        path:
                                          description: Path is the path to the file
                                            containing the values for the Helm parameter
                                          type: string
                                      type: object
                                    type: array
                                  parameters:
                                    description: Parameters is a list of Helm parameters
                                      which are passed to the helm template command
                                      upon manifest generation
                                    items:
                                      description: HelmParameter is a parameter that's
                                        passed to helm template during manifest generation
                                      properties:
                                        forceString:
                                          description: ForceString determines whether
                                            to tell Helm to interpret booleans and
                                            numbers as strings
                                          type: boolean
                                        name:
                                          description: Name is the name of the Helm
                                            parameter
                                          type: string
                                        value:
                                          description: Value is the value for the
                                            Helm parameter
                                          type: string
                                      type: object
                                    type: array
                                  releaseName:
                                    description: ReleaseName is the Helm release name
                                      to use. If omitted it will use the application
                                      name
                                    type: string
                                  valueFiles:
                                    description: ValuesFiles is a list of Helm value
                                      files to use when generating a template
                                    items:
                                      type: string
                                    type: array
                                  values:
                                    description: Values specifies Helm values to be
                                      passed to helm template, typically defined as
                                      a block
                                    type: string
                                  version:
                                    description: Version is the Helm version to use
                                      for templating (either "2" or "3")
                                    type: string
                                type: object
                              ksonnet:
                                description: Ksonnet holds ksonnet specific options
                                properties:
                                  environment:
                                    description: Environment is a ksonnet application
                                      environment name
                                    type: string
                                  parameters:
                                    description: Parameters are a list of ksonnet
                                      component parameter override values
                                    items:
                                      description: KsonnetParameter is a ksonnet component
                                        parameter
                                      properties:
                                        component:
                                          type: string
                                        name:
                                          type: string
                                        value:
                                          type: string
                                      required:
                                      - name
                                      - value
                                      type: object
                                    type: array
                                type: object
                              kustomize:
                                description: Kustomize holds kustomize specific options
                                properties:
                                  commonAnnotations:
                                    additionalProperties:
                                      type: string
                                    description: CommonAnnotations is a list of additional
                                      annotations to add to rendered manifests
                                    type: object
                                  commonLabels:
                                    additionalProperties:
                                      type: string
                                    description: CommonLabels is a list of additional
                                      labels to add to rendered manifests
                                    type: object
                                  forceCommonAnnotations:
                                    description: ForceCommonAnnotations specifies
                                      whether to force applying common annotations
                                      to resources for Kustomize apps
                                    type: boolean
                                  forceCommonLabels:
                                    description: ForceCommonLabels specifies whether
                                      to force applying common labels to resources
                                      for Kustomize apps
                                    type: boolean
                                  images:
                                    description: Images is a list of Kustomize image
                                      override specifications
                                    items:
                                      description: KustomizeImage represents a Kustomize
                                        image definition in the format [old_image_name=]<image_name>:<image_tag>
                                      type: string
                                    type: array
                                  namePrefix:
                                    description: NamePrefix is a prefix appended to
                                      resources for Kustomize apps
                                    type: string
                                  nameSuffix:
                                    description: NameSuffix is a suffix appended to
                                      resources for Kustomize apps
                                    type: string
                                  version:
                                    description: Version controls which version of
                                      Kustomize to use for rendering manifests
                                    type: string
                                type: object
                              path:
                                description: Path is a directory path within the Git
                                  repository, and is only valid for applications sourced
                                  from Git.
                                type: string
                              plugin:
                                description: ConfigManagementPlugin holds config management
                                  plugin specific options
                                properties:
                                  env:
                                    description: Env is a list of environment variable
                                      entries
                                    items:
                                      description: EnvEntry represents an entry in
                                        the application's environment
                                      properties:
                                        name:
                                          description: Name is the name of the variable,
                                            usually expressed in uppercase
                                          type: string
                                        value:
                                          description: Value is the value of the variable
                                          type: string
                                      required:
                                      - name
                                      - value
                                      type: object
                                    type: array
                                  name:
                                    type: string
                                type: object
                              repoURL:
                                description: RepoURL is the URL to the repository
                                  (Git or Helm) that contains the application manifests
                                type: string
                              targetRevision:
                                description: TargetRevision defines the revision of
                                  the source to sync the application to. In case of
                                  Git, this can be commit, tag, or branch. If omitted,
                                  will equal to HEAD. In case of Helm, this is a semver
                                  tag for the Chart's version.
                                type: string
                            required:
                            - repoURL
                            type: object
                          syncOptions:
                            description: SyncOptions provide per-sync sync-options,
                              e.g. Validate=false
                            items:
                              type: string
                            type: array
                          syncStrategy:
                            description: SyncStrategy describes how to perform the
                              sync
                            properties:
                              apply:
                                description: Apply will perform a `kubectl apply`
                                  to perform the sync.
                                properties:
                                  force:
                                    description: Force indicates whether or not to
                                      supply the --force flag to `kubectl apply`.
                                      The --force flag deletes and re-create the resource,
                                      when PATCH encounters conflict and has retried
                                      for 5 times.
                                    type: boolean
                                type: object
                              hook:
                                description: Hook will submit any referenced resources
                                  to perform the sync. This is the default strategy
                                properties:
                                  force:
                                    description: Force indicates whether or not to
                                      supply the --force flag to `kubectl apply`.
                                      The --force flag deletes and re-create the resource,
                                      when PATCH encounters conflict and has retried
                                      for 5 times.
                                    type: boolean
                                type: object
                            type: object
                        type: object
                    type: object
                  phase:
                    description: Phase is the current phase of the operation
                    type: string
                  retryCount:
                    description: RetryCount contains time of operation retries
                    format: int64
                    type: integer
                  startedAt:
                    description: StartedAt contains time of operation start
                    format: date-time
                    type: string
                  syncResult:
                    description: SyncResult is the result of a Sync operation
                    properties:
                      resources:
                        description: Resources contains a list of sync result items
                          for each individual resource in a sync operation
                        items:
                          description: ResourceResult holds the operation result details
                            of a specific resource
                          properties:
                            group:
                              description: Group specifies the API group of the resource
                              type: string
                            hookPhase:
                              description: HookPhase contains the state of any operation
                                associated with this resource OR hook This can also
                                contain values for non-hook resources.
                              type: string
                            hookType:
                              description: HookType specifies the type of the hook.
                                Empty for non-hook resources
                              type: string
                            kind:
                              description: Kind specifies the API kind of the resource
                              type: string
                            message:
                              description: Message contains an informational or error
                                message for the last sync OR operation
                              type: string
                            name:
                              description: Name specifies the name of the resource
                              type: string
                            namespace:
                              description: Namespace specifies the target namespace
                                of the resource
                              type: string
                            status:
                              description: Status holds the final result of the sync.
                                Will be empty if the resources is yet to be applied/pruned
                                and is always zero-value for hooks
                              type: string
                            syncPhase:
                              description: SyncPhase indicates the particular phase
                                of the sync that this result was acquired in
                              type: string
                            version:
                              description: Version specifies the API version of the
                                resource
                              type: string
                          required:
                          - group
                          - kind
                          - name
                          - namespace
                          - version
                          type: object
                        type: array
                      revision:
                        description: Revision holds the revision this sync operation
                          was performed to
                        type: string
                      source:
                        description: Source records the application source information
                          of the sync, used for comparing auto-sync
                        properties:
                          chart:
                            description: Chart is a Helm chart name, and must be specified
                              for applications sourced from a Helm repo.
                            type: string
                          directory:
                            description: Directory holds path/directory specific options
                            properties:
                              exclude:
                                description: Exclude contains a glob pattern to match
                                  paths against that should be explicitly excluded
                                  from being used during manifest generation
                                type: string
                              include:
                                description: Include contains a glob pattern to match
                                  paths against that should be explicitly included
                                  during manifest generation
                                type: string
                              jsonnet:
                                description: Jsonnet holds options specific to Jsonnet
                                properties:
                                  extVars:
                                    description: ExtVars is a list of Jsonnet External
                                      Variables
                                    items:
                                      description: JsonnetVar represents a variable
                                        to be passed to jsonnet during manifest generation
                                      properties:
                                        code:
                                          type: boolean
                                        name:
                                          type: string
                                        value:
                                          type: string
                                      required:
                                      - name
                                      - value
                                      type: object
                                    type: array
                                  libs:
                                    description: Additional library search dirs
                                    items:
                                      type: string
                                    type: array
                                  tlas:
                                    description: TLAS is a list of Jsonnet Top-level
                                      Arguments
                                    items:
                                      description: JsonnetVar represents a variable
                                        to be passed to jsonnet during manifest generation
                                      properties:
                                        code:
                                          type: boolean
                                        name:
                                          type: string
                                        value:
                                          type: string
                                      required:
                                      - name
                                      - value
                                      type: object
                                    type: array
                                type: object
                              recurse:
                                description: Recurse specifies whether to scan a directory
                                  recursively for manifests
                                type: boolean
                            type: object
                          helm:
                            description: Helm holds helm specific options
                            properties:
                              fileParameters:
                                description: FileParameters are file parameters to
                                  the helm template
                                items:
                                  description: HelmFileParameter is a file parameter
                                    that's passed to helm template during manifest
                                    generation
                                  properties:
                                    name:
                                      description: Name is the name of the Helm parameter
                                      type: string
                                    path:
                                      description: Path is the path to the file containing
                                        the values for the Helm parameter
                                      type: string
                                  type: object
                                type: array
                              parameters:
                                description: Parameters is a list of Helm parameters
                                  which are passed to the helm template command upon
                                  manifest generation
                                items:
                                  description: HelmParameter is a parameter that's
                                    passed to helm template during manifest generation
                                  properties:
                                    forceString:
                                      description: ForceString determines whether
                                        to tell Helm to interpret booleans and numbers
                                        as strings
                                      type: boolean
                                    name:
                                      description: Name is the name of the Helm parameter
                                      type: string
                                    value:
                                      description: Value is the value for the Helm
                                        parameter
                                      type: string
                                  type: object
                                type: array
                              releaseName:
                                description: ReleaseName is the Helm release name
                                  to use. If omitted it will use the application name
                                type: string
                              valueFiles:
                                description: ValuesFiles is a list of Helm value files
                                  to use when generating a template
                                items:
                                  type: string
                                type: array
                              values:
                                description: Values specifies Helm values to be passed
                                  to helm template, typically defined as a block
                                type: string
                              version:
                                description: Version is the Helm version to use for
                                  templating (either "2" or "3")
                                type: string
                            type: object
                          ksonnet:
                            description: Ksonnet holds ksonnet specific options
                            properties:
                              environment:
                                description: Environment is a ksonnet application
                                  environment name
                                type: string
                              parameters:
                                description: Parameters are a list of ksonnet component
                                  parameter override values
                                items:
                                  description: KsonnetParameter is a ksonnet component
                                    parameter
                                  properties:
                                    component:
                                      type: string
                                    name:
                                      type: string
                                    value:
                                      type: string
                                  required:
                                  - name
                                  - value
                                  type: object
                                type: array
                            type: object
                          kustomize:
                            description: Kustomize holds kustomize specific options
                            properties:
                              commonAnnotations:
                                additionalProperties:
                                  type: string
                                description: CommonAnnotations is a list of additional
                                  annotations to add to rendered manifests
                                type: object
                              commonLabels:
                                additionalProperties:
                                  type: string
                                description: CommonLabels is a list of additional
                                  labels to add to rendered manifests
                                type: object
                              forceCommonAnnotations:
                                description: ForceCommonAnnotations specifies whether
                                  to force applying common annotations to resources
                                  for Kustomize apps
                                type: boolean
                              forceCommonLabels:
                                description: ForceCommonLabels specifies whether to
                                  force applying common labels to resources for Kustomize
                                  apps
                                type: boolean
                              images:
                                description: Images is a list of Kustomize image override
                                  specifications
                                items:
                                  description: KustomizeImage represents a Kustomize
                                    image definition in the format [old_image_name=]<image_name>:<image_tag>
                                  type: string
                                type: array
                              namePrefix:
                                description: NamePrefix is a prefix appended to resources
                                  for Kustomize apps
                                type: string
                              nameSuffix:
                                description: NameSuffix is a suffix appended to resources
                                  for Kustomize apps
                                type: string
                              version:
                                description: Version controls which version of Kustomize
                                  to use for rendering manifests
                                type: string
                            type: object
                          path:
                            description: Path is a directory path within the Git repository,
                              and is only valid for applications sourced from Git.
                            type: string
                          plugin:
                            description: ConfigManagementPlugin holds config management
                              plugin specific options
                            properties:
                              env:
                                description: Env is a list of environment variable
                                  entries
                                items:
                                  description: EnvEntry represents an entry in the
                                    application's environment
                                  properties:
                                    name:
                                      description: Name is the name of the variable,
                                        usually expressed in uppercase
                                      type: string
                                    value:
                                      description: Value is the value of the variable
                                      type: string
                                  required:
                                  - name
                                  - value
                                  type: object
                                type: array
                              name:
                                type: string
                            type: object
                          repoURL:
                            description: RepoURL is the URL to the repository (Git
                              or Helm) that contains the application manifests
                            type: string
                          targetRevision:
                            description: TargetRevision defines the revision of the
                              source to sync the application to. In case of Git, this
                              can be commit, tag, or branch. If omitted, will equal
                              to HEAD. In case of Helm, this is a semver tag for the
                              Chart's version.
                            type: string
                        required:
                        - repoURL
                        type: object
                    required:
                    - revision
                    type: object
                required:
                - operation
                - phase
                - startedAt
                type: object
              reconciledAt:
                description: ReconciledAt indicates when the application state was
                  reconciled using the latest git version
                format: date-time
                type: string
              resources:
                description: Resources is a list of Kubernetes resources managed by
                  this application
                items:
                  description: 'ResourceStatus holds the current sync and health status
                    of a resource TODO: describe members of this type'
                  properties:
                    group:
                      type: string
                    health:
                      description: HealthStatus contains information about the currently
                        observed health state of an application or resource
                      properties:
                        message:
                          description: Message is a human-readable informational message
                            describing the health status
                          type: string
                        status:
                          description: Status holds the status code of the application
                            or resource
                          type: string
                      type: object
                    hook:
                      type: boolean
                    kind:
                      type: string
                    name:
                      type: string
                    namespace:
                      type: string
                    requiresPruning:
                      type: boolean
                    status:
                      description: SyncStatusCode is a type which represents possible
                        comparison results
                      type: string
                    version:
                      type: string
                  type: object
                type: array
              sourceType:
                description: SourceType specifies the type of this application
                type: string
              summary:
                description: Summary contains a list of URLs and container images
                  used by this application
                properties:
                  externalURLs:
                    description: ExternalURLs holds all external URLs of application
                      child resources.
                    items:
                      type: string
                    type: array
                  images:
                    description: Images holds all images of application child resources.
                    items:
                      type: string
                    type: array
                type: object
              sync:
                description: Sync contains information about the application's current
                  sync status
                properties:
                  comparedTo:
                    description: ComparedTo contains information about what has been
                      compared
                    properties:
                      destination:
                        description: Destination is a reference to the application's
                          destination used for comparison
                        properties:
                          name:
                            description: Name is an alternate way of specifying the
                              target cluster by its symbolic name
                            type: string
                          namespace:
                            description: Namespace specifies the target namespace
                              for the application's resources. The namespace will
                              only be set for namespace-scoped resources that have
                              not set a value for .metadata.namespace
                            type: string
                          server:
                            description: Server specifies the URL of the target cluster
                              and must be set to the Kubernetes control plane API
                            type: string
                        type: object
                      source:
                        description: Source is a reference to the application's source
                          used for comparison
                        properties:
                          chart:
                            description: Chart is a Helm chart name, and must be specified
                              for applications sourced from a Helm repo.
                            type: string
                          directory:
                            description: Directory holds path/directory specific options
                            properties:
                              exclude:
                                description: Exclude contains a glob pattern to match
                                  paths against that should be explicitly excluded
                                  from being used during manifest generation
                                type: string
                              include:
                                description: Include contains a glob pattern to match
                                  paths against that should be explicitly included
                                  during manifest generation
                                type: string
                              jsonnet:
                                description: Jsonnet holds options specific to Jsonnet
                                properties:
                                  extVars:
                                    description: ExtVars is a list of Jsonnet External
                                      Variables
                                    items:
                                      description: JsonnetVar represents a variable
                                        to be passed to jsonnet during manifest generation
                                      properties:
                                        code:
                                          type: boolean
                                        name:
                                          type: string
                                        value:
                                          type: string
                                      required:
                                      - name
                                      - value
                                      type: object
                                    type: array
                                  libs:
                                    description: Additional library search dirs
                                    items:
                                      type: string
                                    type: array
                                  tlas:
                                    description: TLAS is a list of Jsonnet Top-level
                                      Arguments
                                    items:
                                      description: JsonnetVar represents a variable
                                        to be passed to jsonnet during manifest generation
                                      properties:
                                        code:
                                          type: boolean
                                        name:
                                          type: string
                                        value:
                                          type: string
                                      required:
                                      - name
                                      - value
                                      type: object
                                    type: array
                                type: object
                              recurse:
                                description: Recurse specifies whether to scan a directory
                                  recursively for manifests
                                type: boolean
                            type: object
                          helm:
                            description: Helm holds helm specific options
                            properties:
                              fileParameters:
                                description: FileParameters are file parameters to
                                  the helm template
                                items:
                                  description: HelmFileParameter is a file parameter
                                    that's passed to helm template during manifest
                                    generation
                                  properties:
                                    name:
                                      description: Name is the name of the Helm parameter
                                      type: string
                                    path:
                                      description: Path is the path to the file containing
                                        the values for the Helm parameter
                                      type: string
                                  type: object
                                type: array
                              parameters:
                                description: Parameters is a list of Helm parameters
                                  which are passed to the helm template command upon
                                  manifest generation
                                items:
                                  description: HelmParameter is a parameter that's
                                    passed to helm template during manifest generation
                                  properties:
                                    forceString:
                                      description: ForceString determines whether
                                        to tell Helm to interpret booleans and numbers
                                        as strings
                                      type: boolean
                                    name:
                                      description: Name is the name of the Helm parameter
                                      type: string
                                    value:
                                      description: Value is the value for the Helm
                                        parameter
                                      type: string
                                  type: object
                                type: array
                              releaseName:
                                description: ReleaseName is the Helm release name
                                  to use. If omitted it will use the application name
                                type: string
                              valueFiles:
                                description: ValuesFiles is a list of Helm value files
                                  to use when generating a template
                                items:
                                  type: string
                                type: array
                              values:
                                description: Values specifies Helm values to be passed
                                  to helm template, typically defined as a block
                                type: string
                              version:
                                description: Version is the Helm version to use for
                                  templating (either "2" or "3")
                                type: string
                            type: object
                          ksonnet:
                            description: Ksonnet holds ksonnet specific options
                            properties:
                              environment:
                                description: Environment is a ksonnet application
                                  environment name
                                type: string
                              parameters:
                                description: Parameters are a list of ksonnet component
                                  parameter override values
                                items:
                                  description: KsonnetParameter is a ksonnet component
                                    parameter
                                  properties:
                                    component:
                                      type: string
                                    name:
                                      type: string
                                    value:
                                      type: string
                                  required:
                                  - name
                                  - value
                                  type: object
                                type: array
                            type: object
                          kustomize:
                            description: Kustomize holds kustomize specific options
                            properties:
                              commonAnnotations:
                                additionalProperties:
                                  type: string
                                description: CommonAnnotations is a list of additional
                                  annotations to add to rendered manifests
                                type: object
                              commonLabels:
                                additionalProperties:
                                  type: string
                                description: CommonLabels is a list of additional
                                  labels to add to rendered manifests
                                type: object
                              forceCommonAnnotations:
                                description: ForceCommonAnnotations specifies whether
                                  to force applying common annotations to resources
                                  for Kustomize apps
                                type: boolean
                              forceCommonLabels:
                                description: ForceCommonLabels specifies whether to
                                  force applying common labels to resources for Kustomize
                                  apps
                                type: boolean
                              images:
                                description: Images is a list of Kustomize image override
                                  specifications
                                items:
                                  description: KustomizeImage represents a Kustomize
                                    image definition in the format [old_image_name=]<image_name>:<image_tag>
                                  type: string
                                type: array
                              namePrefix:
                                description: NamePrefix is a prefix appended to resources
                                  for Kustomize apps
                                type: string
                              nameSuffix:
                                description: NameSuffix is a suffix appended to resources
                                  for Kustomize apps
                                type: string
                              version:
                                description: Version controls which version of Kustomize
                                  to use for rendering manifests
                                type: string
                            type: object
                          path:
                            description: Path is a directory path within the Git repository,
                              and is only valid for applications sourced from Git.
                            type: string
                          plugin:
                            description: ConfigManagementPlugin holds config management
                              plugin specific options
                            properties:
                              env:
                                description: Env is a list of environment variable
                                  entries
                                items:
                                  description: EnvEntry represents an entry in the
                                    application's environment
                                  properties:
                                    name:
                                      description: Name is the name of the variable,
                                        usually expressed in uppercase
                                      type: string
                                    value:
                                      description: Value is the value of the variable
                                      type: string
                                  required:
                                  - name
                                  - value
                                  type: object
                                type: array
                              name:
                                type: string
                            type: object
                          repoURL:
                            description: RepoURL is the URL to the repository (Git
                              or Helm) that contains the application manifests
                            type: string
                          targetRevision:
                            description: TargetRevision defines the revision of the
                              source to sync the application to. In case of Git, this
                              can be commit, tag, or branch. If omitted, will equal
                              to HEAD. In case of Helm, this is a semver tag for the
                              Chart's version.
                            type: string
                        required:
                        - repoURL
                        type: object
                    required:
                    - destination
                    - source
                    type: object
                  revision:
                    description: Revision contains information about the revision
                      the comparison has been performed to
                    type: string
                  status:
                    description: Status is the sync state of the comparison
                    type: string
                required:
                - status
                type: object
            type: object
        required:
        - metadata
        - spec
        type: object
    served: true
    storage: true
    subresources: {}
---
apiVersion: apiextensions.k8s.io/v1
kind: CustomResourceDefinition
metadata:
  labels:
    app.kubernetes.io/name: appprojects.argoproj.io
    app.kubernetes.io/part-of: argocd
  name: appprojects.argoproj.io
spec:
  group: argoproj.io
  names:
    kind: AppProject
    listKind: AppProjectList
    plural: appprojects
    shortNames:
    - appproj
    - appprojs
    singular: appproject
  scope: Namespaced
  versions:
  - name: v1alpha1
    schema:
      openAPIV3Schema:
        description: 'AppProject provides a logical grouping of applications, providing
          controls for: * where the apps may deploy to (cluster whitelist) * what
          may be deployed (repository whitelist, resource whitelist/blacklist) * who
          can access these applications (roles, OIDC group claims bindings) * and
          what they can do (RBAC policies) * automation access to these roles (JWT
          tokens)'
        properties:
          apiVersion:
            description: 'APIVersion defines the versioned schema of this representation
              of an object. Servers should convert recognized schemas to the latest
              internal value, and may reject unrecognized values. More info: https://git.k8s.io/community/contributors/devel/sig-architecture/api-conventions.md#resources'
            type: string
          kind:
            description: 'Kind is a string value representing the REST resource this
              object represents. Servers may infer this from the endpoint the client
              submits requests to. Cannot be updated. In CamelCase. More info: https://git.k8s.io/community/contributors/devel/sig-architecture/api-conventions.md#types-kinds'
            type: string
          metadata:
            type: object
          spec:
            description: AppProjectSpec is the specification of an AppProject
            properties:
              clusterResourceBlacklist:
                description: ClusterResourceBlacklist contains list of blacklisted
                  cluster level resources
                items:
                  description: GroupKind specifies a Group and a Kind, but does not
                    force a version.  This is useful for identifying concepts during
                    lookup stages without having partially valid types
                  properties:
                    group:
                      type: string
                    kind:
                      type: string
                  required:
                  - group
                  - kind
                  type: object
                type: array
              clusterResourceWhitelist:
                description: ClusterResourceWhitelist contains list of whitelisted
                  cluster level resources
                items:
                  description: GroupKind specifies a Group and a Kind, but does not
                    force a version.  This is useful for identifying concepts during
                    lookup stages without having partially valid types
                  properties:
                    group:
                      type: string
                    kind:
                      type: string
                  required:
                  - group
                  - kind
                  type: object
                type: array
              description:
                description: Description contains optional project description
                type: string
              destinations:
                description: Destinations contains list of destinations available
                  for deployment
                items:
                  description: ApplicationDestination holds information about the
                    application's destination
                  properties:
                    name:
                      description: Name is an alternate way of specifying the target
                        cluster by its symbolic name
                      type: string
                    namespace:
                      description: Namespace specifies the target namespace for the
                        application's resources. The namespace will only be set for
                        namespace-scoped resources that have not set a value for .metadata.namespace
                      type: string
                    server:
                      description: Server specifies the URL of the target cluster
                        and must be set to the Kubernetes control plane API
                      type: string
                  type: object
                type: array
              namespaceResourceBlacklist:
                description: NamespaceResourceBlacklist contains list of blacklisted
                  namespace level resources
                items:
                  description: GroupKind specifies a Group and a Kind, but does not
                    force a version.  This is useful for identifying concepts during
                    lookup stages without having partially valid types
                  properties:
                    group:
                      type: string
                    kind:
                      type: string
                  required:
                  - group
                  - kind
                  type: object
                type: array
              namespaceResourceWhitelist:
                description: NamespaceResourceWhitelist contains list of whitelisted
                  namespace level resources
                items:
                  description: GroupKind specifies a Group and a Kind, but does not
                    force a version.  This is useful for identifying concepts during
                    lookup stages without having partially valid types
                  properties:
                    group:
                      type: string
                    kind:
                      type: string
                  required:
                  - group
                  - kind
                  type: object
                type: array
              orphanedResources:
                description: OrphanedResources specifies if controller should monitor
                  orphaned resources of apps in this project
                properties:
                  ignore:
                    description: Ignore contains a list of resources that are to be
                      excluded from orphaned resources monitoring
                    items:
                      description: OrphanedResourceKey is a reference to a resource
                        to be ignored from
                      properties:
                        group:
                          type: string
                        kind:
                          type: string
                        name:
                          type: string
                      type: object
                    type: array
                  warn:
                    description: Warn indicates if warning condition should be created
                      for apps which have orphaned resources
                    type: boolean
                type: object
              roles:
                description: Roles are user defined RBAC roles associated with this
                  project
                items:
                  description: ProjectRole represents a role that has access to a
                    project
                  properties:
                    description:
                      description: Description is a description of the role
                      type: string
                    groups:
                      description: Groups are a list of OIDC group claims bound to
                        this role
                      items:
                        type: string
                      type: array
                    jwtTokens:
                      description: JWTTokens are a list of generated JWT tokens bound
                        to this role
                      items:
                        description: JWTToken holds the issuedAt and expiresAt values
                          of a token
                        properties:
                          exp:
                            format: int64
                            type: integer
                          iat:
                            format: int64
                            type: integer
                          id:
                            type: string
                        required:
                        - iat
                        type: object
                      type: array
                    name:
                      description: Name is a name for this role
                      type: string
                    policies:
                      description: Policies Stores a list of casbin formatted strings
                        that define access policies for the role in the project
                      items:
                        type: string
                      type: array
                  required:
                  - name
                  type: object
                type: array
              signatureKeys:
                description: SignatureKeys contains a list of PGP key IDs that commits
                  in Git must be signed with in order to be allowed for sync
                items:
                  description: SignatureKey is the specification of a key required
                    to verify commit signatures with
                  properties:
                    keyID:
                      description: The ID of the key in hexadecimal notation
                      type: string
                  required:
                  - keyID
                  type: object
                type: array
              sourceRepos:
                description: SourceRepos contains list of repository URLs which can
                  be used for deployment
                items:
                  type: string
                type: array
              syncWindows:
                description: SyncWindows controls when syncs can be run for apps in
                  this project
                items:
                  description: SyncWindow contains the kind, time, duration and attributes
                    that are used to assign the syncWindows to apps
                  properties:
                    applications:
                      description: Applications contains a list of applications that
                        the window will apply to
                      items:
                        type: string
                      type: array
                    clusters:
                      description: Clusters contains a list of clusters that the window
                        will apply to
                      items:
                        type: string
                      type: array
                    duration:
                      description: Duration is the amount of time the sync window
                        will be open
                      type: string
                    kind:
                      description: Kind defines if the window allows or blocks syncs
                      type: string
                    manualSync:
                      description: ManualSync enables manual syncs when they would
                        otherwise be blocked
                      type: boolean
                    namespaces:
                      description: Namespaces contains a list of namespaces that the
                        window will apply to
                      items:
                        type: string
                      type: array
                    schedule:
                      description: Schedule is the time the window will begin, specified
                        in cron format
                      type: string
                  type: object
                type: array
            type: object
          status:
            description: AppProjectStatus contains status information for AppProject
              CRs
            properties:
              jwtTokensByRole:
                additionalProperties:
                  description: JWTTokens represents a list of JWT tokens
                  properties:
                    items:
                      items:
                        description: JWTToken holds the issuedAt and expiresAt values
                          of a token
                        properties:
                          exp:
                            format: int64
                            type: integer
                          iat:
                            format: int64
                            type: integer
                          id:
                            type: string
                        required:
                        - iat
                        type: object
                      type: array
                  type: object
                description: JWTTokensByRole contains a list of JWT tokens issued
                  for a given role
                type: object
            type: object
        required:
        - metadata
        - spec
        type: object
    served: true
    storage: true
---
apiVersion: v1
kind: ServiceAccount
metadata:
  labels:
    app.kubernetes.io/component: application-controller
    app.kubernetes.io/name: argocd-application-controller
    app.kubernetes.io/part-of: argocd
  name: argocd-application-controller
---
apiVersion: v1
kind: ServiceAccount
metadata:
  labels:
    app.kubernetes.io/component: redis
    app.kubernetes.io/name: argocd-redis
    app.kubernetes.io/part-of: argocd
  name: argocd-redis
---
apiVersion: rbac.authorization.k8s.io/v1
kind: Role
metadata:
  labels:
    app.kubernetes.io/component: application-controller
    app.kubernetes.io/name: argocd-application-controller
    app.kubernetes.io/part-of: argocd
  name: argocd-application-controller
rules:
- apiGroups:
  - ""
  resources:
  - secrets
  - configmaps
  verbs:
  - get
  - list
  - watch
- apiGroups:
  - argoproj.io
  resources:
  - applications
  - appprojects
  verbs:
  - create
  - get
  - list
  - watch
  - update
  - patch
  - delete
- apiGroups:
  - ""
  resources:
  - events
  verbs:
  - create
  - list
---
apiVersion: rbac.authorization.k8s.io/v1
kind: ClusterRole
metadata:
  labels:
    app.kubernetes.io/component: application-controller
    app.kubernetes.io/name: argocd-application-controller
    app.kubernetes.io/part-of: argocd
  name: argocd-application-controller
rules:
- apiGroups:
  - '*'
  resources:
  - '*'
  verbs:
  - '*'
- nonResourceURLs:
  - '*'
  verbs:
  - '*'
---
apiVersion: rbac.authorization.k8s.io/v1
kind: ClusterRole
metadata:
  labels:
    app.kubernetes.io/component: server
    app.kubernetes.io/name: argocd-server
    app.kubernetes.io/part-of: argocd
  name: argocd-server
rules:
- apiGroups:
  - '*'
  resources:
  - '*'
  verbs:
  - delete
  - get
  - patch
- apiGroups:
  - ""
  resources:
  - events
  verbs:
  - list
- apiGroups:
  - ""
  resources:
  - pods
  - pods/log
  verbs:
  - get
---
apiVersion: rbac.authorization.k8s.io/v1
kind: RoleBinding
metadata:
  labels:
    app.kubernetes.io/component: application-controller
    app.kubernetes.io/name: argocd-application-controller
    app.kubernetes.io/part-of: argocd
  name: argocd-application-controller
roleRef:
  apiGroup: rbac.authorization.k8s.io
  kind: Role
  name: argocd-application-controller
subjects:
- kind: ServiceAccount
  name: argocd-application-controller
---
apiVersion: rbac.authorization.k8s.io/v1
kind: RoleBinding
metadata:
  labels:
    app.kubernetes.io/component: redis
    app.kubernetes.io/name: argocd-redis
    app.kubernetes.io/part-of: argocd
  name: argocd-redis
roleRef:
  apiGroup: rbac.authorization.k8s.io
  kind: Role
  name: argocd-redis
subjects:
- kind: ServiceAccount
  name: argocd-redis
---
apiVersion: rbac.authorization.k8s.io/v1
kind: ClusterRoleBinding
metadata:
  labels:
    app.kubernetes.io/component: application-controller
    app.kubernetes.io/name: argocd-application-controller
    app.kubernetes.io/part-of: argocd
  name: argocd-application-controller
roleRef:
  apiGroup: rbac.authorization.k8s.io
  kind: ClusterRole
  name: argocd-application-controller
subjects:
- kind: ServiceAccount
  name: argocd-application-controller
  namespace: argocd
---
apiVersion: rbac.authorization.k8s.io/v1
kind: ClusterRoleBinding
metadata:
  labels:
    app.kubernetes.io/component: server
    app.kubernetes.io/name: argocd-server
    app.kubernetes.io/part-of: argocd
  name: argocd-server
roleRef:
  apiGroup: rbac.authorization.k8s.io
  kind: ClusterRole
  name: argocd-server
subjects:
- kind: ServiceAccount
  name: argocd-server
  namespace: argocd
---
apiVersion: v1
kind: ConfigMap
metadata:
  labels:
    app.kubernetes.io/name: argocd-cm
    app.kubernetes.io/part-of: argocd
  name: argocd-cm
---
apiVersion: v1
kind: ConfigMap
metadata:
  labels:
    app.kubernetes.io/name: argocd-cmd-params-cm
    app.kubernetes.io/part-of: argocd
  name: argocd-cmd-params-cm
---
apiVersion: v1
kind: ConfigMap
metadata:
  labels:
    app.kubernetes.io/name: argocd-gpg-keys-cm
    app.kubernetes.io/part-of: argocd
  name: argocd-gpg-keys-cm
---
apiVersion: v1
kind: ConfigMap
metadata:
  labels:
    app.kubernetes.io/name: argocd-rbac-cm
    app.kubernetes.io/part-of: argocd
  name: argocd-rbac-cm
---
apiVersion: v1
data:
  ssh_known_hosts: |-
    bitbucket.org ssh-rsa AAAAB3NzaC1yc2EAAAABIwAAAQEAubiN81eDcafrgMeLzaFPsw2kNvEcqTKl/VqLat/MaB33pZy0y3rJZtnqwR2qOOvbwKZYKiEO1O6VqNEBxKvJJelCq0dTXWT5pbO2gDXC6h6QDXCaHo6pOHGPUy+YBaGQRGuSusMEASYiWunYN0vCAI8QaXnWMXNMdFP3jHAJH0eDsoiGnLPBlBp4TNm6rYI74nMzgz3B9IikW4WVK+dc8KZJZWYjAuORU3jc1c/NPskD2ASinf8v3xnfXeukU0sJ5N6m5E8VLjObPEO+mN2t/FZTMZLiFqPWc/ALSqnMnnhwrNi2rbfg/rd/IpL8Le3pSBne8+seeFVBoGqzHM9yXw==
    github.com ssh-rsa AAAAB3NzaC1yc2EAAAABIwAAAQEAq2A7hRGmdnm9tUDbO9IDSwBK6TbQa+PXYPCPy6rbTrTtw7PHkccKrpp0yVhp5HdEIcKr6pLlVDBfOLX9QUsyCOV0wzfjIJNlGEYsdlLJizHhbn2mUjvSAHQqZETYP81eFzLQNnPHt4EVVUh7VfDESU84KezmD5QlWpXLmvU31/yMf+Se8xhHTvKSCZIFImWwoG6mbUoWf9nzpIoaSjB+weqqUUmpaaasXVal72J+UX2B+2RPW3RcT0eOzQgqlJL3RKrTJvdsjE3JEAvGq3lGHSZXy28G3skua2SmVi/w4yCE6gbODqnTWlg7+wC604ydGXA8VJiS5ap43JXiUFFAaQ==
    gitlab.com ecdsa-sha2-nistp256 AAAAE2VjZHNhLXNoYTItbmlzdHAyNTYAAAAIbmlzdHAyNTYAAABBBFSMqzJeV9rUzU4kWitGjeR4PWSa29SPqJ1fVkhtj3Hw9xjLVXVYrU9QlYWrOLXBpQ6KWjbjTDTdDkoohFzgbEY=
    gitlab.com ssh-ed25519 AAAAC3NzaC1lZDI1NTE5AAAAIAfuCHKVTjquxvt6CM6tdG4SLp1Btn/nOeHHE5UOzRdf
    gitlab.com ssh-rsa AAAAB3NzaC1yc2EAAAADAQABAAABAQCsj2bNKTBSpIYDEGk9KxsGh3mySTRgMtXL583qmBpzeQ+jqCMRgBqB98u3z++J1sKlXHWfM9dyhSevkMwSbhoR8XIq/U0tCNyokEi/ueaBMCvbcTHhO7FcwzY92WK4Yt0aGROY5qX2UKSeOvuP4D6TPqKF1onrSzH9bx9XUf2lEdWT/ia1NEKjunUqu1xOB/StKDHMoX4/OKyIzuS0q/T1zOATthvasJFoPrAjkohTyaDUz2LN5JoH839hViyEG82yB+MjcFV5MU3N1l1QL3cVUCh93xSaua1N85qivl+siMkPGbO5xR/En4iEY6K2XPASUEMaieWVNTRCtJ4S8H+9
    ssh.dev.azure.com ssh-rsa AAAAB3NzaC1yc2EAAAADAQABAAABAQC7Hr1oTWqNqOlzGJOfGJ4NakVyIzf1rXYd4d7wo6jBlkLvCA4odBlL0mDUyZ0/QUfTTqeu+tm22gOsv+VrVTMk6vwRU75gY/y9ut5Mb3bR5BV58dKXyq9A9UeB5Cakehn5Zgm6x1mKoVyf+FFn26iYqXJRgzIZZcZ5V6hrE0Qg39kZm4az48o0AUbf6Sp4SLdvnuMa2sVNwHBboS7EJkm57XQPVU3/QpyNLHbWDdzwtrlS+ez30S3AdYhLKEOxAG8weOnyrtLJAUen9mTkol8oII1edf7mWWbWVf0nBmly21+nZcmCTISQBtdcyPaEno7fFQMDD26/s0lfKob4Kw8H
    vs-ssh.visualstudio.com ssh-rsa AAAAB3NzaC1yc2EAAAADAQABAAABAQC7Hr1oTWqNqOlzGJOfGJ4NakVyIzf1rXYd4d7wo6jBlkLvCA4odBlL0mDUyZ0/QUfTTqeu+tm22gOsv+VrVTMk6vwRU75gY/y9ut5Mb3bR5BV58dKXyq9A9UeB5Cakehn5Zgm6x1mKoVyf+FFn26iYqXJRgzIZZcZ5V6hrE0Qg39kZm4az48o0AUbf6Sp4SLdvnuMa2sVNwHBboS7EJkm57XQPVU3/QpyNLHbWDdzwtrlS+ez30S3AdYhLKEOxAG8weOnyrtLJAUen9mTkol8oII1edf7mWWbWVf0nBmly21+nZcmCTISQBtdcyPaEno7fFQMDD26/s0lfKob4Kw8H
    github.com ecdsa-sha2-nistp256 AAAAE2VjZHNhLXNoYTItbmlzdHAyNTYAAAAIbmlzdHAyNTYAAABBBEmKSENjQEezOmxkZMy7opKgwFB9nkt5YRrYMjNuG5N87uRgg6CLrbo5wAdT/y6v0mKV0U2w0WZ2YB/++Tpockg=
    github.com ssh-ed25519 AAAAC3NzaC1lZDI1NTE5AAAAIOMqqnkVzrm0SdG6UOoqKLsabgH5C9okWi0dh2l9GKJl
kind: ConfigMap
metadata:
  labels:
    app.kubernetes.io/name: argocd-ssh-known-hosts-cm
    app.kubernetes.io/part-of: argocd
  name: argocd-ssh-known-hosts-cm
---
apiVersion: v1
data: null
kind: ConfigMap
metadata:
  labels:
    app.kubernetes.io/name: argocd-tls-certs-cm
    app.kubernetes.io/part-of: argocd
  name: argocd-tls-certs-cm
---
apiVersion: v1
kind: Secret
metadata:
  labels:
    app.kubernetes.io/name: argocd-secret
    app.kubernetes.io/part-of: argocd
  name: argocd-secret
type: Opaque
---
apiVersion: v1
kind: Service
metadata:
  labels:
    app.kubernetes.io/component: metrics
    app.kubernetes.io/name: argocd-metrics
    app.kubernetes.io/part-of: argocd
  name: argocd-metrics
spec:
  ports:
  - name: metrics
    port: 8082
    protocol: TCP
    targetPort: 8082
  selector:
    app.kubernetes.io/name: argocd-application-controller
---
apiVersion: v1
kind: Service
metadata:
  labels:
    app.kubernetes.io/component: redis
    app.kubernetes.io/name: argocd-redis
    app.kubernetes.io/part-of: argocd
  name: argocd-redis
spec:
  ports:
  - name: tcp-redis
    port: 6379
    targetPort: 6379
  selector:
    app.kubernetes.io/name: argocd-redis
---
apiVersion: v1
kind: Service
metadata:
  labels:
    app.kubernetes.io/component: repo-server
    app.kubernetes.io/name: argocd-repo-server
    app.kubernetes.io/part-of: argocd
  name: argocd-repo-server
spec:
  ports:
  - name: server
    port: 8081
    protocol: TCP
    targetPort: 8081
  - name: metrics
    port: 8084
    protocol: TCP
    targetPort: 8084
  selector:
    app.kubernetes.io/name: argocd-repo-server
---
apiVersion: apps/v1
kind: Deployment
metadata:
  labels:
    app.kubernetes.io/component: redis
    app.kubernetes.io/name: argocd-redis
    app.kubernetes.io/part-of: argocd
  name: argocd-redis
spec:
  selector:
    matchLabels:
      app.kubernetes.io/name: argocd-redis
  template:
    metadata:
      labels:
        app.kubernetes.io/name: argocd-redis
    spec:
      affinity:
        podAntiAffinity:
          preferredDuringSchedulingIgnoredDuringExecution:
          - podAffinityTerm:
              labelSelector:
                matchLabels:
                  app.kubernetes.io/name: argocd-redis
              topologyKey: kubernetes.io/hostname
            weight: 100
          - podAffinityTerm:
              labelSelector:
                matchLabels:
                  app.kubernetes.io/part-of: argocd
              topologyKey: kubernetes.io/hostname
            weight: 5
      containers:
      - args:
        - --save
        - ""
        - --appendonly
        - "no"
        image: redis:6.2.4-alpine
        imagePullPolicy: Always
        name: redis
        ports:
        - containerPort: 6379
      securityContext:
        runAsNonRoot: true
        runAsUser: 999
      serviceAccountName: argocd-redis
---
apiVersion: apps/v1
kind: Deployment
metadata:
  labels:
    app.kubernetes.io/component: repo-server
    app.kubernetes.io/name: argocd-repo-server
    app.kubernetes.io/part-of: argocd
  name: argocd-repo-server
spec:
  selector:
    matchLabels:
      app.kubernetes.io/name: argocd-repo-server
  template:
    metadata:
      labels:
        app.kubernetes.io/name: argocd-repo-server
    spec:
      affinity:
        podAntiAffinity:
          preferredDuringSchedulingIgnoredDuringExecution:
          - podAffinityTerm:
              labelSelector:
                matchLabels:
                  app.kubernetes.io/name: argocd-repo-server
              topologyKey: kubernetes.io/hostname
            weight: 100
          - podAffinityTerm:
              labelSelector:
                matchLabels:
                  app.kubernetes.io/part-of: argocd
              topologyKey: kubernetes.io/hostname
            weight: 5
      automountServiceAccountToken: false
      containers:
      - command:
        - entrypoint.sh
        - argocd-repo-server
        - --redis
        - argocd-redis:6379
        env:
        - name: ARGOCD_RECONCILIATION_TIMEOUT
          valueFrom:
            configMapKeyRef:
              key: timeout.reconciliation
              name: argocd-cm
              optional: true
        - name: ARGOCD_REPO_SERVER_LOGFORMAT
          valueFrom:
            configMapKeyRef:
              key: reposerver.log.format
              name: argocd-cmd-params-cm
              optional: true
        - name: ARGOCD_REPO_SERVER_LOGLEVEL
          valueFrom:
            configMapKeyRef:
              key: reposerver.log.level
              name: argocd-cmd-params-cm
              optional: true
        - name: ARGOCD_REPO_SERVER_PARALLELISM_LIMIT
          valueFrom:
            configMapKeyRef:
              key: reposerver.parallelism.limit
              name: argocd-cmd-params-cm
              optional: true
        - name: ARGOCD_REPO_SERVER_DISABLE_TLS
          valueFrom:
            configMapKeyRef:
              key: reposerver.disable.tls
              name: argocd-cmd-params-cm
              optional: true
        - name: ARGOCD_TLS_MIN_VERSION
          valueFrom:
            configMapKeyRef:
              key: reposerver.tls.minversion
              name: argocd-cmd-params-cm
              optional: true
        - name: ARGOCD_TLS_MAX_VERSION
          valueFrom:
            configMapKeyRef:
              key: reposerver.tls.maxversion
              name: argocd-cmd-params-cm
              optional: true
        - name: ARGOCD_TLS_CIPHERS
          valueFrom:
            configMapKeyRef:
              key: reposerver.tls.ciphers
              name: argocd-cmd-params-cm
              optional: true
        - name: ARGOCD_REPO_CACHE_EXPIRATION
          valueFrom:
            configMapKeyRef:
              key: reposerver.repo.cache.expiration
              name: argocd-cmd-params-cm
              optional: true
        - name: REDIS_SERVER
          valueFrom:
            configMapKeyRef:
              key: redis.server
              name: argocd-cmd-params-cm
              optional: true
        - name: REDISDB
          valueFrom:
            configMapKeyRef:
              key: redis.db
              name: argocd-cmd-params-cm
              optional: true
        - name: ARGOCD_DEFAULT_CACHE_EXPIRATION
          valueFrom:
            configMapKeyRef:
              key: reposerver.default.cache.expiration
              name: argocd-cmd-params-cm
              optional: true
        - name: HELM_CACHE_HOME
          value: /helm-working-dir
        - name: HELM_CONFIG_HOME
          value: /helm-working-dir
        - name: HELM_DATA_HOME
          value: /helm-working-dir
<<<<<<< HEAD
        image: quay.io/argoproj/argocd:v2.1.12
=======
        image: quay.io/codefresh/argocd:latest
>>>>>>> a6efc3d5
        imagePullPolicy: Always
        livenessProbe:
          failureThreshold: 3
          httpGet:
            path: /healthz?full=true
            port: 8084
          initialDelaySeconds: 30
          periodSeconds: 5
        name: argocd-repo-server
        ports:
        - containerPort: 8081
        - containerPort: 8084
        readinessProbe:
          httpGet:
            path: /healthz
            port: 8084
          initialDelaySeconds: 5
          periodSeconds: 10
        securityContext:
          allowPrivilegeEscalation: false
          capabilities:
            drop:
            - all
          readOnlyRootFilesystem: true
          runAsNonRoot: true
        volumeMounts:
        - mountPath: /app/config/ssh
          name: ssh-known-hosts
        - mountPath: /app/config/tls
          name: tls-certs
        - mountPath: /app/config/gpg/source
          name: gpg-keys
        - mountPath: /app/config/gpg/keys
          name: gpg-keyring
        - mountPath: /app/config/reposerver/tls
          name: argocd-repo-server-tls
        - mountPath: /tmp
          name: tmp
        - mountPath: /helm-working-dir
          name: helm-working-dir
      volumes:
      - configMap:
          name: argocd-ssh-known-hosts-cm
        name: ssh-known-hosts
      - configMap:
          name: argocd-tls-certs-cm
        name: tls-certs
      - configMap:
          name: argocd-gpg-keys-cm
        name: gpg-keys
      - emptyDir: {}
        name: gpg-keyring
      - emptyDir: {}
        name: tmp
      - emptyDir: {}
        name: helm-working-dir
      - name: argocd-repo-server-tls
        secret:
          items:
          - key: tls.crt
            path: tls.crt
          - key: tls.key
            path: tls.key
          - key: ca.crt
            path: ca.crt
          optional: true
          secretName: argocd-repo-server-tls
---
apiVersion: apps/v1
kind: StatefulSet
metadata:
  labels:
    app.kubernetes.io/component: application-controller
    app.kubernetes.io/name: argocd-application-controller
    app.kubernetes.io/part-of: argocd
  name: argocd-application-controller
spec:
  replicas: 1
  selector:
    matchLabels:
      app.kubernetes.io/name: argocd-application-controller
  serviceName: argocd-application-controller
  template:
    metadata:
      labels:
        app.kubernetes.io/name: argocd-application-controller
    spec:
      affinity:
        podAntiAffinity:
          preferredDuringSchedulingIgnoredDuringExecution:
          - podAffinityTerm:
              labelSelector:
                matchLabels:
                  app.kubernetes.io/name: argocd-application-controller
              topologyKey: kubernetes.io/hostname
            weight: 100
          - podAffinityTerm:
              labelSelector:
                matchLabels:
                  app.kubernetes.io/part-of: argocd
              topologyKey: kubernetes.io/hostname
            weight: 5
      containers:
      - command:
        - argocd-application-controller
        env:
        - name: ARGOCD_RECONCILIATION_TIMEOUT
          valueFrom:
            configMapKeyRef:
              key: timeout.reconciliation
              name: argocd-cm
              optional: true
        - name: ARGOCD_APPLICATION_CONTROLLER_REPO_SERVER
          valueFrom:
            configMapKeyRef:
              key: repo.server
              name: argocd-cmd-params-cm
              optional: true
        - name: ARGOCD_APPLICATION_CONTROLLER_REPO_SERVER_TIMEOUT_SECONDS
          valueFrom:
            configMapKeyRef:
              key: controller.repo.server.timeout.seconds
              name: argocd-cmd-params-cm
              optional: true
        - name: ARGOCD_APPLICATION_CONTROLLER_STATUS_PROCESSORS
          valueFrom:
            configMapKeyRef:
              key: controller.status.processors
              name: argocd-cmd-params-cm
              optional: true
        - name: ARGOCD_APPLICATION_CONTROLLER_OPERATION_PROCESSORS
          valueFrom:
            configMapKeyRef:
              key: controller.operation.processors
              name: argocd-cmd-params-cm
              optional: true
        - name: ARGOCD_APPLICATION_CONTROLLER_LOGFORMAT
          valueFrom:
            configMapKeyRef:
              key: controller.log.format
              name: argocd-cmd-params-cm
              optional: true
        - name: ARGOCD_APPLICATION_CONTROLLER_LOGLEVEL
          valueFrom:
            configMapKeyRef:
              key: controller.log.level
              name: argocd-cmd-params-cm
              optional: true
        - name: ARGOCD_APPLICATION_CONTROLLER_METRICS_CACHE_EXPIRATION
          valueFrom:
            configMapKeyRef:
              key: controller.metrics.cache.expiration
              name: argocd-cmd-params-cm
              optional: true
        - name: ARGOCD_APPLICATION_CONTROLLER_SELF_HEAL_TIMEOUT_SECONDS
          valueFrom:
            configMapKeyRef:
              key: controller.self.heal.timeout.seconds
              name: argocd-cmd-params-cm
              optional: true
        - name: ARGOCD_APPLICATION_CONTROLLER_REPO_SERVER_PLAINTEXT
          valueFrom:
            configMapKeyRef:
              key: controller.repo.server.plaintext
              name: argocd-cmd-params-cm
              optional: true
        - name: ARGOCD_APPLICATION_CONTROLLER_REPO_SERVER_STRICT_TLS
          valueFrom:
            configMapKeyRef:
              key: controller.repo.server.strict.tls
              name: argocd-cmd-params-cm
              optional: true
        - name: ARGOCD_APP_STATE_CACHE_EXPIRATION
          valueFrom:
            configMapKeyRef:
              key: controller.app.state.cache.expiration
              name: argocd-cmd-params-cm
              optional: true
        - name: REDIS_SERVER
          valueFrom:
            configMapKeyRef:
              key: redis.server
              name: argocd-cmd-params-cm
              optional: true
        - name: REDISDB
          valueFrom:
            configMapKeyRef:
              key: redis.db
              name: argocd-cmd-params-cm
              optional: true
        - name: ARGOCD_DEFAULT_CACHE_EXPIRATION
          valueFrom:
            configMapKeyRef:
              key: controller.default.cache.expiration
              name: argocd-cmd-params-cm
              optional: true
<<<<<<< HEAD
        image: quay.io/argoproj/argocd:v2.1.12
=======
        image: quay.io/codefresh/argocd:latest
>>>>>>> a6efc3d5
        imagePullPolicy: Always
        livenessProbe:
          httpGet:
            path: /healthz
            port: 8082
          initialDelaySeconds: 5
          periodSeconds: 10
        name: argocd-application-controller
        ports:
        - containerPort: 8082
        readinessProbe:
          httpGet:
            path: /healthz
            port: 8082
          initialDelaySeconds: 5
          periodSeconds: 10
        securityContext:
          allowPrivilegeEscalation: false
          capabilities:
            drop:
            - all
          readOnlyRootFilesystem: true
          runAsNonRoot: true
        volumeMounts:
        - mountPath: /app/config/controller/tls
          name: argocd-repo-server-tls
        - mountPath: /home/argocd
          name: argocd-home
        workingDir: /home/argocd
      serviceAccountName: argocd-application-controller
      volumes:
      - emptyDir: {}
        name: argocd-home
      - name: argocd-repo-server-tls
        secret:
          items:
          - key: tls.crt
            path: tls.crt
          - key: tls.key
            path: tls.key
          - key: ca.crt
            path: ca.crt
          optional: true
          secretName: argocd-repo-server-tls
---
apiVersion: networking.k8s.io/v1
kind: NetworkPolicy
metadata:
  name: argocd-application-controller-network-policy
spec:
  ingress:
  - from:
    - namespaceSelector: {}
    ports:
    - port: 8082
  podSelector:
    matchLabels:
      app.kubernetes.io/name: argocd-application-controller
  policyTypes:
  - Ingress
---
apiVersion: networking.k8s.io/v1
kind: NetworkPolicy
metadata:
  name: argocd-redis-network-policy
spec:
  ingress:
  - from:
    - podSelector:
        matchLabels:
          app.kubernetes.io/name: argocd-server
    - podSelector:
        matchLabels:
          app.kubernetes.io/name: argocd-repo-server
    - podSelector:
        matchLabels:
          app.kubernetes.io/name: argocd-application-controller
    ports:
    - port: 6379
      protocol: TCP
  podSelector:
    matchLabels:
      app.kubernetes.io/name: argocd-redis
  policyTypes:
  - Ingress
---
apiVersion: networking.k8s.io/v1
kind: NetworkPolicy
metadata:
  name: argocd-repo-server-network-policy
spec:
  ingress:
  - from:
    - podSelector:
        matchLabels:
          app.kubernetes.io/name: argocd-server
    - podSelector:
        matchLabels:
          app.kubernetes.io/name: argocd-application-controller
    - podSelector:
        matchLabels:
          app.kubernetes.io/name: argocd-notifications-controller
    ports:
    - port: 8081
      protocol: TCP
  - from:
    - namespaceSelector: {}
    ports:
    - port: 8084
  podSelector:
    matchLabels:
      app.kubernetes.io/name: argocd-repo-server
  policyTypes:
  - Ingress<|MERGE_RESOLUTION|>--- conflicted
+++ resolved
@@ -2990,11 +2990,7 @@
           value: /helm-working-dir
         - name: HELM_DATA_HOME
           value: /helm-working-dir
-<<<<<<< HEAD
-        image: quay.io/argoproj/argocd:v2.1.12
-=======
         image: quay.io/codefresh/argocd:latest
->>>>>>> a6efc3d5
         imagePullPolicy: Always
         livenessProbe:
           failureThreshold: 3
@@ -3191,11 +3187,7 @@
               key: controller.default.cache.expiration
               name: argocd-cmd-params-cm
               optional: true
-<<<<<<< HEAD
-        image: quay.io/argoproj/argocd:v2.1.12
-=======
         image: quay.io/codefresh/argocd:latest
->>>>>>> a6efc3d5
         imagePullPolicy: Always
         livenessProbe:
           httpGet:
