package settings

import (
	"context"
	"crypto/rand"
	"crypto/sha256"
	"crypto/tls"
	"crypto/x509"
	"encoding/base64"
	"fmt"
	"math/big"
	"net/url"
	"path"
	"reflect"
	"strconv"
	"strings"
	"sync"
	"time"

	timeutil "github.com/argoproj/pkg/time"
	"github.com/ghodss/yaml"
	log "github.com/sirupsen/logrus"
	apiv1 "k8s.io/api/core/v1"
	apierr "k8s.io/apimachinery/pkg/api/errors"
	apierrors "k8s.io/apimachinery/pkg/api/errors"
	metav1 "k8s.io/apimachinery/pkg/apis/meta/v1"
	"k8s.io/apimachinery/pkg/fields"
	"k8s.io/apimachinery/pkg/labels"
	v1 "k8s.io/client-go/informers/core/v1"
	"k8s.io/client-go/kubernetes"
	v1listers "k8s.io/client-go/listers/core/v1"
	"k8s.io/client-go/tools/cache"

	"github.com/argoproj/argo-cd/v2/common"
	"github.com/argoproj/argo-cd/v2/pkg/apis/application/v1alpha1"
	"github.com/argoproj/argo-cd/v2/server/settings/oidc"
	"github.com/argoproj/argo-cd/v2/util"
	"github.com/argoproj/argo-cd/v2/util/crypto"
	"github.com/argoproj/argo-cd/v2/util/kube"
	"github.com/argoproj/argo-cd/v2/util/password"
	tlsutil "github.com/argoproj/argo-cd/v2/util/tls"
)

// ArgoCDSettings holds in-memory runtime configuration options.
type ArgoCDSettings struct {
	// URL is the externally facing URL users will visit to reach Argo CD.
	// The value here is used when configuring SSO. Omitting this value will disable SSO.
	URL string `json:"url,omitempty"`
	// Indicates if status badge is enabled or not.
	StatusBadgeEnabled bool `json:"statusBadgeEnable"`
	// Indicates if status badge custom root URL should be used.
	StatusBadgeRootUrl string `json:"statusBadgeRootUrl,omitempty"`
	// DexConfig contains portions of a dex config yaml
	DexConfig string `json:"dexConfig,omitempty"`
	// OIDCConfigRAW holds OIDC configuration as a raw string
	OIDCConfigRAW string `json:"oidcConfig,omitempty"`
	// ServerSignature holds the key used to generate JWT tokens.
	ServerSignature []byte `json:"serverSignature,omitempty"`
	// Certificate holds the certificate/private key for the Argo CD API server.
	// If nil, will run insecure without TLS.
	Certificate *tls.Certificate `json:"-"`
	// CertificateIsExternal indicates whether Certificate was loaded from external secret
	CertificateIsExternal bool `json:"-"`
	// WebhookGitLabSecret holds the shared secret for authenticating GitHub webhook events
	WebhookGitHubSecret string `json:"webhookGitHubSecret,omitempty"`
	// WebhookGitLabSecret holds the shared secret for authenticating GitLab webhook events
	WebhookGitLabSecret string `json:"webhookGitLabSecret,omitempty"`
	// WebhookBitbucketUUID holds the UUID for authenticating Bitbucket webhook events
	WebhookBitbucketUUID string `json:"webhookBitbucketUUID,omitempty"`
	// WebhookBitbucketServerSecret holds the shared secret for authenticating BitbucketServer webhook events
	WebhookBitbucketServerSecret string `json:"webhookBitbucketServerSecret,omitempty"`
	// WebhookGogsSecret holds the shared secret for authenticating Gogs webhook events
	WebhookGogsSecret string `json:"webhookGogsSecret,omitempty"`
	// Secrets holds all secrets in argocd-secret as a map[string]string
	Secrets map[string]string `json:"secrets,omitempty"`
	// KustomizeBuildOptions is a string of kustomize build parameters
	KustomizeBuildOptions string `json:"kustomizeBuildOptions,omitempty"`
	// Indicates if anonymous user is enabled or not
	AnonymousUserEnabled bool `json:"anonymousUserEnabled,omitempty"`
	// Specifies token expiration duration
	UserSessionDuration time.Duration `json:"userSessionDuration,omitempty"`
	// UiCssURL local or remote path to user-defined CSS to customize ArgoCD UI
	UiCssURL string `json:"uiCssURL,omitempty"`
	// Content of UI Banner
	UiBannerContent string `json:"uiBannerContent,omitempty"`
	// URL for UI Banner
	UiBannerURL string `json:"uiBannerURL,omitempty"`
	// Make Banner permanent and not closeable
	UiBannerPermanent bool `json:"uiBannerPermanent,omitempty"`
	// Position of UI Banner
	UiBannerPosition string `json:"uiBannerPosition,omitempty"`
	// PasswordPattern for password regular expression
	PasswordPattern string `json:"passwordPattern,omitempty"`
	// BinaryUrls contains the URLs for downloading argocd binaries
	BinaryUrls map[string]string `json:"binaryUrls,omitempty"`
	// InClusterEnabled indicates whether to allow in-cluster server address
	InClusterEnabled bool `json:"inClusterEnabled"`
	// ServerRBACLogEnforceEnable temporary var indicates whether rbac will be enforced on logs
	ServerRBACLogEnforceEnable bool `json:"serverRBACLogEnforceEnable"`
	// ExecEnabled indicates whether the UI exec feature is enabled
	ExecEnabled bool `json:"execEnabled"`
	// ExecShells restricts which shells are allowed for `exec` and in which order they are tried
	ExecShells []string `json:"execShells"`
	// TrackingMethod defines the resource tracking method to be used
	TrackingMethod string `json:"application.resourceTrackingMethod,omitempty"`
	// OIDCTLSInsecureSkipVerify determines whether certificate verification is skipped when verifying tokens with the
	// configured OIDC provider (either external or the bundled Dex instance). Setting this to `true` will cause JWT
	// token verification to pass despite the OIDC provider having an invalid certificate. Only set to `true` if you
	// understand the risks.
	OIDCTLSInsecureSkipVerify bool `json:"oidcTLSInsecureSkipVerify"`
	// AppsInAnyNamespaceEnabled indicates whether applications are allowed to be created in any namespace
	AppsInAnyNamespaceEnabled bool `json:"appsInAnyNamespaceEnabled"`
<<<<<<< HEAD
=======
	// ExtensionConfig configurations related to ArgoCD proxy extensions. The value
	// is a yaml string defined in extension.ExtensionConfigs struct.
	ExtensionConfig string `json:"extensionConfig,omitempty"`
>>>>>>> acc554f3
}

type GoogleAnalytics struct {
	TrackingID     string `json:"trackingID,omitempty"`
	AnonymizeUsers bool   `json:"anonymizeUsers,omitempty"`
}

type GlobalProjectSettings struct {
	ProjectName   string               `json:"projectName,omitempty"`
	LabelSelector metav1.LabelSelector `json:"labelSelector,omitempty"`
}

// Help settings
type Help struct {
	// the URL for getting chat help, this will typically be your Slack channel for support
	ChatURL string `json:"chatUrl,omitempty"`
	// the text for getting chat help, defaults to "Chat now!"
	ChatText string `json:"chatText,omitempty"`
	// the URLs for downloading argocd binaries
	BinaryURLs map[string]string `json:"binaryUrl,omitempty"`
}

// oidcConfig is the same as the public OIDCConfig, except the public one excludes the AllowedAudiences and the
// SkipAudienceCheckWhenTokenHasNoAudience fields.
// AllowedAudiences should be accessed via ArgoCDSettings.OAuth2AllowedAudiences.
// SkipAudienceCheckWhenTokenHasNoAudience should be accessed via ArgoCDSettings.SkipAudienceCheckWhenTokenHasNoAudience.
type oidcConfig struct {
	OIDCConfig
	AllowedAudiences                        []string `json:"allowedAudiences,omitempty"`
	SkipAudienceCheckWhenTokenHasNoAudience *bool    `json:"skipAudienceCheckWhenTokenHasNoAudience,omitempty"`
}

func (o *oidcConfig) toExported() *OIDCConfig {
	if o == nil {
		return nil
	}
	return &OIDCConfig{
		Name:                   o.Name,
		Issuer:                 o.Issuer,
		ClientID:               o.ClientID,
		ClientSecret:           o.ClientSecret,
		CLIClientID:            o.CLIClientID,
		RequestedScopes:        o.RequestedScopes,
		RequestedIDTokenClaims: o.RequestedIDTokenClaims,
		LogoutURL:              o.LogoutURL,
		RootCA:                 o.RootCA,
	}
}

type OIDCConfig struct {
	Name                   string                 `json:"name,omitempty"`
	Issuer                 string                 `json:"issuer,omitempty"`
	ClientID               string                 `json:"clientID,omitempty"`
	ClientSecret           string                 `json:"clientSecret,omitempty"`
	CLIClientID            string                 `json:"cliClientID,omitempty"`
	RequestedScopes        []string               `json:"requestedScopes,omitempty"`
	RequestedIDTokenClaims map[string]*oidc.Claim `json:"requestedIDTokenClaims,omitempty"`
	LogoutURL              string                 `json:"logoutURL,omitempty"`
	RootCA                 string                 `json:"rootCA,omitempty"`
}

// DEPRECATED. Helm repository credentials are now managed using RepoCredentials
type HelmRepoCredentials struct {
	URL            string                   `json:"url,omitempty"`
	Name           string                   `json:"name,omitempty"`
	UsernameSecret *apiv1.SecretKeySelector `json:"usernameSecret,omitempty"`
	PasswordSecret *apiv1.SecretKeySelector `json:"passwordSecret,omitempty"`
	CertSecret     *apiv1.SecretKeySelector `json:"certSecret,omitempty"`
	KeySecret      *apiv1.SecretKeySelector `json:"keySecret,omitempty"`
}

// KustomizeVersion holds information about additional Kustomize version
type KustomizeVersion struct {
	// Name holds Kustomize version name
	Name string
	// Path holds corresponding binary path
	Path string
	// BuildOptions that are specific to Kustomize version
	BuildOptions string
}

// KustomizeSettings holds kustomize settings
type KustomizeSettings struct {
	BuildOptions string
	Versions     []KustomizeVersion
}

var (
	ByClusterURLIndexer     = "byClusterURL"
	byClusterURLIndexerFunc = func(obj interface{}) ([]string, error) {
		s, ok := obj.(*apiv1.Secret)
		if !ok {
			return nil, nil
		}
		if s.Labels == nil || s.Labels[common.LabelKeySecretType] != common.LabelValueSecretTypeCluster {
			return nil, nil
		}
		if s.Data == nil {
			return nil, nil
		}
		if url, ok := s.Data["server"]; ok {
			return []string{strings.TrimRight(string(url), "/")}, nil
		}
		return nil, nil
	}
	ByClusterNameIndexer     = "byClusterName"
	byClusterNameIndexerFunc = func(obj interface{}) ([]string, error) {
		s, ok := obj.(*apiv1.Secret)
		if !ok {
			return nil, nil
		}
		if s.Labels == nil || s.Labels[common.LabelKeySecretType] != common.LabelValueSecretTypeCluster {
			return nil, nil
		}
		if s.Data == nil {
			return nil, nil
		}
		if name, ok := s.Data["name"]; ok {
			return []string{string(name)}, nil
		}
		return nil, nil
	}
	ByProjectClusterIndexer = "byProjectCluster"
	ByProjectRepoIndexer    = "byProjectRepo"
	byProjectIndexerFunc    = func(secretType string) func(obj interface{}) ([]string, error) {
		return func(obj interface{}) ([]string, error) {
			s, ok := obj.(*apiv1.Secret)
			if !ok {
				return nil, nil
			}
			if s.Labels == nil || s.Labels[common.LabelKeySecretType] != secretType {
				return nil, nil
			}
			if s.Data == nil {
				return nil, nil
			}
			if project, ok := s.Data["project"]; ok {
				return []string{string(project)}, nil
			}
			return nil, nil
		}
	}
)

func (ks *KustomizeSettings) GetOptions(source v1alpha1.ApplicationSource) (*v1alpha1.KustomizeOptions, error) {
	binaryPath := ""
	buildOptions := ""
	if source.Kustomize != nil && source.Kustomize.Version != "" {
		for _, ver := range ks.Versions {
			if ver.Name == source.Kustomize.Version {
				// add version specific path and build options
				binaryPath = ver.Path
				buildOptions = ver.BuildOptions
				break
			}
		}
		if binaryPath == "" {
			return nil, fmt.Errorf("kustomize version %s is not registered", source.Kustomize.Version)
		}
	} else {
		// add build options for the default version
		buildOptions = ks.BuildOptions
	}
	return &v1alpha1.KustomizeOptions{
		BuildOptions: buildOptions,
		BinaryPath:   binaryPath,
	}, nil
}

// Credentials for accessing a Git repository
type Repository struct {
	// The URL to the repository
	URL string `json:"url,omitempty"`
	// the type of the repo, "git" or "helm", assumed to be "git" if empty or absent
	Type string `json:"type,omitempty"`
	// helm only
	Name string `json:"name,omitempty"`
	// Name of the secret storing the username used to access the repo
	UsernameSecret *apiv1.SecretKeySelector `json:"usernameSecret,omitempty"`
	// Name of the secret storing the password used to access the repo
	PasswordSecret *apiv1.SecretKeySelector `json:"passwordSecret,omitempty"`
	// Name of the secret storing the SSH private key used to access the repo. Git only
	SSHPrivateKeySecret *apiv1.SecretKeySelector `json:"sshPrivateKeySecret,omitempty"`
	// Whether to connect the repository in an insecure way (deprecated)
	InsecureIgnoreHostKey bool `json:"insecureIgnoreHostKey,omitempty"`
	// Whether to connect the repository in an insecure way
	Insecure bool `json:"insecure,omitempty"`
	// Whether the repo is git-lfs enabled. Git only.
	EnableLFS bool `json:"enableLfs,omitempty"`
	// Name of the secret storing the TLS client cert data
	TLSClientCertDataSecret *apiv1.SecretKeySelector `json:"tlsClientCertDataSecret,omitempty"`
	// Name of the secret storing the TLS client cert's key data
	TLSClientCertKeySecret *apiv1.SecretKeySelector `json:"tlsClientCertKeySecret,omitempty"`
	// Whether the repo is helm-oci enabled. Git only.
	EnableOci bool `json:"enableOci,omitempty"`
	// Github App Private Key PEM data
	GithubAppPrivateKeySecret *apiv1.SecretKeySelector `json:"githubAppPrivateKeySecret,omitempty"`
	// Github App ID of the app used to access the repo
	GithubAppId int64 `json:"githubAppID,omitempty"`
	// Github App Installation ID of the installed GitHub App
	GithubAppInstallationId int64 `json:"githubAppInstallationID,omitempty"`
	// Github App Enterprise base url if empty will default to https://api.github.com
	GithubAppEnterpriseBaseURL string `json:"githubAppEnterpriseBaseUrl,omitempty"`
	// Proxy specifies the HTTP/HTTPS proxy used to access the repo
	Proxy string `json:"proxy,omitempty"`
	// GCPServiceAccountKey specifies the service account key in JSON format to be used for getting credentials to Google Cloud Source repos
	GCPServiceAccountKey *apiv1.SecretKeySelector `json:"gcpServiceAccountKey,omitempty"`
	// ForceHttpBasicAuth determines whether Argo CD should force use of basic auth for HTTP connected repositories
	ForceHttpBasicAuth bool `json:"forceHttpBasicAuth,omitempty"`
}

// Credential template for accessing repositories
type RepositoryCredentials struct {
	// The URL pattern the repository URL has to match
	URL string `json:"url,omitempty"`
	// Name of the secret storing the username used to access the repo
	UsernameSecret *apiv1.SecretKeySelector `json:"usernameSecret,omitempty"`
	// Name of the secret storing the password used to access the repo
	PasswordSecret *apiv1.SecretKeySelector `json:"passwordSecret,omitempty"`
	// Name of the secret storing the SSH private key used to access the repo. Git only
	SSHPrivateKeySecret *apiv1.SecretKeySelector `json:"sshPrivateKeySecret,omitempty"`
	// Name of the secret storing the TLS client cert data
	TLSClientCertDataSecret *apiv1.SecretKeySelector `json:"tlsClientCertDataSecret,omitempty"`
	// Name of the secret storing the TLS client cert's key data
	TLSClientCertKeySecret *apiv1.SecretKeySelector `json:"tlsClientCertKeySecret,omitempty"`
	// Github App Private Key PEM data
	GithubAppPrivateKeySecret *apiv1.SecretKeySelector `json:"githubAppPrivateKeySecret,omitempty"`
	// Github App ID of the app used to access the repo
	GithubAppId int64 `json:"githubAppID,omitempty"`
	// Github App Installation ID of the installed GitHub App
	GithubAppInstallationId int64 `json:"githubAppInstallationID,omitempty"`
	// Github App Enterprise base url if empty will default to https://api.github.com
	GithubAppEnterpriseBaseURL string `json:"githubAppEnterpriseBaseUrl,omitempty"`
	// EnableOCI specifies whether helm-oci support should be enabled for this repo
	EnableOCI bool `json:"enableOCI,omitempty"`
	// the type of the repositoryCredentials, "git" or "helm", assumed to be "git" if empty or absent
	Type string `json:"type,omitempty"`
	// GCPServiceAccountKey specifies the service account key in JSON format to be used for getting credentials to Google Cloud Source repos
	GCPServiceAccountKey *apiv1.SecretKeySelector `json:"gcpServiceAccountKey,omitempty"`
	// ForceHttpBasicAuth determines whether Argo CD should force use of basic auth for HTTP connected repositories
	ForceHttpBasicAuth bool `json:"forceHttpBasicAuth,omitempty"`
}

// DeepLink structure
type DeepLink struct {
	// URL that the deep link will redirect to
	URL string `json:"url"`
	// Title that will be displayed in the UI corresponding to that link
	Title string `json:"title"`
	// Description (optional) a description for what the deep link is about
	Description *string `json:"description,omitempty"`
	// IconClass (optional) a font-awesome icon class to be used when displaying the links in dropdown menus.
	IconClass *string `json:"icon.class,omitempty"`
	// Condition (optional) a conditional statement depending on which the deep link shall be rendered
	Condition *string `json:"if,omitempty"`
}

const (
	// settingServerSignatureKey designates the key for a server secret key inside a Kubernetes secret.
	settingServerSignatureKey = "server.secretkey"
	// gaTrackingID holds Google Analytics tracking id
	gaTrackingID = "ga.trackingid"
	// the URL for getting chat help, this will typically be your Slack channel for support
	helpChatURL = "help.chatUrl"
	// the text for getting chat help, defaults to "Chat now!"
	helpChatText = "help.chatText"
	// gaAnonymizeUsers specifies if user ids should be anonymized (hashed) before sending to Google Analytics. True unless value is set to 'false'
	gaAnonymizeUsers = "ga.anonymizeusers"
	// settingServerCertificate designates the key for the public cert used in TLS
	settingServerCertificate = "tls.crt"
	// settingServerPrivateKey designates the key for the private key used in TLS
	settingServerPrivateKey = "tls.key"
	// settingURLKey designates the key where Argo CD's external URL is set
	settingURLKey = "url"
	// repositoriesKey designates the key where ArgoCDs repositories list is set
	repositoriesKey = "repositories"
	// repositoryCredentialsKey designates the key where ArgoCDs repositories credentials list is set
	repositoryCredentialsKey = "repository.credentials"
	// helmRepositoriesKey designates the key where list of helm repositories is set
	helmRepositoriesKey = "helm.repositories"
	// settingDexConfigKey designates the key for the dex config
	settingDexConfigKey = "dex.config"
	// settingsOIDCConfigKey designates the key for OIDC config
	settingsOIDCConfigKey = "oidc.config"
	// statusBadgeEnabledKey holds the key which enables of disables status badge feature
	statusBadgeEnabledKey = "statusbadge.enabled"
	// statusBadgeRootUrlKey holds the key for the root badge URL override
	statusBadgeRootUrlKey = "statusbadge.url"
	// settingsWebhookGitHubSecret is the key for the GitHub shared webhook secret
	settingsWebhookGitHubSecretKey = "webhook.github.secret"
	// settingsWebhookGitLabSecret is the key for the GitLab shared webhook secret
	settingsWebhookGitLabSecretKey = "webhook.gitlab.secret"
	// settingsWebhookBitbucketUUID is the key for Bitbucket webhook UUID
	settingsWebhookBitbucketUUIDKey = "webhook.bitbucket.uuid"
	// settingsWebhookBitbucketServerSecret is the key for BitbucketServer webhook secret
	settingsWebhookBitbucketServerSecretKey = "webhook.bitbucketserver.secret"
	// settingsWebhookGogsSecret is the key for Gogs webhook secret
	settingsWebhookGogsSecretKey = "webhook.gogs.secret"
	// settingsApplicationInstanceLabelKey is the key to configure injected app instance label key
	settingsApplicationInstanceLabelKey = "application.instanceLabelKey"
	// settingsResourceTrackingMethodKey is the key to configure tracking method for application resources
	settingsResourceTrackingMethodKey = "application.resourceTrackingMethod"
	// resourcesCustomizationsKey is the key to the map of resource overrides
	resourceCustomizationsKey = "resource.customizations"
	// resourceExclusions is the key to the list of excluded resources
	resourceExclusionsKey = "resource.exclusions"
	// resourceInclusions is the key to the list of explicitly watched resources
	resourceInclusionsKey = "resource.inclusions"
	// resourceCustomLabelKey is the key to a custom label to show in node info, if present
	resourceCustomLabelsKey = "resource.customLabels"
	// configManagementPluginsKey is the key to the list of config management plugins
	configManagementPluginsKey = "configManagementPlugins"
	// kustomizeBuildOptionsKey is a string of kustomize build parameters
	kustomizeBuildOptionsKey = "kustomize.buildOptions"
	// kustomizeVersionKeyPrefix is a kustomize version key prefix
	kustomizeVersionKeyPrefix = "kustomize.version"
	// kustomizePathPrefixKey is a kustomize path for a specific version
	kustomizePathPrefixKey = "kustomize.path"
	// anonymousUserEnabledKey is the key which enables or disables anonymous user
	anonymousUserEnabledKey = "users.anonymous.enabled"
	// userSessionDurationKey is the key which specifies token expiration duration
	userSessionDurationKey = "users.session.duration"
	// diffOptions is the key where diff options are configured
	resourceCompareOptionsKey = "resource.compareoptions"
	// settingUiCssURLKey designates the key for user-defined CSS URL for UI customization
	settingUiCssURLKey = "ui.cssurl"
	// settingUiBannerContentKey designates the key for content of user-defined info banner for UI
	settingUiBannerContentKey = "ui.bannercontent"
	// settingUiBannerURLKey designates the key for the link for user-defined info banner for UI
	settingUiBannerURLKey = "ui.bannerurl"
	// settingUiBannerPermanentKey designates the key for whether the banner is permanent and not closeable
	settingUiBannerPermanentKey = "ui.bannerpermanent"
	// settingUiBannerPositionKey designates the key for the position of the banner
	settingUiBannerPositionKey = "ui.bannerposition"
	// settingsBinaryUrlsKey designates the key for the argocd binary URLs
	settingsBinaryUrlsKey = "help.download"
	// globalProjectsKey designates the key for global project settings
	globalProjectsKey = "globalProjects"
	// initialPasswordSecretName is the name of the secret that will hold the initial admin password
	initialPasswordSecretName = "argocd-initial-admin-secret"
	// initialPasswordSecretField is the name of the field in initialPasswordSecretName to store the password
	initialPasswordSecretField = "password"
	// initialPasswordLength defines the length of the generated initial password
	initialPasswordLength = 16
	// externalServerTLSSecretName defines the name of the external secret holding the server's TLS certificate
	externalServerTLSSecretName = "argocd-server-tls"
	// partOfArgoCDSelector holds label selector that should be applied to config maps and secrets used to manage Argo CD
	partOfArgoCDSelector = "app.kubernetes.io/part-of=argocd"
	// settingsPasswordPatternKey is the key to configure user password regular expression
	settingsPasswordPatternKey = "passwordPattern"
	// inClusterEnabledKey is the key to configure whether to allow in-cluster server address
	inClusterEnabledKey = "cluster.inClusterEnabled"
	// settingsServerRBACLogEnforceEnable is the key to configure whether logs RBAC enforcement is enabled
	settingsServerRBACLogEnforceEnableKey = "server.rbac.log.enforce.enable"
	// helmValuesFileSchemesKey is the key to configure the list of supported helm values file schemas
	helmValuesFileSchemesKey = "helm.valuesFileSchemes"
	// execEnabledKey is the key to configure whether the UI exec feature is enabled
	execEnabledKey = "exec.enabled"
	// execShellsKey is the key to configure which shells are allowed for `exec` and in what order they are tried
	execShellsKey = "exec.shells"
	// oidcTLSInsecureSkipVerifyKey is the key to configure whether TLS cert verification is skipped for OIDC connections
	oidcTLSInsecureSkipVerifyKey = "oidc.tls.insecure.skip.verify"
	// ApplicationDeepLinks is the application deep link key
	ApplicationDeepLinks = "application.links"
	// ProjectDeepLinks is the project deep link key
	ProjectDeepLinks = "project.links"
	// ResourceDeepLinks is the resource deep link key
	ResourceDeepLinks = "resource.links"
	extensionConfig   = "extension.config"
)

var (
	sourceTypeToEnableGenerationKey = map[v1alpha1.ApplicationSourceType]string{
		v1alpha1.ApplicationSourceTypeKustomize: "kustomize.enable",
		v1alpha1.ApplicationSourceTypeHelm:      "helm.enable",
		v1alpha1.ApplicationSourceTypeDirectory: "jsonnet.enable",
	}
)

// SettingsManager holds config info for a new manager with which to access Kubernetes ConfigMaps.
type SettingsManager struct {
	ctx             context.Context
	clientset       kubernetes.Interface
	secrets         v1listers.SecretLister
	secretsInformer cache.SharedIndexInformer
	configmaps      v1listers.ConfigMapLister
	namespace       string
	// subscribers is a list of subscribers to settings updates
	subscribers []chan<- *ArgoCDSettings
	// mutex protects concurrency sensitive parts of settings manager: access to subscribers list and initialization flag
	mutex                 *sync.Mutex
	initContextCancel     func()
	reposCache            []Repository
	repoCredsCache        []RepositoryCredentials
	reposOrClusterChanged func()
}

type incompleteSettingsError struct {
	message string
}

type IgnoreStatus string

const (
	// IgnoreResourceStatusInCRD ignores status changes for all CRDs
	IgnoreResourceStatusInCRD IgnoreStatus = "crd"
	// IgnoreResourceStatusInAll ignores status changes for all resources
	IgnoreResourceStatusInAll IgnoreStatus = "all"
	// IgnoreResourceStatusInNone ignores status changes for no resources
	IgnoreResourceStatusInNone IgnoreStatus = "off"
)

type ArgoCDDiffOptions struct {
	IgnoreAggregatedRoles bool `json:"ignoreAggregatedRoles,omitempty"`

	// If set to true then differences caused by status are ignored.
	IgnoreResourceStatusField IgnoreStatus `json:"ignoreResourceStatusField,omitempty"`
}

func (e *incompleteSettingsError) Error() string {
	return e.message
}

func (mgr *SettingsManager) onRepoOrClusterChanged() {
	if mgr.reposOrClusterChanged != nil {
		go mgr.reposOrClusterChanged()
	}
}

func (mgr *SettingsManager) GetSecretsLister() (v1listers.SecretLister, error) {
	err := mgr.ensureSynced(false)
	if err != nil {
		return nil, err
	}
	return mgr.secrets, nil
}

func (mgr *SettingsManager) GetSecretsInformer() (cache.SharedIndexInformer, error) {
	err := mgr.ensureSynced(false)
	if err != nil {
		return nil, err
	}
	return mgr.secretsInformer, nil
}

func (mgr *SettingsManager) updateSecret(callback func(*apiv1.Secret) error) error {
	err := mgr.ensureSynced(false)
	if err != nil {
		return err
	}
	argoCDSecret, err := mgr.secrets.Secrets(mgr.namespace).Get(common.ArgoCDSecretName)
	createSecret := false
	if err != nil {
		if !apierr.IsNotFound(err) {
			return err
		}
		argoCDSecret = &apiv1.Secret{
			ObjectMeta: metav1.ObjectMeta{
				Name: common.ArgoCDSecretName,
			},
			Data: make(map[string][]byte),
		}
		createSecret = true
	}
	if argoCDSecret.Data == nil {
		argoCDSecret.Data = make(map[string][]byte)
	}

	updatedSecret := argoCDSecret.DeepCopy()
	err = callback(updatedSecret)
	if err != nil {
		return err
	}

	if !createSecret && reflect.DeepEqual(argoCDSecret.Data, updatedSecret.Data) {
		return nil
	}

	if createSecret {
		_, err = mgr.clientset.CoreV1().Secrets(mgr.namespace).Create(context.Background(), updatedSecret, metav1.CreateOptions{})
	} else {
		_, err = mgr.clientset.CoreV1().Secrets(mgr.namespace).Update(context.Background(), updatedSecret, metav1.UpdateOptions{})
	}
	if err != nil {
		return err
	}

	return mgr.ResyncInformers()
}

func (mgr *SettingsManager) updateConfigMap(callback func(*apiv1.ConfigMap) error) error {
	argoCDCM, err := mgr.getConfigMap()
	createCM := false
	if err != nil {
		if !apierr.IsNotFound(err) {
			return err
		}
		argoCDCM = &apiv1.ConfigMap{
			ObjectMeta: metav1.ObjectMeta{
				Name: common.ArgoCDConfigMapName,
			},
		}
		createCM = true
	}
	if argoCDCM.Data == nil {
		argoCDCM.Data = make(map[string]string)
	}
	beforeUpdate := argoCDCM.DeepCopy()
	err = callback(argoCDCM)
	if err != nil {
		return err
	}
	if reflect.DeepEqual(beforeUpdate.Data, argoCDCM.Data) {
		return nil
	}

	if createCM {
		_, err = mgr.clientset.CoreV1().ConfigMaps(mgr.namespace).Create(context.Background(), argoCDCM, metav1.CreateOptions{})
	} else {
		_, err = mgr.clientset.CoreV1().ConfigMaps(mgr.namespace).Update(context.Background(), argoCDCM, metav1.UpdateOptions{})
	}

	if err != nil {
		return err
	}

	mgr.invalidateCache()

	return mgr.ResyncInformers()
}

func (mgr *SettingsManager) getConfigMap() (*apiv1.ConfigMap, error) {
	err := mgr.ensureSynced(false)
	if err != nil {
		return nil, err
	}
	argoCDCM, err := mgr.configmaps.ConfigMaps(mgr.namespace).Get(common.ArgoCDConfigMapName)
	if err != nil {
		return nil, err
	}
	if argoCDCM.Data == nil {
		argoCDCM.Data = make(map[string]string)
	}
	return argoCDCM, err
}

// Returns the ConfigMap with the given name from the cluster.
// The ConfigMap must be labeled with "app.kubernetes.io/part-of: argocd" in
// order to be retrievable.
func (mgr *SettingsManager) GetConfigMapByName(configMapName string) (*apiv1.ConfigMap, error) {
	err := mgr.ensureSynced(false)
	if err != nil {
		return nil, err
	}
	configMap, err := mgr.configmaps.ConfigMaps(mgr.namespace).Get(configMapName)
	if err != nil {
		return nil, err
	}
	return configMap, err
}

func (mgr *SettingsManager) GetResourcesFilter() (*ResourcesFilter, error) {
	argoCDCM, err := mgr.getConfigMap()
	if err != nil {
		return nil, err
	}
	rf := &ResourcesFilter{}
	if value, ok := argoCDCM.Data[resourceInclusionsKey]; ok {
		includedResources := make([]FilteredResource, 0)
		err := yaml.Unmarshal([]byte(value), &includedResources)
		if err != nil {
			return nil, err
		}
		rf.ResourceInclusions = includedResources
	}

	if value, ok := argoCDCM.Data[resourceExclusionsKey]; ok {
		excludedResources := make([]FilteredResource, 0)
		err := yaml.Unmarshal([]byte(value), &excludedResources)
		if err != nil {
			return nil, err
		}
		rf.ResourceExclusions = excludedResources
	}
	return rf, nil
}

func (mgr *SettingsManager) GetAppInstanceLabelKey() (string, error) {
	argoCDCM, err := mgr.getConfigMap()
	if err != nil {
		return "", err
	}
	label := argoCDCM.Data[settingsApplicationInstanceLabelKey]
	if label == "" {
		return common.LabelKeyAppInstance, nil
	}
	return label, nil
}

func (mgr *SettingsManager) GetTrackingMethod() (string, error) {
	argoCDCM, err := mgr.getConfigMap()
	if err != nil {
		return "", err
	}
	return argoCDCM.Data[settingsResourceTrackingMethodKey], nil
}

func (mgr *SettingsManager) GetPasswordPattern() (string, error) {
	argoCDCM, err := mgr.getConfigMap()
	if err != nil {
		return "", err
	}
	label := argoCDCM.Data[settingsPasswordPatternKey]
	if label == "" {
		return common.PasswordPatten, nil
	}
	return label, nil
}

func (mgr *SettingsManager) GetServerRBACLogEnforceEnable() (bool, error) {
	argoCDCM, err := mgr.getConfigMap()
	if err != nil {
		return false, err
	}

	if argoCDCM.Data[settingsServerRBACLogEnforceEnableKey] == "" {
		return false, nil
	}

	return strconv.ParseBool(argoCDCM.Data[settingsServerRBACLogEnforceEnableKey])
}

func (mgr *SettingsManager) GetConfigManagementPlugins() ([]v1alpha1.ConfigManagementPlugin, error) {
	argoCDCM, err := mgr.getConfigMap()
	if err != nil {
		return nil, err
	}
	plugins := make([]v1alpha1.ConfigManagementPlugin, 0)
	if value, ok := argoCDCM.Data[configManagementPluginsKey]; ok {
		err := yaml.Unmarshal([]byte(value), &plugins)
		if err != nil {
			return nil, err
		}
	}
	return plugins, nil
}

func (mgr *SettingsManager) GetDeepLinks(deeplinkType string) ([]DeepLink, error) {
	argoCDCM, err := mgr.getConfigMap()
	if err != nil {
		return nil, err
	}
	deepLinks := make([]DeepLink, 0)
	if value, ok := argoCDCM.Data[deeplinkType]; ok {
		err := yaml.Unmarshal([]byte(value), &deepLinks)
		if err != nil {
			return nil, err
		}
	}
	return deepLinks, nil
}

func (mgr *SettingsManager) GetEnabledSourceTypes() (map[string]bool, error) {
	argoCDCM, err := mgr.getConfigMap()
	if err != nil {
		return nil, err
	}
	res := map[string]bool{}
	for sourceType := range sourceTypeToEnableGenerationKey {
		res[string(sourceType)] = true
	}
	for sourceType, key := range sourceTypeToEnableGenerationKey {
		if val, ok := argoCDCM.Data[key]; ok && val != "" {
			res[string(sourceType)] = val == "true"
		}
	}
	// plugin based manifest generation cannot be disabled
	res[string(v1alpha1.ApplicationSourceTypePlugin)] = true
	return res, nil
}

// GetResourceOverrides loads Resource Overrides from argocd-cm ConfigMap
func (mgr *SettingsManager) GetResourceOverrides() (map[string]v1alpha1.ResourceOverride, error) {
	argoCDCM, err := mgr.getConfigMap()
	if err != nil {
		return nil, err
	}
	resourceOverrides := map[string]v1alpha1.ResourceOverride{}
	if value, ok := argoCDCM.Data[resourceCustomizationsKey]; ok && value != "" {
		err := yaml.Unmarshal([]byte(value), &resourceOverrides)
		if err != nil {
			return nil, err
		}
	}

	err = mgr.appendResourceOverridesFromSplitKeys(argoCDCM.Data, resourceOverrides)
	if err != nil {
		return nil, err
	}

	var diffOptions ArgoCDDiffOptions
	if value, ok := argoCDCM.Data[resourceCompareOptionsKey]; ok {
		err := yaml.Unmarshal([]byte(value), &diffOptions)
		if err != nil {
			return nil, err
		}
	}

	crdGK := "apiextensions.k8s.io/CustomResourceDefinition"
	crdPrsvUnkn := "/spec/preserveUnknownFields"

	switch diffOptions.IgnoreResourceStatusField {
	case "", "crd":
		addStatusOverrideToGK(resourceOverrides, crdGK)
		addIgnoreDiffItemOverrideToGK(resourceOverrides, crdGK, crdPrsvUnkn)
	case "all":
		addStatusOverrideToGK(resourceOverrides, "*/*")
		log.Info("Ignore status for all objects")

	case "off", "false":
		log.Info("Not ignoring status for any object")

	default:
		addStatusOverrideToGK(resourceOverrides, crdGK)
		log.Warnf("Unrecognized value for ignoreResourceStatusField - %s, ignore status for CustomResourceDefinitions", diffOptions.IgnoreResourceStatusField)
	}

	return resourceOverrides, nil
}

func addStatusOverrideToGK(resourceOverrides map[string]v1alpha1.ResourceOverride, groupKind string) {
	if val, ok := resourceOverrides[groupKind]; ok {
		val.IgnoreDifferences.JSONPointers = append(val.IgnoreDifferences.JSONPointers, "/status")
		resourceOverrides[groupKind] = val
	} else {
		resourceOverrides[groupKind] = v1alpha1.ResourceOverride{
			IgnoreDifferences: v1alpha1.OverrideIgnoreDiff{JSONPointers: []string{"/status"}},
		}
	}
}

func addIgnoreDiffItemOverrideToGK(resourceOverrides map[string]v1alpha1.ResourceOverride, groupKind, ignoreItem string) {
	if val, ok := resourceOverrides[groupKind]; ok {
		val.IgnoreDifferences.JSONPointers = append(val.IgnoreDifferences.JSONPointers, ignoreItem)
		resourceOverrides[groupKind] = val
	} else {
		resourceOverrides[groupKind] = v1alpha1.ResourceOverride{
			IgnoreDifferences: v1alpha1.OverrideIgnoreDiff{JSONPointers: []string{ignoreItem}},
		}
	}
}

func (mgr *SettingsManager) appendResourceOverridesFromSplitKeys(cmData map[string]string, resourceOverrides map[string]v1alpha1.ResourceOverride) error {
	for k, v := range cmData {
		if !strings.HasPrefix(k, resourceCustomizationsKey) {
			continue
		}

		// config map key should be of format resource.customizations.<type>.<group-kind>
		parts := strings.SplitN(k, ".", 4)
		if len(parts) < 4 {
			continue
		}

		overrideKey, err := convertToOverrideKey(parts[3])
		if err != nil {
			return err
		}

		if overrideKey == "all" {
			overrideKey = "*/*"
		}

		overrideVal, ok := resourceOverrides[overrideKey]
		if !ok {
			overrideVal = v1alpha1.ResourceOverride{}
		}

		customizationType := parts[2]
		switch customizationType {
		case "health":
			overrideVal.HealthLua = v
		case "useOpenLibs":
			useOpenLibs, err := strconv.ParseBool(v)
			if err != nil {
				return err
			}
			overrideVal.UseOpenLibs = useOpenLibs
		case "actions":
			overrideVal.Actions = v
		case "ignoreDifferences":
			overrideIgnoreDiff := v1alpha1.OverrideIgnoreDiff{}
			err := yaml.Unmarshal([]byte(v), &overrideIgnoreDiff)
			if err != nil {
				return err
			}
			overrideVal.IgnoreDifferences = overrideIgnoreDiff
		case "knownTypeFields":
			var knownTypeFields []v1alpha1.KnownTypeField
			err := yaml.Unmarshal([]byte(v), &knownTypeFields)
			if err != nil {
				return err
			}
			overrideVal.KnownTypeFields = knownTypeFields
		default:
			return fmt.Errorf("resource customization type %s not supported", customizationType)
		}
		resourceOverrides[overrideKey] = overrideVal
	}
	return nil
}

// Convert group-kind format to <group/kind>, allowed key format examples
// resource.customizations.health.cert-manager.io_Certificate
// resource.customizations.health.Certificate
func convertToOverrideKey(groupKind string) (string, error) {
	parts := strings.Split(groupKind, "_")
	if len(parts) == 2 {
		return fmt.Sprintf("%s/%s", parts[0], parts[1]), nil
	} else if len(parts) == 1 && groupKind != "" {
		return groupKind, nil
	}
	return "", fmt.Errorf("group kind should be in format `resource.customizations.<type>.<group_kind>` or resource.customizations.<type>.<kind>`, got group kind: '%s'", groupKind)
}

func GetDefaultDiffOptions() ArgoCDDiffOptions {
	return ArgoCDDiffOptions{IgnoreAggregatedRoles: false}
}

// GetResourceCompareOptions loads the resource compare options settings from the ConfigMap
func (mgr *SettingsManager) GetResourceCompareOptions() (ArgoCDDiffOptions, error) {
	// We have a sane set of default diff options
	diffOptions := GetDefaultDiffOptions()

	argoCDCM, err := mgr.getConfigMap()
	if err != nil {
		return diffOptions, err
	}

	if value, ok := argoCDCM.Data[resourceCompareOptionsKey]; ok {
		err := yaml.Unmarshal([]byte(value), &diffOptions)
		if err != nil {
			return diffOptions, err
		}
	}

	return diffOptions, nil
}

// GetHelmSettings returns helm settings
func (mgr *SettingsManager) GetHelmSettings() (*v1alpha1.HelmOptions, error) {
	argoCDCM, err := mgr.getConfigMap()
	if err != nil {
		return nil, err
	}
	helmOptions := &v1alpha1.HelmOptions{}
	if value, ok := argoCDCM.Data[helmValuesFileSchemesKey]; ok {
		for _, item := range strings.Split(value, ",") {
			if item := strings.TrimSpace(item); item != "" {
				helmOptions.ValuesFileSchemes = append(helmOptions.ValuesFileSchemes, item)
			}
		}
	} else {
		helmOptions.ValuesFileSchemes = []string{"https", "http"}
	}
	return helmOptions, nil
}

// GetKustomizeSettings loads the kustomize settings from argocd-cm ConfigMap
func (mgr *SettingsManager) GetKustomizeSettings() (*KustomizeSettings, error) {
	argoCDCM, err := mgr.getConfigMap()
	if err != nil {
		return nil, err
	}
	kustomizeVersionsMap := map[string]KustomizeVersion{}
	buildOptions := map[string]string{}
	settings := &KustomizeSettings{}

	// extract build options for the default version
	if options, ok := argoCDCM.Data[kustomizeBuildOptionsKey]; ok {
		settings.BuildOptions = options
	}

	// extract per-version binary paths and build options
	for k, v := range argoCDCM.Data {
		// extract version and path from kustomize.version.<version>
		if strings.HasPrefix(k, kustomizeVersionKeyPrefix) {
			err = addKustomizeVersion(kustomizeVersionKeyPrefix, k, v, kustomizeVersionsMap)
			if err != nil {
				return nil, err
			}
		}

		// extract version and path from kustomize.path.<version>
		if strings.HasPrefix(k, kustomizePathPrefixKey) {
			err = addKustomizeVersion(kustomizePathPrefixKey, k, v, kustomizeVersionsMap)
			if err != nil {
				return nil, err
			}
		}

		// extract version and build options from kustomize.buildOptions.<version>
		if strings.HasPrefix(k, kustomizeBuildOptionsKey) && k != kustomizeBuildOptionsKey {
			buildOptions[k[len(kustomizeBuildOptionsKey)+1:]] = v
		}
	}

	for _, v := range kustomizeVersionsMap {
		if _, ok := buildOptions[v.Name]; ok {
			v.BuildOptions = buildOptions[v.Name]
		}
		settings.Versions = append(settings.Versions, v)
	}
	return settings, nil
}

func addKustomizeVersion(prefix, name, path string, kvMap map[string]KustomizeVersion) error {
	version := name[len(prefix)+1:]
	if _, ok := kvMap[version]; ok {
		return fmt.Errorf("found duplicate kustomize version: %s", version)
	}
	kvMap[version] = KustomizeVersion{
		Name: version,
		Path: path,
	}
	return nil
}

// DEPRECATED. Helm repository credentials are now managed using RepoCredentials
func (mgr *SettingsManager) GetHelmRepositories() ([]HelmRepoCredentials, error) {
	argoCDCM, err := mgr.getConfigMap()
	if err != nil {
		return nil, err
	}
	helmRepositories := make([]HelmRepoCredentials, 0)
	helmRepositoriesStr := argoCDCM.Data[helmRepositoriesKey]
	if helmRepositoriesStr != "" {
		err := yaml.Unmarshal([]byte(helmRepositoriesStr), &helmRepositories)
		if err != nil {
			return nil, err
		}
	}
	return helmRepositories, nil
}

func (mgr *SettingsManager) GetRepositories() ([]Repository, error) {

	mgr.mutex.Lock()
	reposCache := mgr.reposCache
	mgr.mutex.Unlock()
	if reposCache != nil {
		return reposCache, nil
	}

	// Get the config map outside of the lock
	argoCDCM, err := mgr.getConfigMap()
	if err != nil {
		return nil, err
	}

	mgr.mutex.Lock()
	defer mgr.mutex.Unlock()
	repositories := make([]Repository, 0)
	repositoriesStr := argoCDCM.Data[repositoriesKey]
	if repositoriesStr != "" {
		err := yaml.Unmarshal([]byte(repositoriesStr), &repositories)
		if err != nil {
			return nil, err
		}
	}
	mgr.reposCache = repositories

	return mgr.reposCache, nil
}

func (mgr *SettingsManager) SaveRepositories(repos []Repository) error {
	return mgr.updateConfigMap(func(argoCDCM *apiv1.ConfigMap) error {
		if len(repos) > 0 {
			yamlStr, err := yaml.Marshal(repos)
			if err != nil {
				return err
			}
			argoCDCM.Data[repositoriesKey] = string(yamlStr)
		} else {
			delete(argoCDCM.Data, repositoriesKey)
		}
		return nil
	})
}

func (mgr *SettingsManager) SaveRepositoryCredentials(creds []RepositoryCredentials) error {
	return mgr.updateConfigMap(func(argoCDCM *apiv1.ConfigMap) error {
		if len(creds) > 0 {
			yamlStr, err := yaml.Marshal(creds)
			if err != nil {
				return err
			}
			argoCDCM.Data[repositoryCredentialsKey] = string(yamlStr)
		} else {
			delete(argoCDCM.Data, repositoryCredentialsKey)
		}
		return nil
	})
}

func (mgr *SettingsManager) GetRepositoryCredentials() ([]RepositoryCredentials, error) {

	mgr.mutex.Lock()
	repoCredsCache := mgr.repoCredsCache
	mgr.mutex.Unlock()
	if repoCredsCache != nil {
		return repoCredsCache, nil
	}

	// Get the config map outside of the lock
	argoCDCM, err := mgr.getConfigMap()
	if err != nil {
		return nil, err
	}

	mgr.mutex.Lock()
	defer mgr.mutex.Unlock()
	creds := make([]RepositoryCredentials, 0)
	credsStr := argoCDCM.Data[repositoryCredentialsKey]
	if credsStr != "" {
		err := yaml.Unmarshal([]byte(credsStr), &creds)
		if err != nil {
			return nil, err
		}
	}
	mgr.repoCredsCache = creds

	return mgr.repoCredsCache, nil
}

func (mgr *SettingsManager) GetGoogleAnalytics() (*GoogleAnalytics, error) {
	argoCDCM, err := mgr.getConfigMap()
	if err != nil {
		return nil, err
	}
	return &GoogleAnalytics{
		TrackingID:     argoCDCM.Data[gaTrackingID],
		AnonymizeUsers: argoCDCM.Data[gaAnonymizeUsers] != "false",
	}, nil
}

func (mgr *SettingsManager) GetHelp() (*Help, error) {
	argoCDCM, err := mgr.getConfigMap()
	if err != nil {
		return nil, err
	}
	chatText, ok := argoCDCM.Data[helpChatText]
	if !ok {
		chatText = "Chat now!"
	}
	return &Help{
		ChatURL:    argoCDCM.Data[helpChatURL],
		ChatText:   chatText,
		BinaryURLs: getDownloadBinaryUrlsFromConfigMap(argoCDCM),
	}, nil
}

// GetSettings retrieves settings from the ArgoCDConfigMap and secret.
func (mgr *SettingsManager) GetSettings() (*ArgoCDSettings, error) {
	err := mgr.ensureSynced(false)
	if err != nil {
		return nil, err
	}
	argoCDCM, err := mgr.configmaps.ConfigMaps(mgr.namespace).Get(common.ArgoCDConfigMapName)
	if err != nil {
		return nil, err
	}
	argoCDSecret, err := mgr.secrets.Secrets(mgr.namespace).Get(common.ArgoCDSecretName)
	if err != nil {
		return nil, err
	}
	selector, err := labels.Parse(partOfArgoCDSelector)
	if err != nil {
		return nil, err
	}
	secrets, err := mgr.secrets.Secrets(mgr.namespace).List(selector)
	if err != nil {
		return nil, err
	}
	var settings ArgoCDSettings
	var errs []error
	updateSettingsFromConfigMap(&settings, argoCDCM)
	if err := mgr.updateSettingsFromSecret(&settings, argoCDSecret, secrets); err != nil {
		errs = append(errs, err)
	}
	if len(errs) > 0 {
		return &settings, errs[0]
	}

	return &settings, nil
}

// Clears cached settings on configmap/secret change
func (mgr *SettingsManager) invalidateCache() {
	mgr.mutex.Lock()
	defer mgr.mutex.Unlock()

	mgr.reposCache = nil
	mgr.repoCredsCache = nil
}

func (mgr *SettingsManager) initialize(ctx context.Context) error {
	tweakConfigMap := func(options *metav1.ListOptions) {
		cmLabelSelector := fields.ParseSelectorOrDie(partOfArgoCDSelector)
		options.LabelSelector = cmLabelSelector.String()
	}

	eventHandler := cache.ResourceEventHandlerFuncs{
		UpdateFunc: func(oldObj, newObj interface{}) {
			mgr.invalidateCache()
			mgr.onRepoOrClusterChanged()
		},
		AddFunc: func(obj interface{}) {
			mgr.onRepoOrClusterChanged()
		},
		DeleteFunc: func(obj interface{}) {
			mgr.onRepoOrClusterChanged()
		},
	}
	indexers := cache.Indexers{
		cache.NamespaceIndex:    cache.MetaNamespaceIndexFunc,
		ByClusterURLIndexer:     byClusterURLIndexerFunc,
		ByClusterNameIndexer:    byClusterNameIndexerFunc,
		ByProjectClusterIndexer: byProjectIndexerFunc(common.LabelValueSecretTypeCluster),
		ByProjectRepoIndexer:    byProjectIndexerFunc(common.LabelValueSecretTypeRepository),
	}
	cmInformer := v1.NewFilteredConfigMapInformer(mgr.clientset, mgr.namespace, 3*time.Minute, indexers, tweakConfigMap)
	secretsInformer := v1.NewSecretInformer(mgr.clientset, mgr.namespace, 3*time.Minute, indexers)
	cmInformer.AddEventHandler(eventHandler)
	secretsInformer.AddEventHandler(eventHandler)

	log.Info("Starting configmap/secret informers")
	go func() {
		cmInformer.Run(ctx.Done())
		log.Info("configmap informer cancelled")
	}()
	go func() {
		secretsInformer.Run(ctx.Done())
		log.Info("secrets informer cancelled")
	}()

	if !cache.WaitForCacheSync(ctx.Done(), cmInformer.HasSynced, secretsInformer.HasSynced) {
		return fmt.Errorf("Timed out waiting for settings cache to sync")
	}
	log.Info("Configmap/secret informer synced")

	tryNotify := func() {
		newSettings, err := mgr.GetSettings()
		if err != nil {
			log.Warnf("Unable to parse updated settings: %v", err)
		} else {
			mgr.notifySubscribers(newSettings)
		}
	}
	now := time.Now()
	handler := cache.ResourceEventHandlerFuncs{
		AddFunc: func(obj interface{}) {
			if metaObj, ok := obj.(metav1.Object); ok {
				if metaObj.GetCreationTimestamp().After(now) {
					tryNotify()
				}
			}

		},
		UpdateFunc: func(oldObj, newObj interface{}) {
			oldMeta, oldOk := oldObj.(metav1.Common)
			newMeta, newOk := newObj.(metav1.Common)
			if oldOk && newOk && oldMeta.GetResourceVersion() != newMeta.GetResourceVersion() {
				tryNotify()
			}
		},
	}
	secretsInformer.AddEventHandler(handler)
	cmInformer.AddEventHandler(handler)
	mgr.secrets = v1listers.NewSecretLister(secretsInformer.GetIndexer())
	mgr.secretsInformer = secretsInformer
	mgr.configmaps = v1listers.NewConfigMapLister(cmInformer.GetIndexer())
	return nil
}

func (mgr *SettingsManager) ensureSynced(forceResync bool) error {
	mgr.mutex.Lock()
	defer mgr.mutex.Unlock()
	if !forceResync && mgr.secrets != nil && mgr.configmaps != nil {
		return nil
	}

	if mgr.initContextCancel != nil {
		mgr.initContextCancel()
	}
	ctx, cancel := context.WithCancel(mgr.ctx)
	mgr.initContextCancel = cancel
	return mgr.initialize(ctx)
}

func getDownloadBinaryUrlsFromConfigMap(argoCDCM *apiv1.ConfigMap) map[string]string {
	binaryUrls := map[string]string{}
	for _, archType := range []string{"darwin-amd64", "darwin-arm64", "windows-amd64", "linux-amd64", "linux-arm64", "linux-ppc64le", "linux-s390x"} {
		if val, ok := argoCDCM.Data[settingsBinaryUrlsKey+"."+archType]; ok {
			binaryUrls[archType] = val
		}
	}
	return binaryUrls
}

// updateSettingsFromConfigMap transfers settings from a Kubernetes configmap into an ArgoCDSettings struct.
func updateSettingsFromConfigMap(settings *ArgoCDSettings, argoCDCM *apiv1.ConfigMap) {
	settings.DexConfig = argoCDCM.Data[settingDexConfigKey]
	settings.OIDCConfigRAW = argoCDCM.Data[settingsOIDCConfigKey]
	settings.KustomizeBuildOptions = argoCDCM.Data[kustomizeBuildOptionsKey]
	settings.StatusBadgeEnabled = argoCDCM.Data[statusBadgeEnabledKey] == "true"
	settings.StatusBadgeRootUrl = argoCDCM.Data[statusBadgeRootUrlKey]
	settings.AnonymousUserEnabled = argoCDCM.Data[anonymousUserEnabledKey] == "true"
	settings.UiCssURL = argoCDCM.Data[settingUiCssURLKey]
	settings.UiBannerContent = argoCDCM.Data[settingUiBannerContentKey]
	settings.UiBannerPermanent = argoCDCM.Data[settingUiBannerPermanentKey] == "true"
	settings.UiBannerPosition = argoCDCM.Data[settingUiBannerPositionKey]
	settings.ServerRBACLogEnforceEnable = argoCDCM.Data[settingsServerRBACLogEnforceEnableKey] == "true"
	settings.BinaryUrls = getDownloadBinaryUrlsFromConfigMap(argoCDCM)
	if err := validateExternalURL(argoCDCM.Data[settingURLKey]); err != nil {
		log.Warnf("Failed to validate URL in configmap: %v", err)
	}
	settings.URL = argoCDCM.Data[settingURLKey]
	if err := validateExternalURL(argoCDCM.Data[settingUiBannerURLKey]); err != nil {
		log.Warnf("Failed to validate UI banner URL in configmap: %v", err)
	}
	settings.UiBannerURL = argoCDCM.Data[settingUiBannerURLKey]
	settings.UserSessionDuration = time.Hour * 24
	if userSessionDurationStr, ok := argoCDCM.Data[userSessionDurationKey]; ok {
		if val, err := timeutil.ParseDuration(userSessionDurationStr); err != nil {
			log.Warnf("Failed to parse '%s' key: %v", userSessionDurationKey, err)
		} else {
			settings.UserSessionDuration = *val
		}
	}
	settings.PasswordPattern = argoCDCM.Data[settingsPasswordPatternKey]
	if settings.PasswordPattern == "" {
		settings.PasswordPattern = common.PasswordPatten
	}
	settings.InClusterEnabled = argoCDCM.Data[inClusterEnabledKey] != "false"
	settings.ExecEnabled = argoCDCM.Data[execEnabledKey] == "true"
	execShells := argoCDCM.Data[execShellsKey]
	if execShells != "" {
		settings.ExecShells = strings.Split(execShells, ",")
	} else {
		// Fall back to default. If you change this list, also change docs/operator-manual/argocd-cm.yaml.
		settings.ExecShells = []string{"bash", "sh", "powershell", "cmd"}
	}
	settings.TrackingMethod = argoCDCM.Data[settingsResourceTrackingMethodKey]
	settings.OIDCTLSInsecureSkipVerify = argoCDCM.Data[oidcTLSInsecureSkipVerifyKey] == "true"
	settings.ExtensionConfig = argoCDCM.Data[extensionConfig]
}

// validateExternalURL ensures the external URL that is set on the configmap is valid
func validateExternalURL(u string) error {
	if u == "" {
		return nil
	}
	URL, err := url.Parse(u)
	if err != nil {
		return fmt.Errorf("Failed to parse URL: %v", err)
	}
	if URL.Scheme != "http" && URL.Scheme != "https" {
		return fmt.Errorf("URL must include http or https protocol")
	}
	return nil
}

// updateSettingsFromSecret transfers settings from a Kubernetes secret into an ArgoCDSettings struct.
func (mgr *SettingsManager) updateSettingsFromSecret(settings *ArgoCDSettings, argoCDSecret *apiv1.Secret, secrets []*apiv1.Secret) error {
	var errs []error
	secretKey, ok := argoCDSecret.Data[settingServerSignatureKey]
	if ok {
		settings.ServerSignature = secretKey
	} else {
		errs = append(errs, &incompleteSettingsError{message: "server.secretkey is missing"})
	}
	if githubWebhookSecret := argoCDSecret.Data[settingsWebhookGitHubSecretKey]; len(githubWebhookSecret) > 0 {
		settings.WebhookGitHubSecret = string(githubWebhookSecret)
	}
	if gitlabWebhookSecret := argoCDSecret.Data[settingsWebhookGitLabSecretKey]; len(gitlabWebhookSecret) > 0 {
		settings.WebhookGitLabSecret = string(gitlabWebhookSecret)
	}
	if bitbucketWebhookUUID := argoCDSecret.Data[settingsWebhookBitbucketUUIDKey]; len(bitbucketWebhookUUID) > 0 {
		settings.WebhookBitbucketUUID = string(bitbucketWebhookUUID)
	}
	if bitbucketserverWebhookSecret := argoCDSecret.Data[settingsWebhookBitbucketServerSecretKey]; len(bitbucketserverWebhookSecret) > 0 {
		settings.WebhookBitbucketServerSecret = string(bitbucketserverWebhookSecret)
	}
	if gogsWebhookSecret := argoCDSecret.Data[settingsWebhookGogsSecretKey]; len(gogsWebhookSecret) > 0 {
		settings.WebhookGogsSecret = string(gogsWebhookSecret)
	}

	// The TLS certificate may be externally managed. We try to load it from an
	// external secret first. If the external secret doesn't exist, we either
	// load it from argocd-secret or generate (and persist) a self-signed one.
	cert, err := mgr.externalServerTLSCertificate()
	if err != nil {
		errs = append(errs, &incompleteSettingsError{message: fmt.Sprintf("could not read from secret %s/%s: %v", mgr.namespace, externalServerTLSSecretName, err)})
	} else {
		if cert != nil {
			settings.Certificate = cert
			settings.CertificateIsExternal = true
			log.Infof("Loading TLS configuration from secret %s/%s", mgr.namespace, externalServerTLSSecretName)
		} else {
			serverCert, certOk := argoCDSecret.Data[settingServerCertificate]
			serverKey, keyOk := argoCDSecret.Data[settingServerPrivateKey]
			if certOk && keyOk {
				cert, err := tls.X509KeyPair(serverCert, serverKey)
				if err != nil {
					errs = append(errs, &incompleteSettingsError{message: fmt.Sprintf("invalid x509 key pair %s/%s in secret: %s", settingServerCertificate, settingServerPrivateKey, err)})
				} else {
					settings.Certificate = &cert
					settings.CertificateIsExternal = false
				}
			}
		}
	}
	secretValues := make(map[string]string, len(argoCDSecret.Data))
	for _, s := range secrets {
		for k, v := range s.Data {
			secretValues[fmt.Sprintf("%s:%s", s.Name, k)] = string(v)
		}
	}
	for k, v := range argoCDSecret.Data {
		secretValues[k] = string(v)
	}
	settings.Secrets = secretValues
	if len(errs) > 0 {
		return errs[0]
	}
	return nil
}

// externalServerTLSCertificate will try and load a TLS certificate from an
// external secret, instead of tls.crt and tls.key in argocd-secret. If both
// return values are nil, no external secret has been configured.
func (mgr *SettingsManager) externalServerTLSCertificate() (*tls.Certificate, error) {
	var cert tls.Certificate
	secret, err := mgr.clientset.CoreV1().Secrets(mgr.namespace).Get(mgr.ctx, externalServerTLSSecretName, metav1.GetOptions{})
	if err != nil {
		if apierr.IsNotFound(err) {
			return nil, nil
		}
	}
	tlsCert, certOK := secret.Data[settingServerCertificate]
	tlsKey, keyOK := secret.Data[settingServerPrivateKey]
	if certOK && keyOK {
		cert, err = tls.X509KeyPair(tlsCert, tlsKey)
		if err != nil {
			return nil, err
		}
	}
	return &cert, nil
}

// SaveSettings serializes ArgoCDSettings and upserts it into K8s secret/configmap
func (mgr *SettingsManager) SaveSettings(settings *ArgoCDSettings) error {
	err := mgr.updateConfigMap(func(argoCDCM *apiv1.ConfigMap) error {
		if settings.URL != "" {
			argoCDCM.Data[settingURLKey] = settings.URL
		} else {
			delete(argoCDCM.Data, settingURLKey)
		}
		if settings.DexConfig != "" {
			argoCDCM.Data[settingDexConfigKey] = settings.DexConfig
		} else {
			delete(argoCDCM.Data, settings.DexConfig)
		}
		if settings.OIDCConfigRAW != "" {
			argoCDCM.Data[settingsOIDCConfigKey] = settings.OIDCConfigRAW
		} else {
			delete(argoCDCM.Data, settingsOIDCConfigKey)
		}
		if settings.UiCssURL != "" {
			argoCDCM.Data[settingUiCssURLKey] = settings.UiCssURL
		}
		if settings.UiBannerContent != "" {
			argoCDCM.Data[settingUiBannerContentKey] = settings.UiBannerContent
		} else {
			delete(argoCDCM.Data, settingUiBannerContentKey)
		}
		if settings.UiBannerURL != "" {
			argoCDCM.Data[settingUiBannerURLKey] = settings.UiBannerURL
		} else {
			delete(argoCDCM.Data, settingUiBannerURLKey)
		}
		return nil
	})

	if err != nil {
		return err
	}

	return mgr.updateSecret(func(argoCDSecret *apiv1.Secret) error {
		argoCDSecret.Data[settingServerSignatureKey] = settings.ServerSignature
		if settings.WebhookGitHubSecret != "" {
			argoCDSecret.Data[settingsWebhookGitHubSecretKey] = []byte(settings.WebhookGitHubSecret)
		}
		if settings.WebhookGitLabSecret != "" {
			argoCDSecret.Data[settingsWebhookGitLabSecretKey] = []byte(settings.WebhookGitLabSecret)
		}
		if settings.WebhookBitbucketUUID != "" {
			argoCDSecret.Data[settingsWebhookBitbucketUUIDKey] = []byte(settings.WebhookBitbucketUUID)
		}
		if settings.WebhookBitbucketServerSecret != "" {
			argoCDSecret.Data[settingsWebhookBitbucketServerSecretKey] = []byte(settings.WebhookBitbucketServerSecret)
		}
		if settings.WebhookGogsSecret != "" {
			argoCDSecret.Data[settingsWebhookGogsSecretKey] = []byte(settings.WebhookGogsSecret)
		}
		// we only write the certificate to the secret if it's not externally
		// managed.
		if settings.Certificate != nil && !settings.CertificateIsExternal {
			cert, key := tlsutil.EncodeX509KeyPair(*settings.Certificate)
			argoCDSecret.Data[settingServerCertificate] = cert
			argoCDSecret.Data[settingServerPrivateKey] = key
		} else {
			delete(argoCDSecret.Data, settingServerCertificate)
			delete(argoCDSecret.Data, settingServerPrivateKey)
		}
		return nil
	})
}

// Save the SSH known host data into the corresponding ConfigMap
func (mgr *SettingsManager) SaveSSHKnownHostsData(ctx context.Context, knownHostsList []string) error {
	err := mgr.ensureSynced(false)
	if err != nil {
		return err
	}

	certCM, err := mgr.GetConfigMapByName(common.ArgoCDKnownHostsConfigMapName)
	if err != nil {
		return err
	}

	if certCM.Data == nil {
		certCM.Data = make(map[string]string)
	}

	sshKnownHostsData := strings.Join(knownHostsList, "\n") + "\n"
	certCM.Data["ssh_known_hosts"] = sshKnownHostsData
	_, err = mgr.clientset.CoreV1().ConfigMaps(mgr.namespace).Update(ctx, certCM, metav1.UpdateOptions{})
	if err != nil {
		return err
	}

	return mgr.ResyncInformers()
}

func (mgr *SettingsManager) SaveTLSCertificateData(ctx context.Context, tlsCertificates map[string]string) error {
	err := mgr.ensureSynced(false)
	if err != nil {
		return err
	}

	certCM, err := mgr.GetConfigMapByName(common.ArgoCDTLSCertsConfigMapName)
	if err != nil {
		return err
	}

	certCM.Data = tlsCertificates
	_, err = mgr.clientset.CoreV1().ConfigMaps(mgr.namespace).Update(ctx, certCM, metav1.UpdateOptions{})
	if err != nil {
		return err
	}

	return mgr.ResyncInformers()
}

func (mgr *SettingsManager) SaveGPGPublicKeyData(ctx context.Context, gpgPublicKeys map[string]string) error {
	err := mgr.ensureSynced(false)
	if err != nil {
		return err
	}

	keysCM, err := mgr.GetConfigMapByName(common.ArgoCDGPGKeysConfigMapName)
	if err != nil {
		return err
	}

	keysCM.Data = gpgPublicKeys
	_, err = mgr.clientset.CoreV1().ConfigMaps(mgr.namespace).Update(ctx, keysCM, metav1.UpdateOptions{})
	if err != nil {
		return err
	}

	return mgr.ResyncInformers()

}

type SettingsManagerOpts func(mgs *SettingsManager)

func WithRepoOrClusterChangedHandler(handler func()) SettingsManagerOpts {
	return func(mgr *SettingsManager) {
		mgr.reposOrClusterChanged = handler
	}
}

// NewSettingsManager generates a new SettingsManager pointer and returns it
func NewSettingsManager(ctx context.Context, clientset kubernetes.Interface, namespace string, opts ...SettingsManagerOpts) *SettingsManager {

	mgr := &SettingsManager{
		ctx:       ctx,
		clientset: clientset,
		namespace: namespace,
		mutex:     &sync.Mutex{},
	}
	for i := range opts {
		opts[i](mgr)
	}

	return mgr
}

func (mgr *SettingsManager) ResyncInformers() error {
	return mgr.ensureSynced(true)
}

// IsSSOConfigured returns whether or not single-sign-on is configured
func (a *ArgoCDSettings) IsSSOConfigured() bool {
	if a.IsDexConfigured() {
		return true
	}
	if a.OIDCConfig() != nil {
		return true
	}
	return false
}

func (a *ArgoCDSettings) IsDexConfigured() bool {
	if a.URL == "" {
		return false
	}
	dexCfg, err := UnmarshalDexConfig(a.DexConfig)
	if err != nil {
		log.Warnf("invalid dex yaml config: %s", err.Error())
		return false
	}
	return len(dexCfg) > 0
}

// GetServerEncryptionKey generates a new server encryption key using the server signature as a passphrase
func (a *ArgoCDSettings) GetServerEncryptionKey() ([]byte, error) {
	return crypto.KeyFromPassphrase(string(a.ServerSignature))
}

func UnmarshalDexConfig(config string) (map[string]interface{}, error) {
	var dexCfg map[string]interface{}
	err := yaml.Unmarshal([]byte(config), &dexCfg)
	return dexCfg, err
}

func (a *ArgoCDSettings) oidcConfig() *oidcConfig {
	if a.OIDCConfigRAW == "" {
		return nil
	}
	config, err := unmarshalOIDCConfig(a.OIDCConfigRAW)
	if err != nil {
		log.Warnf("invalid oidc config: %v", err)
		return nil
	}
	config.ClientSecret = ReplaceStringSecret(config.ClientSecret, a.Secrets)
	config.ClientID = ReplaceStringSecret(config.ClientID, a.Secrets)
	return &config
}

func (a *ArgoCDSettings) OIDCConfig() *OIDCConfig {
	config := a.oidcConfig()
	if config == nil {
		return nil
	}
	return config.toExported()
<<<<<<< HEAD
}

func unmarshalOIDCConfig(configStr string) (oidcConfig, error) {
	var config oidcConfig
	err := yaml.Unmarshal([]byte(configStr), &config)
	return config, err
}

=======
}

func unmarshalOIDCConfig(configStr string) (oidcConfig, error) {
	var config oidcConfig
	err := yaml.Unmarshal([]byte(configStr), &config)
	return config, err
}

>>>>>>> acc554f3
func ValidateOIDCConfig(configStr string) error {
	_, err := unmarshalOIDCConfig(configStr)
	return err
}

// TLSConfig returns a tls.Config with the configured certificates
func (a *ArgoCDSettings) TLSConfig() *tls.Config {
	if a.Certificate == nil {
		return nil
	}
	certPool := x509.NewCertPool()
	pemCertBytes, _ := tlsutil.EncodeX509KeyPair(*a.Certificate)
	ok := certPool.AppendCertsFromPEM(pemCertBytes)
	if !ok {
		panic("bad certs")
	}
	return &tls.Config{
		RootCAs: certPool,
	}
}

func (a *ArgoCDSettings) IssuerURL() string {
	if oidcConfig := a.OIDCConfig(); oidcConfig != nil {
		return oidcConfig.Issuer
	}
	if a.DexConfig != "" {
		return a.URL + common.DexAPIEndpoint
	}
	return ""
}

func (a *ArgoCDSettings) OAuth2ClientID() string {
	if oidcConfig := a.OIDCConfig(); oidcConfig != nil {
		return oidcConfig.ClientID
	}
	if a.DexConfig != "" {
		return common.ArgoCDClientAppID
	}
	return ""
}

// OAuth2AllowedAudiences returns a list of audiences that are allowed for the OAuth2 client. If the user has not
// explicitly configured the list of audiences (or has configured an empty list), then the OAuth2 client ID is returned
// as the only allowed audience. When using the bundled Dex, that client ID is always "argo-cd".
func (a *ArgoCDSettings) OAuth2AllowedAudiences() []string {
	if config := a.oidcConfig(); config != nil {
		if len(config.AllowedAudiences) == 0 {
			allowedAudiences := []string{config.ClientID}
			if config.CLIClientID != "" {
				allowedAudiences = append(allowedAudiences, config.CLIClientID)
			}
			return allowedAudiences
		}
		return config.AllowedAudiences
	}
	if a.DexConfig != "" {
		return []string{common.ArgoCDClientAppID, common.ArgoCDCLIClientAppID}
	}
	return nil
}

func (a *ArgoCDSettings) SkipAudienceCheckWhenTokenHasNoAudience() bool {
	if config := a.oidcConfig(); config != nil {
		if config.SkipAudienceCheckWhenTokenHasNoAudience != nil {
			return *config.SkipAudienceCheckWhenTokenHasNoAudience
		}
<<<<<<< HEAD
		return true
=======
		return false
>>>>>>> acc554f3
	}
	// When using the bundled Dex, the audience check is required. Dex will always send JWTs with an audience.
	return false
}

func (a *ArgoCDSettings) OAuth2ClientSecret() string {
	if oidcConfig := a.OIDCConfig(); oidcConfig != nil {
		return oidcConfig.ClientSecret
	}
	if a.DexConfig != "" {
		return a.DexOAuth2ClientSecret()
	}
	return ""
}

// OIDCTLSConfig returns the TLS config for the OIDC provider. If an external provider is configured, returns a TLS
// config using the root CAs (if any) specified in the OIDC config. If an external OIDC provider is not configured,
// returns the API server TLS config, because the API server proxies requests to Dex.
func (a *ArgoCDSettings) OIDCTLSConfig() *tls.Config {
	var tlsConfig *tls.Config

	oidcConfig := a.OIDCConfig()
	if oidcConfig != nil {
		tlsConfig = &tls.Config{}
		if oidcConfig.RootCA != "" {
			certPool := x509.NewCertPool()
			ok := certPool.AppendCertsFromPEM([]byte(oidcConfig.RootCA))
			if !ok {
				log.Warn("failed to append certificates from PEM: proceeding without custom rootCA")
			} else {
				tlsConfig.RootCAs = certPool
			}
		}
	} else {
		tlsConfig = a.TLSConfig()
	}
	if tlsConfig != nil && a.OIDCTLSInsecureSkipVerify {
		tlsConfig.InsecureSkipVerify = true
	}
	return tlsConfig
}

func appendURLPath(inputURL string, inputPath string) (string, error) {
	u, err := url.Parse(inputURL)
	if err != nil {
		return "", err
	}
	u.Path = path.Join(u.Path, inputPath)
	return u.String(), nil
}

func (a *ArgoCDSettings) RedirectURL() (string, error) {
	return appendURLPath(a.URL, common.CallbackEndpoint)
}

func (a *ArgoCDSettings) DexRedirectURL() (string, error) {
	return appendURLPath(a.URL, common.DexCallbackEndpoint)
}

// DexOAuth2ClientSecret calculates an arbitrary, but predictable OAuth2 client secret string derived
// from the server secret. This is called by the dex startup wrapper (argocd-dex rundex), as well
// as the API server, such that they both independently come to the same conclusion of what the
// OAuth2 shared client secret should be.
func (a *ArgoCDSettings) DexOAuth2ClientSecret() string {
	h := sha256.New()
	_, err := h.Write(a.ServerSignature)
	if err != nil {
		panic(err)
	}
	sha := h.Sum(nil)
	return base64.URLEncoding.EncodeToString(sha)[:40]
}

// Subscribe registers a channel in which to subscribe to settings updates
func (mgr *SettingsManager) Subscribe(subCh chan<- *ArgoCDSettings) {
	mgr.mutex.Lock()
	defer mgr.mutex.Unlock()
	mgr.subscribers = append(mgr.subscribers, subCh)
	log.Infof("%v subscribed to settings updates", subCh)
}

// Unsubscribe unregisters a channel from receiving of settings updates
func (mgr *SettingsManager) Unsubscribe(subCh chan<- *ArgoCDSettings) {
	mgr.mutex.Lock()
	defer mgr.mutex.Unlock()
	for i, ch := range mgr.subscribers {
		if ch == subCh {
			mgr.subscribers = append(mgr.subscribers[:i], mgr.subscribers[i+1:]...)
			log.Infof("%v unsubscribed from settings updates", subCh)
			return
		}
	}
}

func (mgr *SettingsManager) notifySubscribers(newSettings *ArgoCDSettings) {
	mgr.mutex.Lock()
	defer mgr.mutex.Unlock()
	if len(mgr.subscribers) > 0 {
		subscribers := make([]chan<- *ArgoCDSettings, len(mgr.subscribers))
		copy(subscribers, mgr.subscribers)
		// make sure subscribes are notified in a separate thread to avoid potential deadlock
		go func() {
			log.Infof("Notifying %d settings subscribers: %v", len(subscribers), subscribers)
			for _, sub := range subscribers {
				sub <- newSettings
			}
		}()
	}
}

func isIncompleteSettingsError(err error) bool {
	_, ok := err.(*incompleteSettingsError)
	return ok
}

// InitializeSettings is used to initialize empty admin password, signature, certificate etc if missing
func (mgr *SettingsManager) InitializeSettings(insecureModeEnabled bool) (*ArgoCDSettings, error) {
	const letters = "0123456789ABCDEFGHIJKLMNOPQRSTUVWXYZabcdefghijklmnopqrstuvwxyz-"

	cdSettings, err := mgr.GetSettings()
	if err != nil && !isIncompleteSettingsError(err) {
		return nil, err
	}
	if cdSettings == nil {
		cdSettings = &ArgoCDSettings{}
	}
	if cdSettings.ServerSignature == nil {
		// set JWT signature
		signature, err := util.MakeSignature(32)
		if err != nil {
			return nil, err
		}
		cdSettings.ServerSignature = signature
		log.Info("Initialized server signature")
	}
	err = mgr.UpdateAccount(common.ArgoCDAdminUsername, func(adminAccount *Account) error {
		if adminAccount.Enabled {
			now := time.Now().UTC()
			if adminAccount.PasswordHash == "" {
				randBytes := make([]byte, initialPasswordLength)
				for i := 0; i < initialPasswordLength; i++ {
					num, err := rand.Int(rand.Reader, big.NewInt(int64(len(letters))))
					if err != nil {
						return err
					}
					randBytes[i] = letters[num.Int64()]
				}
				initialPassword := string(randBytes)

				hashedPassword, err := password.HashPassword(initialPassword)
				if err != nil {
					return err
				}
				ku := kube.NewKubeUtil(mgr.clientset, mgr.ctx)
				err = ku.CreateOrUpdateSecretField(mgr.namespace, initialPasswordSecretName, initialPasswordSecretField, initialPassword)
				if err != nil {
					return err
				}
				adminAccount.PasswordHash = hashedPassword
				adminAccount.PasswordMtime = &now
				log.Info("Initialized admin password")
			}
			if adminAccount.PasswordMtime == nil || adminAccount.PasswordMtime.IsZero() {
				adminAccount.PasswordMtime = &now
				log.Info("Initialized admin mtime")
			}
		} else {
			log.Info("admin disabled")
		}
		return nil
	})
	if err != nil {
		return nil, err
	}

	if cdSettings.Certificate == nil && !insecureModeEnabled {
		// generate TLS cert
		hosts := []string{
			"localhost",
			"argocd-server",
			fmt.Sprintf("argocd-server.%s", mgr.namespace),
			fmt.Sprintf("argocd-server.%s.svc", mgr.namespace),
			fmt.Sprintf("argocd-server.%s.svc.cluster.local", mgr.namespace),
		}
		certOpts := tlsutil.CertOptions{
			Hosts:        hosts,
			Organization: "Argo CD",
			IsCA:         false,
		}
		cert, err := tlsutil.GenerateX509KeyPair(certOpts)
		if err != nil {
			return nil, err
		}
		cdSettings.Certificate = cert
		log.Info("Initialized TLS certificate")
	}

	err = mgr.SaveSettings(cdSettings)
	if apierrors.IsConflict(err) {
		// assume settings are initialized by another instance of api server
		log.Warnf("conflict when initializing settings. assuming updated by another replica")
		return mgr.GetSettings()
	}
	return cdSettings, nil
}

// ReplaceStringSecret checks if given string is a secret key reference ( starts with $ ) and returns corresponding value from provided map
func ReplaceStringSecret(val string, secretValues map[string]string) string {
	if val == "" || !strings.HasPrefix(val, "$") {
		return val
	}
	secretKey := val[1:]
	secretVal, ok := secretValues[secretKey]
	if !ok {
		log.Warnf("config referenced '%s', but key does not exist in secret", val)
		return val
	}
	return strings.TrimSpace(secretVal)
}

// GetGlobalProjectsSettings loads the global project settings from argocd-cm ConfigMap
func (mgr *SettingsManager) GetGlobalProjectsSettings() ([]GlobalProjectSettings, error) {
	argoCDCM, err := mgr.getConfigMap()
	if err != nil {
		return nil, err
	}
	globalProjectSettings := make([]GlobalProjectSettings, 0)
	if value, ok := argoCDCM.Data[globalProjectsKey]; ok {
		if value != "" {
			err := yaml.Unmarshal([]byte(value), &globalProjectSettings)
			if err != nil {
				return nil, err
			}
		}
	}
	return globalProjectSettings, nil
}

func (mgr *SettingsManager) GetNamespace() string {
	return mgr.namespace
}

func (mgr *SettingsManager) GetResourceCustomLabels() ([]string, error) {
	argoCDCM, err := mgr.getConfigMap()
	if err != nil {
		return []string{}, fmt.Errorf("failed getting configmap: %v", err)
	}
	labels := argoCDCM.Data[resourceCustomLabelsKey]
	if labels != "" {
		return strings.Split(labels, ","), nil
	}
	return []string{}, nil
}<|MERGE_RESOLUTION|>--- conflicted
+++ resolved
@@ -110,12 +110,9 @@
 	OIDCTLSInsecureSkipVerify bool `json:"oidcTLSInsecureSkipVerify"`
 	// AppsInAnyNamespaceEnabled indicates whether applications are allowed to be created in any namespace
 	AppsInAnyNamespaceEnabled bool `json:"appsInAnyNamespaceEnabled"`
-<<<<<<< HEAD
-=======
 	// ExtensionConfig configurations related to ArgoCD proxy extensions. The value
 	// is a yaml string defined in extension.ExtensionConfigs struct.
 	ExtensionConfig string `json:"extensionConfig,omitempty"`
->>>>>>> acc554f3
 }
 
 type GoogleAnalytics struct {
@@ -1695,7 +1692,6 @@
 		return nil
 	}
 	return config.toExported()
-<<<<<<< HEAD
 }
 
 func unmarshalOIDCConfig(configStr string) (oidcConfig, error) {
@@ -1704,16 +1700,6 @@
 	return config, err
 }
 
-=======
-}
-
-func unmarshalOIDCConfig(configStr string) (oidcConfig, error) {
-	var config oidcConfig
-	err := yaml.Unmarshal([]byte(configStr), &config)
-	return config, err
-}
-
->>>>>>> acc554f3
 func ValidateOIDCConfig(configStr string) error {
 	_, err := unmarshalOIDCConfig(configStr)
 	return err
@@ -1780,11 +1766,7 @@
 		if config.SkipAudienceCheckWhenTokenHasNoAudience != nil {
 			return *config.SkipAudienceCheckWhenTokenHasNoAudience
 		}
-<<<<<<< HEAD
-		return true
-=======
 		return false
->>>>>>> acc554f3
 	}
 	// When using the bundled Dex, the audience check is required. Dex will always send JWTs with an audience.
 	return false
