package settings

import (
	"context"
	"crypto/rand"
	"crypto/sha256"
	"crypto/tls"
	"crypto/x509"
	"encoding/base64"
	"fmt"
	"math/big"
	"net/url"
	"path"
	"reflect"
	"strconv"
	"strings"
	"sync"
	"time"

	timeutil "github.com/argoproj/pkg/time"
	"github.com/ghodss/yaml"
	log "github.com/sirupsen/logrus"
	apiv1 "k8s.io/api/core/v1"
	apierr "k8s.io/apimachinery/pkg/api/errors"
	apierrors "k8s.io/apimachinery/pkg/api/errors"
	metav1 "k8s.io/apimachinery/pkg/apis/meta/v1"
	"k8s.io/apimachinery/pkg/fields"
	"k8s.io/apimachinery/pkg/labels"
	v1 "k8s.io/client-go/informers/core/v1"
	"k8s.io/client-go/kubernetes"
	v1listers "k8s.io/client-go/listers/core/v1"
	"k8s.io/client-go/tools/cache"

	"github.com/argoproj/argo-cd/v2/common"
	"github.com/argoproj/argo-cd/v2/pkg/apis/application/v1alpha1"
	"github.com/argoproj/argo-cd/v2/server/settings/oidc"
	"github.com/argoproj/argo-cd/v2/util"
	"github.com/argoproj/argo-cd/v2/util/crypto"
	"github.com/argoproj/argo-cd/v2/util/kube"
	"github.com/argoproj/argo-cd/v2/util/password"
	tlsutil "github.com/argoproj/argo-cd/v2/util/tls"
)

// ArgoCDSettings holds in-memory runtime configuration options.
type ArgoCDSettings struct {
	// URL is the externally facing URL users will visit to reach Argo CD.
	// The value here is used when configuring SSO. Omitting this value will disable SSO.
	URL string `json:"url,omitempty"`
	// Indicates if status badge is enabled or not.
	StatusBadgeEnabled bool `json:"statusBadgeEnable"`
	// Indicates if status badge custom root URL should be used.
	StatusBadgeRootUrl string `json:"statusBadgeRootUrl,omitempty"`
	// DexConfig contains portions of a dex config yaml
	DexConfig string `json:"dexConfig,omitempty"`
	// OIDCConfigRAW holds OIDC configuration as a raw string
	OIDCConfigRAW string `json:"oidcConfig,omitempty"`
	// ServerSignature holds the key used to generate JWT tokens.
	ServerSignature []byte `json:"serverSignature,omitempty"`
	// Certificate holds the certificate/private key for the Argo CD API server.
	// If nil, will run insecure without TLS.
	Certificate *tls.Certificate `json:"-"`
	// CertificateIsExternal indicates whether Certificate was loaded from external secret
	CertificateIsExternal bool `json:"-"`
	// WebhookGitLabSecret holds the shared secret for authenticating GitHub webhook events
	WebhookGitHubSecret string `json:"webhookGitHubSecret,omitempty"`
	// WebhookGitLabSecret holds the shared secret for authenticating GitLab webhook events
	WebhookGitLabSecret string `json:"webhookGitLabSecret,omitempty"`
	// WebhookBitbucketUUID holds the UUID for authenticating Bitbucket webhook events
	WebhookBitbucketUUID string `json:"webhookBitbucketUUID,omitempty"`
	// WebhookBitbucketServerSecret holds the shared secret for authenticating BitbucketServer webhook events
	WebhookBitbucketServerSecret string `json:"webhookBitbucketServerSecret,omitempty"`
	// WebhookGogsSecret holds the shared secret for authenticating Gogs webhook events
	WebhookGogsSecret string `json:"webhookGogsSecret,omitempty"`
	// Secrets holds all secrets in argocd-secret as a map[string]string
	Secrets map[string]string `json:"secrets,omitempty"`
	// KustomizeBuildOptions is a string of kustomize build parameters
	KustomizeBuildOptions string `json:"kustomizeBuildOptions,omitempty"`
	// Indicates if anonymous user is enabled or not
	AnonymousUserEnabled bool `json:"anonymousUserEnabled,omitempty"`
	// Specifies token expiration duration
	UserSessionDuration time.Duration `json:"userSessionDuration,omitempty"`
	// UiCssURL local or remote path to user-defined CSS to customize ArgoCD UI
	UiCssURL string `json:"uiCssURL,omitempty"`
	// Content of UI Banner
	UiBannerContent string `json:"uiBannerContent,omitempty"`
	// URL for UI Banner
	UiBannerURL string `json:"uiBannerURL,omitempty"`
	// Make Banner permanent and not closeable
	UiBannerPermanent bool `json:"uiBannerPermanent,omitempty"`
	// Position of UI Banner
	UiBannerPosition string `json:"uiBannerPosition,omitempty"`
	// PasswordPattern for password regular expression
	PasswordPattern string `json:"passwordPattern,omitempty"`
	// BinaryUrls contains the URLs for downloading argocd binaries
	BinaryUrls map[string]string `json:"binaryUrls,omitempty"`
	// InClusterEnabled indicates whether to allow in-cluster server address
	InClusterEnabled bool `json:"inClusterEnabled"`
	// ServerRBACLogEnforceEnable temporary var indicates whether rbac will be enforced on logs
	ServerRBACLogEnforceEnable bool `json:"serverRBACLogEnforceEnable"`
	// ExecEnabled indicates whether the UI exec feature is enabled
	ExecEnabled bool `json:"execEnabled"`
	// ExecShells restricts which shells are allowed for `exec` and in which order they are tried
	ExecShells []string `json:"execShells"`
	// OIDCTLSInsecureSkipVerify determines whether certificate verification is skipped when verifying tokens with the
	// configured OIDC provider (either external or the bundled Dex instance). Setting this to `true` will cause JWT
	// token verification to pass despite the OIDC provider having an invalid certificate. Only set to `true` if you
	// understand the risks.
	OIDCTLSInsecureSkipVerify bool `json:"oidcTLSInsecureSkipVerify"`
	// TrackingMethod defines the resource tracking method to be used
	TrackingMethod string `json:"application.resourceTrackingMethod,omitempty"`
}

type GoogleAnalytics struct {
	TrackingID     string `json:"trackingID,omitempty"`
	AnonymizeUsers bool   `json:"anonymizeUsers,omitempty"`
}

type GlobalProjectSettings struct {
	ProjectName   string               `json:"projectName,omitempty"`
	LabelSelector metav1.LabelSelector `json:"labelSelector,omitempty"`
}

// Help settings
type Help struct {
	// the URL for getting chat help, this will typically be your Slack channel for support
	ChatURL string `json:"chatUrl,omitempty"`
	// the text for getting chat help, defaults to "Chat now!"
	ChatText string `json:"chatText,omitempty"`
	// the URLs for downloading argocd binaries
	BinaryURLs map[string]string `json:"binaryUrl,omitempty"`
}

type OIDCConfig struct {
	Name                   string                 `json:"name,omitempty"`
	Issuer                 string                 `json:"issuer,omitempty"`
	ClientID               string                 `json:"clientID,omitempty"`
	ClientSecret           string                 `json:"clientSecret,omitempty"`
	CLIClientID            string                 `json:"cliClientID,omitempty"`
	RequestedScopes        []string               `json:"requestedScopes,omitempty"`
	RequestedIDTokenClaims map[string]*oidc.Claim `json:"requestedIDTokenClaims,omitempty"`
	LogoutURL              string                 `json:"logoutURL,omitempty"`
	RootCA                 string                 `json:"rootCA,omitempty"`
}

// DEPRECATED. Helm repository credentials are now managed using RepoCredentials
type HelmRepoCredentials struct {
	URL            string                   `json:"url,omitempty"`
	Name           string                   `json:"name,omitempty"`
	UsernameSecret *apiv1.SecretKeySelector `json:"usernameSecret,omitempty"`
	PasswordSecret *apiv1.SecretKeySelector `json:"passwordSecret,omitempty"`
	CertSecret     *apiv1.SecretKeySelector `json:"certSecret,omitempty"`
	KeySecret      *apiv1.SecretKeySelector `json:"keySecret,omitempty"`
}

// KustomizeVersion holds information about additional Kustomize version
type KustomizeVersion struct {
	// Name holds Kustomize version name
	Name string
	// Path holds corresponding binary path
	Path string
	// BuildOptions that are specific to Kustomize version
	BuildOptions string
}

// KustomizeSettings holds kustomize settings
type KustomizeSettings struct {
	BuildOptions string
	Versions     []KustomizeVersion
}

var (
	ByClusterURLIndexer     = "byClusterURL"
	byClusterURLIndexerFunc = func(obj interface{}) ([]string, error) {
		s, ok := obj.(*apiv1.Secret)
		if !ok {
			return nil, nil
		}
		if s.Labels == nil || s.Labels[common.LabelKeySecretType] != common.LabelValueSecretTypeCluster {
			return nil, nil
		}
		if s.Data == nil {
			return nil, nil
		}
		if url, ok := s.Data["server"]; ok {
			return []string{strings.TrimRight(string(url), "/")}, nil
		}
		return nil, nil
	}
	ByClusterNameIndexer     = "byClusterName"
	byClusterNameIndexerFunc = func(obj interface{}) ([]string, error) {
		s, ok := obj.(*apiv1.Secret)
		if !ok {
			return nil, nil
		}
		if s.Labels == nil || s.Labels[common.LabelKeySecretType] != common.LabelValueSecretTypeCluster {
			return nil, nil
		}
		if s.Data == nil {
			return nil, nil
		}
		if name, ok := s.Data["name"]; ok {
			return []string{string(name)}, nil
		}
		return nil, nil
	}
	ByProjectClusterIndexer = "byProjectCluster"
	ByProjectRepoIndexer    = "byProjectRepo"
	byProjectIndexerFunc    = func(secretType string) func(obj interface{}) ([]string, error) {
		return func(obj interface{}) ([]string, error) {
			s, ok := obj.(*apiv1.Secret)
			if !ok {
				return nil, nil
			}
			if s.Labels == nil || s.Labels[common.LabelKeySecretType] != secretType {
				return nil, nil
			}
			if s.Data == nil {
				return nil, nil
			}
			if project, ok := s.Data["project"]; ok {
				return []string{string(project)}, nil
			}
			return nil, nil
		}
	}
)

func (ks *KustomizeSettings) GetOptions(source v1alpha1.ApplicationSource) (*v1alpha1.KustomizeOptions, error) {
	binaryPath := ""
	buildOptions := ""
	if source.Kustomize != nil && source.Kustomize.Version != "" {
		for _, ver := range ks.Versions {
			if ver.Name == source.Kustomize.Version {
				// add version specific path and build options
				binaryPath = ver.Path
				buildOptions = ver.BuildOptions
				break
			}
		}
		if binaryPath == "" {
			return nil, fmt.Errorf("kustomize version %s is not registered", source.Kustomize.Version)
		}
	} else {
		// add build options for the default version
		buildOptions = ks.BuildOptions
	}
	return &v1alpha1.KustomizeOptions{
		BuildOptions: buildOptions,
		BinaryPath:   binaryPath,
	}, nil
}

// Credentials for accessing a Git repository
type Repository struct {
	// The URL to the repository
	URL string `json:"url,omitempty"`
	// the type of the repo, "git" or "helm", assumed to be "git" if empty or absent
	Type string `json:"type,omitempty"`
	// helm only
	Name string `json:"name,omitempty"`
	// Name of the secret storing the username used to access the repo
	UsernameSecret *apiv1.SecretKeySelector `json:"usernameSecret,omitempty"`
	// Name of the secret storing the password used to access the repo
	PasswordSecret *apiv1.SecretKeySelector `json:"passwordSecret,omitempty"`
	// Name of the secret storing the SSH private key used to access the repo. Git only
	SSHPrivateKeySecret *apiv1.SecretKeySelector `json:"sshPrivateKeySecret,omitempty"`
	// Whether to connect the repository in an insecure way (deprecated)
	InsecureIgnoreHostKey bool `json:"insecureIgnoreHostKey,omitempty"`
	// Whether to connect the repository in an insecure way
	Insecure bool `json:"insecure,omitempty"`
	// Whether the repo is git-lfs enabled. Git only.
	EnableLFS bool `json:"enableLfs,omitempty"`
	// Name of the secret storing the TLS client cert data
	TLSClientCertDataSecret *apiv1.SecretKeySelector `json:"tlsClientCertDataSecret,omitempty"`
	// Name of the secret storing the TLS client cert's key data
	TLSClientCertKeySecret *apiv1.SecretKeySelector `json:"tlsClientCertKeySecret,omitempty"`
	// Whether the repo is helm-oci enabled. Git only.
	EnableOci bool `json:"enableOci,omitempty"`
	// Github App Private Key PEM data
	GithubAppPrivateKeySecret *apiv1.SecretKeySelector `json:"githubAppPrivateKeySecret,omitempty"`
	// Github App ID of the app used to access the repo
	GithubAppId int64 `json:"githubAppID,omitempty"`
	// Github App Installation ID of the installed GitHub App
	GithubAppInstallationId int64 `json:"githubAppInstallationID,omitempty"`
	// Github App Enterprise base url if empty will default to https://api.github.com
	GithubAppEnterpriseBaseURL string `json:"githubAppEnterpriseBaseUrl,omitempty"`
	// Proxy specifies the HTTP/HTTPS proxy used to access the repo
	Proxy string `json:"proxy,omitempty"`
}

// Credential template for accessing repositories
type RepositoryCredentials struct {
	// The URL pattern the repository URL has to match
	URL string `json:"url,omitempty"`
	// Name of the secret storing the username used to access the repo
	UsernameSecret *apiv1.SecretKeySelector `json:"usernameSecret,omitempty"`
	// Name of the secret storing the password used to access the repo
	PasswordSecret *apiv1.SecretKeySelector `json:"passwordSecret,omitempty"`
	// Name of the secret storing the SSH private key used to access the repo. Git only
	SSHPrivateKeySecret *apiv1.SecretKeySelector `json:"sshPrivateKeySecret,omitempty"`
	// Name of the secret storing the TLS client cert data
	TLSClientCertDataSecret *apiv1.SecretKeySelector `json:"tlsClientCertDataSecret,omitempty"`
	// Name of the secret storing the TLS client cert's key data
	TLSClientCertKeySecret *apiv1.SecretKeySelector `json:"tlsClientCertKeySecret,omitempty"`
	// Github App Private Key PEM data
	GithubAppPrivateKeySecret *apiv1.SecretKeySelector `json:"githubAppPrivateKeySecret,omitempty"`
	// Github App ID of the app used to access the repo
	GithubAppId int64 `json:"githubAppID,omitempty"`
	// Github App Installation ID of the installed GitHub App
	GithubAppInstallationId int64 `json:"githubAppInstallationID,omitempty"`
	// Github App Enterprise base url if empty will default to https://api.github.com
	GithubAppEnterpriseBaseURL string `json:"githubAppEnterpriseBaseUrl,omitempty"`
	// EnableOCI specifies whether helm-oci support should be enabled for this repo
	EnableOCI bool `json:"enableOCI,omitempty"`
	// the type of the repositoryCredentials, "git" or "helm", assumed to be "git" if empty or absent
	Type string `json:"type,omitempty"`
}

const (
	// settingServerSignatureKey designates the key for a server secret key inside a Kubernetes secret.
	settingServerSignatureKey = "server.secretkey"
	// gaTrackingID holds Google Analytics tracking id
	gaTrackingID = "ga.trackingid"
	// the URL for getting chat help, this will typically be your Slack channel for support
	helpChatURL = "help.chatUrl"
	// the text for getting chat help, defaults to "Chat now!"
	helpChatText = "help.chatText"
	// gaAnonymizeUsers specifies if user ids should be anonymized (hashed) before sending to Google Analytics. True unless value is set to 'false'
	gaAnonymizeUsers = "ga.anonymizeusers"
	// settingServerCertificate designates the key for the public cert used in TLS
	settingServerCertificate = "tls.crt"
	// settingServerPrivateKey designates the key for the private key used in TLS
	settingServerPrivateKey = "tls.key"
	// settingURLKey designates the key where Argo CD's external URL is set
	settingURLKey = "url"
	// repositoriesKey designates the key where ArgoCDs repositories list is set
	repositoriesKey = "repositories"
	// repositoryCredentialsKey designates the key where ArgoCDs repositories credentials list is set
	repositoryCredentialsKey = "repository.credentials"
	// helmRepositoriesKey designates the key where list of helm repositories is set
	helmRepositoriesKey = "helm.repositories"
	// settingDexConfigKey designates the key for the dex config
	settingDexConfigKey = "dex.config"
	// settingsOIDCConfigKey designates the key for OIDC config
	settingsOIDCConfigKey = "oidc.config"
	// statusBadgeEnabledKey holds the key which enables of disables status badge feature
	statusBadgeEnabledKey = "statusbadge.enabled"
	// statusBadgeRootUrlKey holds the key for the root badge URL override
	statusBadgeRootUrlKey = "statusbadge.url"
	// settingsWebhookGitHubSecret is the key for the GitHub shared webhook secret
	settingsWebhookGitHubSecretKey = "webhook.github.secret"
	// settingsWebhookGitLabSecret is the key for the GitLab shared webhook secret
	settingsWebhookGitLabSecretKey = "webhook.gitlab.secret"
	// settingsWebhookBitbucketUUID is the key for Bitbucket webhook UUID
	settingsWebhookBitbucketUUIDKey = "webhook.bitbucket.uuid"
	// settingsWebhookBitbucketServerSecret is the key for BitbucketServer webhook secret
	settingsWebhookBitbucketServerSecretKey = "webhook.bitbucketserver.secret"
	// settingsWebhookGogsSecret is the key for Gogs webhook secret
	settingsWebhookGogsSecretKey = "webhook.gogs.secret"
	// settingsApplicationInstanceLabelKey is the key to configure injected app instance label key
	settingsApplicationInstanceLabelKey = "application.instanceLabelKey"
	// settingsResourceTrackingMethodKey is the key to configure tracking method for application resources
	settingsResourceTrackingMethodKey = "application.resourceTrackingMethod"
	// settingsAppsAllowedDeliverToIncluster apps allowed deliver to incluster
	settingsAppsAllowedDeliverToIncluster = "application.allowedDeliverToIncluster"
	// resourcesCustomizationsKey is the key to the map of resource overrides
	resourceCustomizationsKey = "resource.customizations"
	// resourceExclusions is the key to the list of excluded resources
	resourceExclusionsKey = "resource.exclusions"
	// resourceInclusions is the key to the list of explicitly watched resources
	resourceInclusionsKey = "resource.inclusions"
	// configManagementPluginsKey is the key to the list of config management plugins
	configManagementPluginsKey = "configManagementPlugins"
	// kustomizeBuildOptionsKey is a string of kustomize build parameters
	kustomizeBuildOptionsKey = "kustomize.buildOptions"
	// kustomizeVersionKeyPrefix is a kustomize version key prefix
	kustomizeVersionKeyPrefix = "kustomize.version"
	// kustomizePathPrefixKey is a kustomize path for a specific version
	kustomizePathPrefixKey = "kustomize.path"
	// anonymousUserEnabledKey is the key which enables or disables anonymous user
	anonymousUserEnabledKey = "users.anonymous.enabled"
	// userSessionDurationKey is the key which specifies token expiration duration
	userSessionDurationKey = "users.session.duration"
	// diffOptions is the key where diff options are configured
	resourceCompareOptionsKey = "resource.compareoptions"
	// settingUiCssURLKey designates the key for user-defined CSS URL for UI customization
	settingUiCssURLKey = "ui.cssurl"
	// settingUiBannerContentKey designates the key for content of user-defined info banner for UI
	settingUiBannerContentKey = "ui.bannercontent"
	// settingUiBannerURLKey designates the key for the link for user-defined info banner for UI
	settingUiBannerURLKey = "ui.bannerurl"
	// settingUiBannerPermanentKey designates the key for whether the banner is permanent and not closeable
	settingUiBannerPermanentKey = "ui.bannerpermanent"
	// settingUiBannerPositionKey designates the key for the position of the banner
	settingUiBannerPositionKey = "ui.bannerposition"
	// settingsBinaryUrlsKey designates the key for the argocd binary URLs
	settingsBinaryUrlsKey = "help.download"
	// globalProjectsKey designates the key for global project settings
	globalProjectsKey = "globalProjects"
	// initialPasswordSecretName is the name of the secret that will hold the initial admin password
	initialPasswordSecretName = "argocd-initial-admin-secret"
	// initialPasswordSecretField is the name of the field in initialPasswordSecretName to store the password
	initialPasswordSecretField = "password"
	// initialPasswordLength defines the length of the generated initial password
	initialPasswordLength = 16
	// externalServerTLSSecretName defines the name of the external secret holding the server's TLS certificate
	externalServerTLSSecretName = "argocd-server-tls"
	// partOfArgoCDSelector holds label selector that should be applied to config maps and secrets used to manage Argo CD
	partOfArgoCDSelector = "app.kubernetes.io/part-of=argocd"
	// settingsPasswordPatternKey is the key to configure user password regular expression
	settingsPasswordPatternKey = "passwordPattern"
<<<<<<< HEAD
	// helmValuesFileSchemesKey is the key to configure the list of supported helm values file schemas
	helmValuesFileSchemesKey = "helm.valuesFileSchemes"
=======
	// inClusterEnabledKey is the key to configure whether to allow in-cluster server address
	inClusterEnabledKey = "cluster.inClusterEnabled"
	// settingsServerRBACLogEnforceEnable is a temp param, it exists in order to mitigate the breaking change introduced by RBAC enforcing on app pod logs
	settingsServerRBACLogEnforceEnableKey = "server.rbac.log.enforce.enable"
	// helmValuesFileSchemesKey is the key to configure the list of supported helm values file schemas
	helmValuesFileSchemesKey = "helm.valuesFileSchemes"
	// execEnabledKey is the key to configure whether the UI exec feature is enabled
	execEnabledKey = "exec.enabled"
	// execShellsKey is the key to configure which shells are allowed for `exec` and in what order they are tried
	execShellsKey = "exec.shells"
	// oidcTLSInsecureSkipVerifyKey is the key to configure whether TLS cert verification is skipped for OIDC connections
	oidcTLSInsecureSkipVerifyKey = "oidc.tls.insecure.skip.verify"
>>>>>>> c8a1a865
)

var (
	sourceTypeToEnableGenerationKey = map[v1alpha1.ApplicationSourceType]string{
		v1alpha1.ApplicationSourceTypeKustomize: "kustomize.enable",
		v1alpha1.ApplicationSourceTypeHelm:      "helm.enable",
		v1alpha1.ApplicationSourceTypeDirectory: "jsonnet.enable",
<<<<<<< HEAD
		v1alpha1.ApplicationSourceTypeKsonnet:   "ksonnet.enable",
=======
>>>>>>> c8a1a865
	}
)

// SettingsManager holds config info for a new manager with which to access Kubernetes ConfigMaps.
type SettingsManager struct {
	ctx             context.Context
	clientset       kubernetes.Interface
	secrets         v1listers.SecretLister
	secretsInformer cache.SharedIndexInformer
	configmaps      v1listers.ConfigMapLister
	namespace       string
	// subscribers is a list of subscribers to settings updates
	subscribers []chan<- *ArgoCDSettings
	// mutex protects concurrency sensitive parts of settings manager: access to subscribers list and initialization flag
	mutex                 *sync.Mutex
	initContextCancel     func()
	reposCache            []Repository
	repoCredsCache        []RepositoryCredentials
	reposOrClusterChanged func()
}

type incompleteSettingsError struct {
	message string
}

type IgnoreStatus string

const (
	// IgnoreResourceStatusInCRD ignores status changes for all CRDs
	IgnoreResourceStatusInCRD IgnoreStatus = "crd"
	// IgnoreResourceStatusInAll ignores status changes for all resources
	IgnoreResourceStatusInAll IgnoreStatus = "all"
	// IgnoreResourceStatusInNone ignores status changes for no resources
	IgnoreResourceStatusInNone IgnoreStatus = "off"
)

type ArgoCDDiffOptions struct {
	IgnoreAggregatedRoles bool `json:"ignoreAggregatedRoles,omitempty"`

	// If set to true then differences caused by status are ignored.
	IgnoreResourceStatusField IgnoreStatus `json:"ignoreResourceStatusField,omitempty"`
}

func (e *incompleteSettingsError) Error() string {
	return e.message
}

func (mgr *SettingsManager) onRepoOrClusterChanged() {
	if mgr.reposOrClusterChanged != nil {
		go mgr.reposOrClusterChanged()
	}
}

func (mgr *SettingsManager) GetSecretsLister() (v1listers.SecretLister, error) {
	err := mgr.ensureSynced(false)
	if err != nil {
		return nil, err
	}
	return mgr.secrets, nil
}

func (mgr *SettingsManager) GetSecretsInformer() (cache.SharedIndexInformer, error) {
	err := mgr.ensureSynced(false)
	if err != nil {
		return nil, err
	}
	return mgr.secretsInformer, nil
}

func (mgr *SettingsManager) updateSecret(callback func(*apiv1.Secret) error) error {
	err := mgr.ensureSynced(false)
	if err != nil {
		return err
	}
	argoCDSecret, err := mgr.secrets.Secrets(mgr.namespace).Get(common.ArgoCDSecretName)
	createSecret := false
	if err != nil {
		if !apierr.IsNotFound(err) {
			return err
		}
		argoCDSecret = &apiv1.Secret{
			ObjectMeta: metav1.ObjectMeta{
				Name: common.ArgoCDSecretName,
			},
			Data: make(map[string][]byte),
		}
		createSecret = true
	}
	if argoCDSecret.Data == nil {
		argoCDSecret.Data = make(map[string][]byte)
	}

	updatedSecret := argoCDSecret.DeepCopy()
	err = callback(updatedSecret)
	if err != nil {
		return err
	}

	if !createSecret && reflect.DeepEqual(argoCDSecret.Data, updatedSecret.Data) {
		return nil
	}

	if createSecret {
		_, err = mgr.clientset.CoreV1().Secrets(mgr.namespace).Create(context.Background(), updatedSecret, metav1.CreateOptions{})
	} else {
		_, err = mgr.clientset.CoreV1().Secrets(mgr.namespace).Update(context.Background(), updatedSecret, metav1.UpdateOptions{})
	}
	if err != nil {
		return err
	}

	return mgr.ResyncInformers()
}

func (mgr *SettingsManager) updateConfigMap(callback func(*apiv1.ConfigMap) error) error {
	argoCDCM, err := mgr.getConfigMap()
	createCM := false
	if err != nil {
		if !apierr.IsNotFound(err) {
			return err
		}
		argoCDCM = &apiv1.ConfigMap{
			ObjectMeta: metav1.ObjectMeta{
				Name: common.ArgoCDConfigMapName,
			},
		}
		createCM = true
	}
	if argoCDCM.Data == nil {
		argoCDCM.Data = make(map[string]string)
	}
	beforeUpdate := argoCDCM.DeepCopy()
	err = callback(argoCDCM)
	if err != nil {
		return err
	}
	if reflect.DeepEqual(beforeUpdate.Data, argoCDCM.Data) {
		return nil
	}

	if createCM {
		_, err = mgr.clientset.CoreV1().ConfigMaps(mgr.namespace).Create(context.Background(), argoCDCM, metav1.CreateOptions{})
	} else {
		_, err = mgr.clientset.CoreV1().ConfigMaps(mgr.namespace).Update(context.Background(), argoCDCM, metav1.UpdateOptions{})
	}

	if err != nil {
		return err
	}

	mgr.invalidateCache()

	return mgr.ResyncInformers()
}

func (mgr *SettingsManager) getConfigMap() (*apiv1.ConfigMap, error) {
	err := mgr.ensureSynced(false)
	if err != nil {
		return nil, err
	}
	argoCDCM, err := mgr.configmaps.ConfigMaps(mgr.namespace).Get(common.ArgoCDConfigMapName)
	if err != nil {
		return nil, err
	}
	if argoCDCM.Data == nil {
		argoCDCM.Data = make(map[string]string)
	}
	return argoCDCM, err
}

// Returns the ConfigMap with the given name from the cluster.
// The ConfigMap must be labeled with "app.kubernetes.io/part-of: argocd" in
// order to be retrievable.
func (mgr *SettingsManager) GetConfigMapByName(configMapName string) (*apiv1.ConfigMap, error) {
	err := mgr.ensureSynced(false)
	if err != nil {
		return nil, err
	}
	configMap, err := mgr.configmaps.ConfigMaps(mgr.namespace).Get(configMapName)
	if err != nil {
		return nil, err
	}
	return configMap, err
}

func (mgr *SettingsManager) GetResourcesFilter() (*ResourcesFilter, error) {
	argoCDCM, err := mgr.getConfigMap()
	if err != nil {
		return nil, err
	}
	rf := &ResourcesFilter{}
	if value, ok := argoCDCM.Data[resourceInclusionsKey]; ok {
		includedResources := make([]FilteredResource, 0)
		err := yaml.Unmarshal([]byte(value), &includedResources)
		if err != nil {
			return nil, err
		}
		rf.ResourceInclusions = includedResources
	}

	if value, ok := argoCDCM.Data[resourceExclusionsKey]; ok {
		excludedResources := make([]FilteredResource, 0)
		err := yaml.Unmarshal([]byte(value), &excludedResources)
		if err != nil {
			return nil, err
		}
		rf.ResourceExclusions = excludedResources
	}
	return rf, nil
}

func (mgr *SettingsManager) GetAppInstanceLabelKey() (string, error) {
	argoCDCM, err := mgr.getConfigMap()
	if err != nil {
		return "", err
	}
	label := argoCDCM.Data[settingsApplicationInstanceLabelKey]
	if label == "" {
		return common.LabelKeyAppInstance, nil
	}
	return label, nil
}

func (mgr *SettingsManager) GetTrackingMethod() (string, error) {
	argoCDCM, err := mgr.getConfigMap()
	if err != nil {
		return "", err
	}
	return argoCDCM.Data[settingsResourceTrackingMethodKey], nil
}

func (mgr *SettingsManager) GetAppsAllowedToDeliverIncluster() ([]string, error) {
	argoCDCM, err := mgr.getConfigMap()
	if err != nil {
		return nil, err
	}
	config := argoCDCM.Data[settingsAppsAllowedDeliverToIncluster]
	var apps []string
	err = yaml.Unmarshal([]byte(config), &apps)
	if err != nil {
		return nil, err
	}
	return apps, nil
}

func (mgr *SettingsManager) GetPasswordPattern() (string, error) {
	argoCDCM, err := mgr.getConfigMap()
	if err != nil {
		return "", err
	}
	label := argoCDCM.Data[settingsPasswordPatternKey]
	if label == "" {
		return common.PasswordPatten, nil
	}
	return label, nil
}

func (mgr *SettingsManager) GetServerRBACLogEnforceEnable() (bool, error) {
	argoCDCM, err := mgr.getConfigMap()
	if err != nil {
		return false, err
	}

	if argoCDCM.Data[settingsServerRBACLogEnforceEnableKey] == "" {
		return false, nil
	}

	return strconv.ParseBool(argoCDCM.Data[settingsServerRBACLogEnforceEnableKey])
}

func (mgr *SettingsManager) GetConfigManagementPlugins() ([]v1alpha1.ConfigManagementPlugin, error) {
	argoCDCM, err := mgr.getConfigMap()
	if err != nil {
		return nil, err
	}
	plugins := make([]v1alpha1.ConfigManagementPlugin, 0)
	if value, ok := argoCDCM.Data[configManagementPluginsKey]; ok {
		err := yaml.Unmarshal([]byte(value), &plugins)
		if err != nil {
			return nil, err
		}
	}
	return plugins, nil
}

func (mgr *SettingsManager) GetEnabledSourceTypes() (map[string]bool, error) {
	argoCDCM, err := mgr.getConfigMap()
	if err != nil {
		return nil, err
	}
	res := map[string]bool{}
	for sourceType := range sourceTypeToEnableGenerationKey {
		res[string(sourceType)] = true
	}
	for sourceType, key := range sourceTypeToEnableGenerationKey {
		if val, ok := argoCDCM.Data[key]; ok && val != "" {
			res[string(sourceType)] = val == "true"
		}
	}
	// plugin based manifest generation cannot be disabled
	res[string(v1alpha1.ApplicationSourceTypePlugin)] = true
	return res, nil
}

// GetResourceOverrides loads Resource Overrides from argocd-cm ConfigMap
func (mgr *SettingsManager) GetResourceOverrides() (map[string]v1alpha1.ResourceOverride, error) {
	argoCDCM, err := mgr.getConfigMap()
	if err != nil {
		return nil, err
	}
	resourceOverrides := map[string]v1alpha1.ResourceOverride{}
	if value, ok := argoCDCM.Data[resourceCustomizationsKey]; ok && value != "" {
		err := yaml.Unmarshal([]byte(value), &resourceOverrides)
		if err != nil {
			return nil, err
		}
	}

	err = mgr.appendResourceOverridesFromSplitKeys(argoCDCM.Data, resourceOverrides)
	if err != nil {
		return nil, err
	}

	var diffOptions ArgoCDDiffOptions
	if value, ok := argoCDCM.Data[resourceCompareOptionsKey]; ok {
		err := yaml.Unmarshal([]byte(value), &diffOptions)
		if err != nil {
			return nil, err
		}
	}

	crdGK := "apiextensions.k8s.io/CustomResourceDefinition"
	crdPrsvUnkn := "/spec/preserveUnknownFields"

	switch diffOptions.IgnoreResourceStatusField {
	case "", "crd":
		addStatusOverrideToGK(resourceOverrides, crdGK)
		log.Info("Ignore status for CustomResourceDefinitions")
		addIgnoreDiffItemOverrideToGK(resourceOverrides, crdGK, crdPrsvUnkn)
		log.Infof("Ignore '%v' for CustomResourceDefinitions", crdPrsvUnkn)
	case "all":
		addStatusOverrideToGK(resourceOverrides, "*/*")
		log.Info("Ignore status for all objects")

	case "off", "false":
		log.Info("Not ignoring status for any object")

	default:
		addStatusOverrideToGK(resourceOverrides, crdGK)
		log.Warnf("Unrecognized value for ignoreResourceStatusField - %s, ignore status for CustomResourceDefinitions", diffOptions.IgnoreResourceStatusField)
	}

	return resourceOverrides, nil
}

func addStatusOverrideToGK(resourceOverrides map[string]v1alpha1.ResourceOverride, groupKind string) {
	if val, ok := resourceOverrides[groupKind]; ok {
		val.IgnoreDifferences.JSONPointers = append(val.IgnoreDifferences.JSONPointers, "/status")
		resourceOverrides[groupKind] = val
	} else {
		resourceOverrides[groupKind] = v1alpha1.ResourceOverride{
			IgnoreDifferences: v1alpha1.OverrideIgnoreDiff{JSONPointers: []string{"/status"}},
		}
	}
}

func addIgnoreDiffItemOverrideToGK(resourceOverrides map[string]v1alpha1.ResourceOverride, groupKind, ignoreItem string) {
	if val, ok := resourceOverrides[groupKind]; ok {
		val.IgnoreDifferences.JSONPointers = append(val.IgnoreDifferences.JSONPointers, ignoreItem)
		resourceOverrides[groupKind] = val
	} else {
		resourceOverrides[groupKind] = v1alpha1.ResourceOverride{
			IgnoreDifferences: v1alpha1.OverrideIgnoreDiff{JSONPointers: []string{ignoreItem}},
		}
	}
}

func (mgr *SettingsManager) appendResourceOverridesFromSplitKeys(cmData map[string]string, resourceOverrides map[string]v1alpha1.ResourceOverride) error {
	for k, v := range cmData {
		if !strings.HasPrefix(k, resourceCustomizationsKey) {
			continue
		}

		// config map key should be of format resource.customizations.<type>.<group-kind>
		parts := strings.SplitN(k, ".", 4)
		if len(parts) < 4 {
			continue
		}

		overrideKey, err := convertToOverrideKey(parts[3])
		if err != nil {
			return err
		}

		if overrideKey == "all" {
			overrideKey = "*/*"
		}

		overrideVal, ok := resourceOverrides[overrideKey]
		if !ok {
			overrideVal = v1alpha1.ResourceOverride{}
		}

		customizationType := parts[2]
		switch customizationType {
		case "health":
			overrideVal.HealthLua = v
		case "useOpenLibs":
			useOpenLibs, err := strconv.ParseBool(v)
			if err != nil {
				return err
			}
			overrideVal.UseOpenLibs = useOpenLibs
		case "actions":
			overrideVal.Actions = v
		case "ignoreDifferences":
			overrideIgnoreDiff := v1alpha1.OverrideIgnoreDiff{}
			err := yaml.Unmarshal([]byte(v), &overrideIgnoreDiff)
			if err != nil {
				return err
			}
			overrideVal.IgnoreDifferences = overrideIgnoreDiff
		case "knownTypeFields":
			var knownTypeFields []v1alpha1.KnownTypeField
			err := yaml.Unmarshal([]byte(v), &knownTypeFields)
			if err != nil {
				return err
			}
			overrideVal.KnownTypeFields = knownTypeFields
		default:
			return fmt.Errorf("resource customization type %s not supported", customizationType)
		}
		resourceOverrides[overrideKey] = overrideVal
	}
	return nil
}

// Convert group-kind format to <group/kind>, allowed key format examples
// resource.customizations.health.cert-manager.io_Certificate
// resource.customizations.health.Certificate
func convertToOverrideKey(groupKind string) (string, error) {
	parts := strings.Split(groupKind, "_")
	if len(parts) == 2 {
		return fmt.Sprintf("%s/%s", parts[0], parts[1]), nil
	} else if len(parts) == 1 && groupKind != "" {
		return groupKind, nil
	}
	return "", fmt.Errorf("group kind should be in format `resource.customizations.<type>.<group_kind>` or resource.customizations.<type>.<kind>`, got group kind: '%s'", groupKind)
}

func GetDefaultDiffOptions() ArgoCDDiffOptions {
	return ArgoCDDiffOptions{IgnoreAggregatedRoles: false}
}

// GetResourceCompareOptions loads the resource compare options settings from the ConfigMap
func (mgr *SettingsManager) GetResourceCompareOptions() (ArgoCDDiffOptions, error) {
	// We have a sane set of default diff options
	diffOptions := GetDefaultDiffOptions()

	argoCDCM, err := mgr.getConfigMap()
	if err != nil {
		return diffOptions, err
	}

	if value, ok := argoCDCM.Data[resourceCompareOptionsKey]; ok {
		err := yaml.Unmarshal([]byte(value), &diffOptions)
		if err != nil {
			return diffOptions, err
		}
	}

	return diffOptions, nil
}

// GetHelmSettings returns helm settings
func (mgr *SettingsManager) GetHelmSettings() (*v1alpha1.HelmOptions, error) {
	argoCDCM, err := mgr.getConfigMap()
	if err != nil {
		return nil, err
	}
	helmOptions := &v1alpha1.HelmOptions{}
	if value, ok := argoCDCM.Data[helmValuesFileSchemesKey]; ok {
		for _, item := range strings.Split(value, ",") {
			if item := strings.TrimSpace(item); item != "" {
				helmOptions.ValuesFileSchemes = append(helmOptions.ValuesFileSchemes, item)
			}
		}
	} else {
		helmOptions.ValuesFileSchemes = []string{"https", "http"}
	}
	return helmOptions, nil
}

// GetKustomizeSettings loads the kustomize settings from argocd-cm ConfigMap
func (mgr *SettingsManager) GetKustomizeSettings() (*KustomizeSettings, error) {
	argoCDCM, err := mgr.getConfigMap()
	if err != nil {
		return nil, err
	}
	kustomizeVersionsMap := map[string]KustomizeVersion{}
	buildOptions := map[string]string{}
	settings := &KustomizeSettings{}

	// extract build options for the default version
	if options, ok := argoCDCM.Data[kustomizeBuildOptionsKey]; ok {
		settings.BuildOptions = options
	}

	// extract per-version binary paths and build options
	for k, v := range argoCDCM.Data {
		// extract version and path from kustomize.version.<version>
		if strings.HasPrefix(k, kustomizeVersionKeyPrefix) {
			err = addKustomizeVersion(kustomizeVersionKeyPrefix, k, v, kustomizeVersionsMap)
			if err != nil {
				return nil, err
			}
		}

		// extract version and path from kustomize.path.<version>
		if strings.HasPrefix(k, kustomizePathPrefixKey) {
			err = addKustomizeVersion(kustomizePathPrefixKey, k, v, kustomizeVersionsMap)
			if err != nil {
				return nil, err
			}
		}

		// extract version and build options from kustomize.buildOptions.<version>
		if strings.HasPrefix(k, kustomizeBuildOptionsKey) && k != kustomizeBuildOptionsKey {
			buildOptions[k[len(kustomizeBuildOptionsKey)+1:]] = v
		}
	}

	for _, v := range kustomizeVersionsMap {
		if _, ok := buildOptions[v.Name]; ok {
			v.BuildOptions = buildOptions[v.Name]
		}
		settings.Versions = append(settings.Versions, v)
	}
	return settings, nil
}

func addKustomizeVersion(prefix, name, path string, kvMap map[string]KustomizeVersion) error {
	version := name[len(prefix)+1:]
	if _, ok := kvMap[version]; ok {
		return fmt.Errorf("found duplicate kustomize version: %s", version)
	}
	kvMap[version] = KustomizeVersion{
		Name: version,
		Path: path,
	}
	return nil
}

// DEPRECATED. Helm repository credentials are now managed using RepoCredentials
func (mgr *SettingsManager) GetHelmRepositories() ([]HelmRepoCredentials, error) {
	argoCDCM, err := mgr.getConfigMap()
	if err != nil {
		return nil, err
	}
	helmRepositories := make([]HelmRepoCredentials, 0)
	helmRepositoriesStr := argoCDCM.Data[helmRepositoriesKey]
	if helmRepositoriesStr != "" {
		err := yaml.Unmarshal([]byte(helmRepositoriesStr), &helmRepositories)
		if err != nil {
			return nil, err
		}
	}
	return helmRepositories, nil
}

func (mgr *SettingsManager) GetRepositories() ([]Repository, error) {

	mgr.mutex.Lock()
	reposCache := mgr.reposCache
	mgr.mutex.Unlock()
	if reposCache != nil {
		return reposCache, nil
	}

	// Get the config map outside of the lock
	argoCDCM, err := mgr.getConfigMap()
	if err != nil {
		return nil, err
	}

	mgr.mutex.Lock()
	defer mgr.mutex.Unlock()
	repositories := make([]Repository, 0)
	repositoriesStr := argoCDCM.Data[repositoriesKey]
	if repositoriesStr != "" {
		err := yaml.Unmarshal([]byte(repositoriesStr), &repositories)
		if err != nil {
			return nil, err
		}
	}
	mgr.reposCache = repositories

	return mgr.reposCache, nil
}

func (mgr *SettingsManager) SaveRepositories(repos []Repository) error {
	return mgr.updateConfigMap(func(argoCDCM *apiv1.ConfigMap) error {
		if len(repos) > 0 {
			yamlStr, err := yaml.Marshal(repos)
			if err != nil {
				return err
			}
			argoCDCM.Data[repositoriesKey] = string(yamlStr)
		} else {
			delete(argoCDCM.Data, repositoriesKey)
		}
		return nil
	})
}

func (mgr *SettingsManager) SaveRepositoryCredentials(creds []RepositoryCredentials) error {
	return mgr.updateConfigMap(func(argoCDCM *apiv1.ConfigMap) error {
		if len(creds) > 0 {
			yamlStr, err := yaml.Marshal(creds)
			if err != nil {
				return err
			}
			argoCDCM.Data[repositoryCredentialsKey] = string(yamlStr)
		} else {
			delete(argoCDCM.Data, repositoryCredentialsKey)
		}
		return nil
	})
}

func (mgr *SettingsManager) GetRepositoryCredentials() ([]RepositoryCredentials, error) {

	mgr.mutex.Lock()
	repoCredsCache := mgr.repoCredsCache
	mgr.mutex.Unlock()
	if repoCredsCache != nil {
		return repoCredsCache, nil
	}

	// Get the config map outside of the lock
	argoCDCM, err := mgr.getConfigMap()
	if err != nil {
		return nil, err
	}

	mgr.mutex.Lock()
	defer mgr.mutex.Unlock()
	creds := make([]RepositoryCredentials, 0)
	credsStr := argoCDCM.Data[repositoryCredentialsKey]
	if credsStr != "" {
		err := yaml.Unmarshal([]byte(credsStr), &creds)
		if err != nil {
			return nil, err
		}
	}
	mgr.repoCredsCache = creds

	return mgr.repoCredsCache, nil
}

func (mgr *SettingsManager) GetGoogleAnalytics() (*GoogleAnalytics, error) {
	argoCDCM, err := mgr.getConfigMap()
	if err != nil {
		return nil, err
	}
	return &GoogleAnalytics{
		TrackingID:     argoCDCM.Data[gaTrackingID],
		AnonymizeUsers: argoCDCM.Data[gaAnonymizeUsers] != "false",
	}, nil
}

func (mgr *SettingsManager) GetHelp() (*Help, error) {
	argoCDCM, err := mgr.getConfigMap()
	if err != nil {
		return nil, err
	}
	chatText, ok := argoCDCM.Data[helpChatText]
	if !ok {
		chatText = "Chat now!"
	}
	return &Help{
		ChatURL:    argoCDCM.Data[helpChatURL],
		ChatText:   chatText,
		BinaryURLs: getDownloadBinaryUrlsFromConfigMap(argoCDCM),
	}, nil
}

// GetSettings retrieves settings from the ArgoCDConfigMap and secret.
func (mgr *SettingsManager) GetSettings() (*ArgoCDSettings, error) {
	err := mgr.ensureSynced(false)
	if err != nil {
		return nil, err
	}
	argoCDCM, err := mgr.configmaps.ConfigMaps(mgr.namespace).Get(common.ArgoCDConfigMapName)
	if err != nil {
		return nil, err
	}
	argoCDSecret, err := mgr.secrets.Secrets(mgr.namespace).Get(common.ArgoCDSecretName)
	if err != nil {
		return nil, err
	}
	selector, err := labels.Parse(partOfArgoCDSelector)
	if err != nil {
		return nil, err
	}
	secrets, err := mgr.secrets.Secrets(mgr.namespace).List(selector)
	if err != nil {
		return nil, err
	}
	var settings ArgoCDSettings
	var errs []error
	updateSettingsFromConfigMap(&settings, argoCDCM)
	if err := mgr.updateSettingsFromSecret(&settings, argoCDSecret, secrets); err != nil {
		errs = append(errs, err)
	}
	if len(errs) > 0 {
		return &settings, errs[0]
	}

	return &settings, nil
}

// Clears cached settings on configmap/secret change
func (mgr *SettingsManager) invalidateCache() {
	mgr.mutex.Lock()
	defer mgr.mutex.Unlock()

	mgr.reposCache = nil
	mgr.repoCredsCache = nil
}

func (mgr *SettingsManager) initialize(ctx context.Context) error {
	tweakConfigMap := func(options *metav1.ListOptions) {
		cmLabelSelector := fields.ParseSelectorOrDie(partOfArgoCDSelector)
		options.LabelSelector = cmLabelSelector.String()
	}

	eventHandler := cache.ResourceEventHandlerFuncs{
		UpdateFunc: func(oldObj, newObj interface{}) {
			mgr.invalidateCache()
			mgr.onRepoOrClusterChanged()
		},
		AddFunc: func(obj interface{}) {
			mgr.onRepoOrClusterChanged()
		},
		DeleteFunc: func(obj interface{}) {
			mgr.onRepoOrClusterChanged()
		},
	}
	indexers := cache.Indexers{
		cache.NamespaceIndex:    cache.MetaNamespaceIndexFunc,
		ByClusterURLIndexer:     byClusterURLIndexerFunc,
		ByClusterNameIndexer:    byClusterNameIndexerFunc,
		ByProjectClusterIndexer: byProjectIndexerFunc(common.LabelValueSecretTypeCluster),
		ByProjectRepoIndexer:    byProjectIndexerFunc(common.LabelValueSecretTypeRepository),
	}
	cmInformer := v1.NewFilteredConfigMapInformer(mgr.clientset, mgr.namespace, 3*time.Minute, indexers, tweakConfigMap)
	secretsInformer := v1.NewSecretInformer(mgr.clientset, mgr.namespace, 3*time.Minute, indexers)
	cmInformer.AddEventHandler(eventHandler)
	secretsInformer.AddEventHandler(eventHandler)

	log.Info("Starting configmap/secret informers")
	go func() {
		cmInformer.Run(ctx.Done())
		log.Info("configmap informer cancelled")
	}()
	go func() {
		secretsInformer.Run(ctx.Done())
		log.Info("secrets informer cancelled")
	}()

	if !cache.WaitForCacheSync(ctx.Done(), cmInformer.HasSynced, secretsInformer.HasSynced) {
		return fmt.Errorf("Timed out waiting for settings cache to sync")
	}
	log.Info("Configmap/secret informer synced")

	tryNotify := func() {
		newSettings, err := mgr.GetSettings()
		if err != nil {
			log.Warnf("Unable to parse updated settings: %v", err)
		} else {
			mgr.notifySubscribers(newSettings)
		}
	}
	now := time.Now()
	handler := cache.ResourceEventHandlerFuncs{
		AddFunc: func(obj interface{}) {
			if metaObj, ok := obj.(metav1.Object); ok {
				if metaObj.GetCreationTimestamp().After(now) {
					tryNotify()
				}
			}

		},
		UpdateFunc: func(oldObj, newObj interface{}) {
			oldMeta, oldOk := oldObj.(metav1.Common)
			newMeta, newOk := newObj.(metav1.Common)
			if oldOk && newOk && oldMeta.GetResourceVersion() != newMeta.GetResourceVersion() {
				tryNotify()
			}
		},
	}
	secretsInformer.AddEventHandler(handler)
	cmInformer.AddEventHandler(handler)
	mgr.secrets = v1listers.NewSecretLister(secretsInformer.GetIndexer())
	mgr.secretsInformer = secretsInformer
	mgr.configmaps = v1listers.NewConfigMapLister(cmInformer.GetIndexer())
	return nil
}

func (mgr *SettingsManager) ensureSynced(forceResync bool) error {
	mgr.mutex.Lock()
	defer mgr.mutex.Unlock()
	if !forceResync && mgr.secrets != nil && mgr.configmaps != nil {
		return nil
	}

	if mgr.initContextCancel != nil {
		mgr.initContextCancel()
	}
	ctx, cancel := context.WithCancel(mgr.ctx)
	mgr.initContextCancel = cancel
	return mgr.initialize(ctx)
}

func getDownloadBinaryUrlsFromConfigMap(argoCDCM *apiv1.ConfigMap) map[string]string {
	binaryUrls := map[string]string{}
	for _, archType := range []string{"darwin-amd64", "darwin-arm64", "windows-amd64", "linux-amd64", "linux-arm64", "linux-ppc64le", "linux-s390x"} {
		if val, ok := argoCDCM.Data[settingsBinaryUrlsKey+"."+archType]; ok {
			binaryUrls[archType] = val
		}
	}
	return binaryUrls
}

// updateSettingsFromConfigMap transfers settings from a Kubernetes configmap into an ArgoCDSettings struct.
func updateSettingsFromConfigMap(settings *ArgoCDSettings, argoCDCM *apiv1.ConfigMap) {
	settings.DexConfig = argoCDCM.Data[settingDexConfigKey]
	settings.OIDCConfigRAW = argoCDCM.Data[settingsOIDCConfigKey]
	settings.KustomizeBuildOptions = argoCDCM.Data[kustomizeBuildOptionsKey]
	settings.StatusBadgeEnabled = argoCDCM.Data[statusBadgeEnabledKey] == "true"
	settings.StatusBadgeRootUrl = argoCDCM.Data[statusBadgeRootUrlKey]
	settings.AnonymousUserEnabled = argoCDCM.Data[anonymousUserEnabledKey] == "true"
	settings.UiCssURL = argoCDCM.Data[settingUiCssURLKey]
	settings.UiBannerContent = argoCDCM.Data[settingUiBannerContentKey]
	settings.UiBannerPermanent = argoCDCM.Data[settingUiBannerPermanentKey] == "true"
	settings.UiBannerPosition = argoCDCM.Data[settingUiBannerPositionKey]
	settings.ServerRBACLogEnforceEnable = argoCDCM.Data[settingsServerRBACLogEnforceEnableKey] == "true"
	settings.BinaryUrls = getDownloadBinaryUrlsFromConfigMap(argoCDCM)
	if err := validateExternalURL(argoCDCM.Data[settingURLKey]); err != nil {
		log.Warnf("Failed to validate URL in configmap: %v", err)
	}
	settings.URL = argoCDCM.Data[settingURLKey]
	if err := validateExternalURL(argoCDCM.Data[settingUiBannerURLKey]); err != nil {
		log.Warnf("Failed to validate UI banner URL in configmap: %v", err)
	}
	settings.UiBannerURL = argoCDCM.Data[settingUiBannerURLKey]
	if userSessionDurationStr, ok := argoCDCM.Data[userSessionDurationKey]; ok {
		if val, err := timeutil.ParseDuration(userSessionDurationStr); err != nil {
			log.Warnf("Failed to parse '%s' key: %v", userSessionDurationKey, err)
		} else {
			settings.UserSessionDuration = *val
		}
	} else {
		settings.UserSessionDuration = time.Hour * 24
	}
	settings.PasswordPattern = argoCDCM.Data[settingsPasswordPatternKey]
	if settings.PasswordPattern == "" {
		settings.PasswordPattern = common.PasswordPatten
	}
	settings.InClusterEnabled = argoCDCM.Data[inClusterEnabledKey] != "false"
	settings.ExecEnabled = argoCDCM.Data[execEnabledKey] == "true"
	execShells := argoCDCM.Data[execShellsKey]
	if execShells != "" {
		settings.ExecShells = strings.Split(execShells, ",")
	} else {
		// Fall back to default. If you change this list, also change docs/operator-manual/argocd-cm.yaml.
		settings.ExecShells = []string{"bash", "sh", "powershell", "cmd"}
	}
	settings.OIDCTLSInsecureSkipVerify = argoCDCM.Data[oidcTLSInsecureSkipVerifyKey] == "true"
	settings.TrackingMethod = argoCDCM.Data[settingsResourceTrackingMethodKey]
}

// validateExternalURL ensures the external URL that is set on the configmap is valid
func validateExternalURL(u string) error {
	if u == "" {
		return nil
	}
	URL, err := url.Parse(u)
	if err != nil {
		return fmt.Errorf("Failed to parse URL: %v", err)
	}
	if URL.Scheme != "http" && URL.Scheme != "https" {
		return fmt.Errorf("URL must include http or https protocol")
	}
	return nil
}

// updateSettingsFromSecret transfers settings from a Kubernetes secret into an ArgoCDSettings struct.
func (mgr *SettingsManager) updateSettingsFromSecret(settings *ArgoCDSettings, argoCDSecret *apiv1.Secret, secrets []*apiv1.Secret) error {
	var errs []error
	secretKey, ok := argoCDSecret.Data[settingServerSignatureKey]
	if ok {
		settings.ServerSignature = secretKey
	} else {
		errs = append(errs, &incompleteSettingsError{message: "server.secretkey is missing"})
	}
	if githubWebhookSecret := argoCDSecret.Data[settingsWebhookGitHubSecretKey]; len(githubWebhookSecret) > 0 {
		settings.WebhookGitHubSecret = string(githubWebhookSecret)
	}
	if gitlabWebhookSecret := argoCDSecret.Data[settingsWebhookGitLabSecretKey]; len(gitlabWebhookSecret) > 0 {
		settings.WebhookGitLabSecret = string(gitlabWebhookSecret)
	}
	if bitbucketWebhookUUID := argoCDSecret.Data[settingsWebhookBitbucketUUIDKey]; len(bitbucketWebhookUUID) > 0 {
		settings.WebhookBitbucketUUID = string(bitbucketWebhookUUID)
	}
	if bitbucketserverWebhookSecret := argoCDSecret.Data[settingsWebhookBitbucketServerSecretKey]; len(bitbucketserverWebhookSecret) > 0 {
		settings.WebhookBitbucketServerSecret = string(bitbucketserverWebhookSecret)
	}
	if gogsWebhookSecret := argoCDSecret.Data[settingsWebhookGogsSecretKey]; len(gogsWebhookSecret) > 0 {
		settings.WebhookGogsSecret = string(gogsWebhookSecret)
	}

	// The TLS certificate may be externally managed. We try to load it from an
	// external secret first. If the external secret doesn't exist, we either
	// load it from argocd-secret or generate (and persist) a self-signed one.
	cert, err := mgr.externalServerTLSCertificate()
	if err != nil {
		errs = append(errs, &incompleteSettingsError{message: fmt.Sprintf("could not read from secret %s/%s: %v", mgr.namespace, externalServerTLSSecretName, err)})
	} else {
		if cert != nil {
			settings.Certificate = cert
			settings.CertificateIsExternal = true
			log.Infof("Loading TLS configuration from secret %s/%s", mgr.namespace, externalServerTLSSecretName)
		} else {
			serverCert, certOk := argoCDSecret.Data[settingServerCertificate]
			serverKey, keyOk := argoCDSecret.Data[settingServerPrivateKey]
			if certOk && keyOk {
				cert, err := tls.X509KeyPair(serverCert, serverKey)
				if err != nil {
					errs = append(errs, &incompleteSettingsError{message: fmt.Sprintf("invalid x509 key pair %s/%s in secret: %s", settingServerCertificate, settingServerPrivateKey, err)})
				} else {
					settings.Certificate = &cert
					settings.CertificateIsExternal = false
				}
			}
		}
	}
	secretValues := make(map[string]string, len(argoCDSecret.Data))
	for _, s := range secrets {
		for k, v := range s.Data {
			secretValues[fmt.Sprintf("%s:%s", s.Name, k)] = string(v)
		}
	}
	for k, v := range argoCDSecret.Data {
		secretValues[k] = string(v)
	}
	settings.Secrets = secretValues
	if len(errs) > 0 {
		return errs[0]
	}
	return nil
}

// externalServerTLSCertificate will try and load a TLS certificate from an
// external secret, instead of tls.crt and tls.key in argocd-secret. If both
// return values are nil, no external secret has been configured.
func (mgr *SettingsManager) externalServerTLSCertificate() (*tls.Certificate, error) {
	var cert tls.Certificate
	secret, err := mgr.clientset.CoreV1().Secrets(mgr.namespace).Get(mgr.ctx, externalServerTLSSecretName, metav1.GetOptions{})
	if err != nil {
		if apierr.IsNotFound(err) {
			return nil, nil
		}
	}
	tlsCert, certOK := secret.Data[settingServerCertificate]
	tlsKey, keyOK := secret.Data[settingServerPrivateKey]
	if certOK && keyOK {
		cert, err = tls.X509KeyPair(tlsCert, tlsKey)
		if err != nil {
			return nil, err
		}
	}
	return &cert, nil
}

// SaveSettings serializes ArgoCDSettings and upserts it into K8s secret/configmap
func (mgr *SettingsManager) SaveSettings(settings *ArgoCDSettings) error {
	err := mgr.updateConfigMap(func(argoCDCM *apiv1.ConfigMap) error {
		if settings.URL != "" {
			argoCDCM.Data[settingURLKey] = settings.URL
		} else {
			delete(argoCDCM.Data, settingURLKey)
		}
		if settings.DexConfig != "" {
			argoCDCM.Data[settingDexConfigKey] = settings.DexConfig
		} else {
			delete(argoCDCM.Data, settings.DexConfig)
		}
		if settings.OIDCConfigRAW != "" {
			argoCDCM.Data[settingsOIDCConfigKey] = settings.OIDCConfigRAW
		} else {
			delete(argoCDCM.Data, settingsOIDCConfigKey)
		}
		if settings.UiCssURL != "" {
			argoCDCM.Data[settingUiCssURLKey] = settings.UiCssURL
		}
		if settings.UiBannerContent != "" {
			argoCDCM.Data[settingUiBannerContentKey] = settings.UiBannerContent
		} else {
			delete(argoCDCM.Data, settingUiBannerContentKey)
		}
		if settings.UiBannerURL != "" {
			argoCDCM.Data[settingUiBannerURLKey] = settings.UiBannerURL
		} else {
			delete(argoCDCM.Data, settingUiBannerURLKey)
		}
		return nil
	})

	if err != nil {
		return err
	}

	return mgr.updateSecret(func(argoCDSecret *apiv1.Secret) error {
		argoCDSecret.Data[settingServerSignatureKey] = settings.ServerSignature
		if settings.WebhookGitHubSecret != "" {
			argoCDSecret.Data[settingsWebhookGitHubSecretKey] = []byte(settings.WebhookGitHubSecret)
		}
		if settings.WebhookGitLabSecret != "" {
			argoCDSecret.Data[settingsWebhookGitLabSecretKey] = []byte(settings.WebhookGitLabSecret)
		}
		if settings.WebhookBitbucketUUID != "" {
			argoCDSecret.Data[settingsWebhookBitbucketUUIDKey] = []byte(settings.WebhookBitbucketUUID)
		}
		if settings.WebhookBitbucketServerSecret != "" {
			argoCDSecret.Data[settingsWebhookBitbucketServerSecretKey] = []byte(settings.WebhookBitbucketServerSecret)
		}
		if settings.WebhookGogsSecret != "" {
			argoCDSecret.Data[settingsWebhookGogsSecretKey] = []byte(settings.WebhookGogsSecret)
		}
		// we only write the certificate to the secret if it's not externally
		// managed.
		if settings.Certificate != nil && !settings.CertificateIsExternal {
			cert, key := tlsutil.EncodeX509KeyPair(*settings.Certificate)
			argoCDSecret.Data[settingServerCertificate] = cert
			argoCDSecret.Data[settingServerPrivateKey] = key
		} else {
			delete(argoCDSecret.Data, settingServerCertificate)
			delete(argoCDSecret.Data, settingServerPrivateKey)
		}
		return nil
	})
}

// Save the SSH known host data into the corresponding ConfigMap
func (mgr *SettingsManager) SaveSSHKnownHostsData(ctx context.Context, knownHostsList []string) error {
	err := mgr.ensureSynced(false)
	if err != nil {
		return err
	}

	certCM, err := mgr.GetConfigMapByName(common.ArgoCDKnownHostsConfigMapName)
	if err != nil {
		return err
	}

	if certCM.Data == nil {
		certCM.Data = make(map[string]string)
	}

	sshKnownHostsData := strings.Join(knownHostsList, "\n") + "\n"
	certCM.Data["ssh_known_hosts"] = sshKnownHostsData
	_, err = mgr.clientset.CoreV1().ConfigMaps(mgr.namespace).Update(ctx, certCM, metav1.UpdateOptions{})
	if err != nil {
		return err
	}

	return mgr.ResyncInformers()
}

func (mgr *SettingsManager) SaveTLSCertificateData(ctx context.Context, tlsCertificates map[string]string) error {
	err := mgr.ensureSynced(false)
	if err != nil {
		return err
	}

	certCM, err := mgr.GetConfigMapByName(common.ArgoCDTLSCertsConfigMapName)
	if err != nil {
		return err
	}

	certCM.Data = tlsCertificates
	_, err = mgr.clientset.CoreV1().ConfigMaps(mgr.namespace).Update(ctx, certCM, metav1.UpdateOptions{})
	if err != nil {
		return err
	}

	return mgr.ResyncInformers()
}

func (mgr *SettingsManager) SaveGPGPublicKeyData(ctx context.Context, gpgPublicKeys map[string]string) error {
	err := mgr.ensureSynced(false)
	if err != nil {
		return err
	}

	keysCM, err := mgr.GetConfigMapByName(common.ArgoCDGPGKeysConfigMapName)
	if err != nil {
		return err
	}

	keysCM.Data = gpgPublicKeys
	_, err = mgr.clientset.CoreV1().ConfigMaps(mgr.namespace).Update(ctx, keysCM, metav1.UpdateOptions{})
	if err != nil {
		return err
	}

	return mgr.ResyncInformers()

}

type SettingsManagerOpts func(mgs *SettingsManager)

func WithRepoOrClusterChangedHandler(handler func()) SettingsManagerOpts {
	return func(mgr *SettingsManager) {
		mgr.reposOrClusterChanged = handler
	}
}

// NewSettingsManager generates a new SettingsManager pointer and returns it
func NewSettingsManager(ctx context.Context, clientset kubernetes.Interface, namespace string, opts ...SettingsManagerOpts) *SettingsManager {

	mgr := &SettingsManager{
		ctx:       ctx,
		clientset: clientset,
		namespace: namespace,
		mutex:     &sync.Mutex{},
	}
	for i := range opts {
		opts[i](mgr)
	}

	return mgr
}

func (mgr *SettingsManager) ResyncInformers() error {
	return mgr.ensureSynced(true)
}

// IsSSOConfigured returns whether or not single-sign-on is configured
func (a *ArgoCDSettings) IsSSOConfigured() bool {
	if a.IsDexConfigured() {
		return true
	}
	if a.OIDCConfig() != nil {
		return true
	}
	return false
}

func (a *ArgoCDSettings) IsDexConfigured() bool {
	if a.URL == "" {
		return false
	}
	dexCfg, err := UnmarshalDexConfig(a.DexConfig)
	if err != nil {
		log.Warn("invalid dex yaml config")
		return false
	}
	return len(dexCfg) > 0
}

// GetServerEncryptionKey generates a new server encryption key using the server signature as a passphrase
func (a *ArgoCDSettings) GetServerEncryptionKey() ([]byte, error) {
	return crypto.KeyFromPassphrase(string(a.ServerSignature))
}

func UnmarshalDexConfig(config string) (map[string]interface{}, error) {
	var dexCfg map[string]interface{}
	err := yaml.Unmarshal([]byte(config), &dexCfg)
	return dexCfg, err
}

func (a *ArgoCDSettings) OIDCConfig() *OIDCConfig {
	if a.OIDCConfigRAW == "" {
		return nil
	}
	oidcConfig, err := UnmarshalOIDCConfig(a.OIDCConfigRAW)
	if err != nil {
		log.Warnf("invalid oidc config: %v", err)
		return nil
	}
	oidcConfig.ClientSecret = ReplaceStringSecret(oidcConfig.ClientSecret, a.Secrets)
	oidcConfig.ClientID = ReplaceStringSecret(oidcConfig.ClientID, a.Secrets)
	return &oidcConfig
}

func UnmarshalOIDCConfig(config string) (OIDCConfig, error) {
	var oidcConfig OIDCConfig
	err := yaml.Unmarshal([]byte(config), &oidcConfig)
	return oidcConfig, err
}

// TLSConfig returns a tls.Config with the configured certificates
func (a *ArgoCDSettings) TLSConfig() *tls.Config {
	if a.Certificate == nil {
		return nil
	}
	certPool := x509.NewCertPool()
	pemCertBytes, _ := tlsutil.EncodeX509KeyPair(*a.Certificate)
	ok := certPool.AppendCertsFromPEM(pemCertBytes)
	if !ok {
		panic("bad certs")
	}
	return &tls.Config{
		RootCAs: certPool,
	}
}

func (a *ArgoCDSettings) IssuerURL() string {
	if oidcConfig := a.OIDCConfig(); oidcConfig != nil {
		return oidcConfig.Issuer
	}
	if a.DexConfig != "" {
		return a.URL + common.DexAPIEndpoint
	}
	return ""
}

func (a *ArgoCDSettings) OAuth2ClientID() string {
	if oidcConfig := a.OIDCConfig(); oidcConfig != nil {
		return oidcConfig.ClientID
	}
	if a.DexConfig != "" {
		return common.ArgoCDClientAppID
	}
	return ""
}

func (a *ArgoCDSettings) OAuth2ClientSecret() string {
	if oidcConfig := a.OIDCConfig(); oidcConfig != nil {
		return oidcConfig.ClientSecret
	}
	if a.DexConfig != "" {
		return a.DexOAuth2ClientSecret()
	}
	return ""
}

// OIDCTLSConfig returns the TLS config for the OIDC provider. If an external provider is configured, returns a TLS
// config using the root CAs (if any) specified in the OIDC config. If an external OIDC provider is not configured,
// returns the API server TLS config, because the API server proxies requests to Dex.
func (a *ArgoCDSettings) OIDCTLSConfig() *tls.Config {
	var tlsConfig *tls.Config

	oidcConfig := a.OIDCConfig()
	if oidcConfig != nil {
		tlsConfig = &tls.Config{}
		if oidcConfig.RootCA != "" {
			certPool := x509.NewCertPool()
			ok := certPool.AppendCertsFromPEM([]byte(oidcConfig.RootCA))
			if !ok {
				log.Warn("failed to append certificates from PEM: proceeding without custom rootCA")
			} else {
				tlsConfig.RootCAs = certPool
			}
		}
	} else {
		tlsConfig = a.TLSConfig()
	}
	if tlsConfig != nil && a.OIDCTLSInsecureSkipVerify {
		tlsConfig.InsecureSkipVerify = true
	}
	return tlsConfig
}

func appendURLPath(inputURL string, inputPath string) (string, error) {
	u, err := url.Parse(inputURL)
	if err != nil {
		return "", err
	}
	u.Path = path.Join(u.Path, inputPath)
	return u.String(), nil
}

func (a *ArgoCDSettings) RedirectURL() (string, error) {
	return appendURLPath(a.URL, common.CallbackEndpoint)
}

func (a *ArgoCDSettings) DexRedirectURL() (string, error) {
	return appendURLPath(a.URL, common.DexCallbackEndpoint)
}

// DexOAuth2ClientSecret calculates an arbitrary, but predictable OAuth2 client secret string derived
// from the server secret. This is called by the dex startup wrapper (argocd-dex rundex), as well
// as the API server, such that they both independently come to the same conclusion of what the
// OAuth2 shared client secret should be.
func (a *ArgoCDSettings) DexOAuth2ClientSecret() string {
	h := sha256.New()
	_, err := h.Write(a.ServerSignature)
	if err != nil {
		panic(err)
	}
	sha := h.Sum(nil)
	return base64.URLEncoding.EncodeToString(sha)[:40]
}

// Subscribe registers a channel in which to subscribe to settings updates
func (mgr *SettingsManager) Subscribe(subCh chan<- *ArgoCDSettings) {
	mgr.mutex.Lock()
	defer mgr.mutex.Unlock()
	mgr.subscribers = append(mgr.subscribers, subCh)
	log.Infof("%v subscribed to settings updates", subCh)
}

// Unsubscribe unregisters a channel from receiving of settings updates
func (mgr *SettingsManager) Unsubscribe(subCh chan<- *ArgoCDSettings) {
	mgr.mutex.Lock()
	defer mgr.mutex.Unlock()
	for i, ch := range mgr.subscribers {
		if ch == subCh {
			mgr.subscribers = append(mgr.subscribers[:i], mgr.subscribers[i+1:]...)
			log.Infof("%v unsubscribed from settings updates", subCh)
			return
		}
	}
}

func (mgr *SettingsManager) notifySubscribers(newSettings *ArgoCDSettings) {
	mgr.mutex.Lock()
	defer mgr.mutex.Unlock()
	if len(mgr.subscribers) > 0 {
		subscribers := make([]chan<- *ArgoCDSettings, len(mgr.subscribers))
		copy(subscribers, mgr.subscribers)
		// make sure subscribes are notified in a separate thread to avoid potential deadlock
		go func() {
			log.Infof("Notifying %d settings subscribers: %v", len(subscribers), subscribers)
			for _, sub := range subscribers {
				sub <- newSettings
			}
		}()
	}
}

func isIncompleteSettingsError(err error) bool {
	_, ok := err.(*incompleteSettingsError)
	return ok
}

// InitializeSettings is used to initialize empty admin password, signature, certificate etc if missing
func (mgr *SettingsManager) InitializeSettings(insecureModeEnabled bool) (*ArgoCDSettings, error) {
	const letters = "0123456789ABCDEFGHIJKLMNOPQRSTUVWXYZabcdefghijklmnopqrstuvwxyz-"

	cdSettings, err := mgr.GetSettings()
	if err != nil && !isIncompleteSettingsError(err) {
		return nil, err
	}
	if cdSettings == nil {
		cdSettings = &ArgoCDSettings{}
	}
	if cdSettings.ServerSignature == nil {
		// set JWT signature
		signature, err := util.MakeSignature(32)
		if err != nil {
			return nil, err
		}
		cdSettings.ServerSignature = signature
		log.Info("Initialized server signature")
	}
	err = mgr.UpdateAccount(common.ArgoCDAdminUsername, func(adminAccount *Account) error {
		if adminAccount.Enabled {
			now := time.Now().UTC()
			if adminAccount.PasswordHash == "" {
				randBytes := make([]byte, initialPasswordLength)
				for i := 0; i < initialPasswordLength; i++ {
					num, err := rand.Int(rand.Reader, big.NewInt(int64(len(letters))))
					if err != nil {
						return err
					}
					randBytes[i] = letters[num.Int64()]
				}
				initialPassword := string(randBytes)

				hashedPassword, err := password.HashPassword(initialPassword)
				if err != nil {
					return err
				}
				ku := kube.NewKubeUtil(mgr.clientset, mgr.ctx)
				err = ku.CreateOrUpdateSecretField(mgr.namespace, initialPasswordSecretName, initialPasswordSecretField, initialPassword)
				if err != nil {
					return err
				}
				adminAccount.PasswordHash = hashedPassword
				adminAccount.PasswordMtime = &now
				log.Info("Initialized admin password")
			}
			if adminAccount.PasswordMtime == nil || adminAccount.PasswordMtime.IsZero() {
				adminAccount.PasswordMtime = &now
				log.Info("Initialized admin mtime")
			}
		} else {
			log.Info("admin disabled")
		}
		return nil
	})
	if err != nil {
		return nil, err
	}

	if cdSettings.Certificate == nil && !insecureModeEnabled {
		// generate TLS cert
		hosts := []string{
			"localhost",
			"argocd-server",
			fmt.Sprintf("argocd-server.%s", mgr.namespace),
			fmt.Sprintf("argocd-server.%s.svc", mgr.namespace),
			fmt.Sprintf("argocd-server.%s.svc.cluster.local", mgr.namespace),
		}
		certOpts := tlsutil.CertOptions{
			Hosts:        hosts,
			Organization: "Argo CD",
			IsCA:         false,
		}
		cert, err := tlsutil.GenerateX509KeyPair(certOpts)
		if err != nil {
			return nil, err
		}
		cdSettings.Certificate = cert
		log.Info("Initialized TLS certificate")
	}

	err = mgr.SaveSettings(cdSettings)
	if apierrors.IsConflict(err) {
		// assume settings are initialized by another instance of api server
		log.Warnf("conflict when initializing settings. assuming updated by another replica")
		return mgr.GetSettings()
	}
	return cdSettings, nil
}

// ReplaceStringSecret checks if given string is a secret key reference ( starts with $ ) and returns corresponding value from provided map
func ReplaceStringSecret(val string, secretValues map[string]string) string {
	if val == "" || !strings.HasPrefix(val, "$") {
		return val
	}
	secretKey := val[1:]
	secretVal, ok := secretValues[secretKey]
	if !ok {
		log.Warnf("config referenced '%s', but key does not exist in secret", val)
		return val
	}
	return strings.TrimSpace(secretVal)
}

// GetGlobalProjectsSettings loads the global project settings from argocd-cm ConfigMap
func (mgr *SettingsManager) GetGlobalProjectsSettings() ([]GlobalProjectSettings, error) {
	argoCDCM, err := mgr.getConfigMap()
	if err != nil {
		return nil, err
	}
	globalProjectSettings := make([]GlobalProjectSettings, 0)
	if value, ok := argoCDCM.Data[globalProjectsKey]; ok {
		if value != "" {
			err := yaml.Unmarshal([]byte(value), &globalProjectSettings)
			if err != nil {
				return nil, err
			}
		}
	}
	return globalProjectSettings, nil
}<|MERGE_RESOLUTION|>--- conflicted
+++ resolved
@@ -409,10 +409,6 @@
 	partOfArgoCDSelector = "app.kubernetes.io/part-of=argocd"
 	// settingsPasswordPatternKey is the key to configure user password regular expression
 	settingsPasswordPatternKey = "passwordPattern"
-<<<<<<< HEAD
-	// helmValuesFileSchemesKey is the key to configure the list of supported helm values file schemas
-	helmValuesFileSchemesKey = "helm.valuesFileSchemes"
-=======
 	// inClusterEnabledKey is the key to configure whether to allow in-cluster server address
 	inClusterEnabledKey = "cluster.inClusterEnabled"
 	// settingsServerRBACLogEnforceEnable is a temp param, it exists in order to mitigate the breaking change introduced by RBAC enforcing on app pod logs
@@ -425,7 +421,6 @@
 	execShellsKey = "exec.shells"
 	// oidcTLSInsecureSkipVerifyKey is the key to configure whether TLS cert verification is skipped for OIDC connections
 	oidcTLSInsecureSkipVerifyKey = "oidc.tls.insecure.skip.verify"
->>>>>>> c8a1a865
 )
 
 var (
@@ -433,10 +428,6 @@
 		v1alpha1.ApplicationSourceTypeKustomize: "kustomize.enable",
 		v1alpha1.ApplicationSourceTypeHelm:      "helm.enable",
 		v1alpha1.ApplicationSourceTypeDirectory: "jsonnet.enable",
-<<<<<<< HEAD
-		v1alpha1.ApplicationSourceTypeKsonnet:   "ksonnet.enable",
-=======
->>>>>>> c8a1a865
 	}
 )
 
@@ -666,20 +657,6 @@
 		return "", err
 	}
 	return argoCDCM.Data[settingsResourceTrackingMethodKey], nil
-}
-
-func (mgr *SettingsManager) GetAppsAllowedToDeliverIncluster() ([]string, error) {
-	argoCDCM, err := mgr.getConfigMap()
-	if err != nil {
-		return nil, err
-	}
-	config := argoCDCM.Data[settingsAppsAllowedDeliverToIncluster]
-	var apps []string
-	err = yaml.Unmarshal([]byte(config), &apps)
-	if err != nil {
-		return nil, err
-	}
-	return apps, nil
 }
 
 func (mgr *SettingsManager) GetPasswordPattern() (string, error) {
