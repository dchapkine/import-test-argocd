--- conflicted
+++ resolved
@@ -327,19 +327,12 @@
 	// subscribers is a list of subscribers to settings updates
 	subscribers []chan<- *ArgoCDSettings
 	// mutex protects concurrency sensitive parts of settings manager: access to subscribers list and initialization flag
-<<<<<<< HEAD
-	mutex             *sync.Mutex
-	initContextCancel func()
-	reposCache        []Repository
-	repoCredsCache    []RepositoryCredentials
-	trackingMethod    string
-=======
 	mutex                 *sync.Mutex
 	initContextCancel     func()
 	reposCache            []Repository
 	repoCredsCache        []RepositoryCredentials
 	reposOrClusterChanged func()
->>>>>>> 3799d706
+	trackingMethod    string
 }
 
 type incompleteSettingsError struct {
