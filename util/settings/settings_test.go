--- conflicted
+++ resolved
@@ -13,21 +13,7 @@
 	"k8s.io/client-go/kubernetes/fake"
 )
 
-<<<<<<< HEAD
-func TestGetRepositories(t *testing.T) {
-	data := map[string]string{
-		"repositories": "\n  - url: http://foo\n",
-	}
-	settingsManager := newSettingsManager(data)
-	filter, err := settingsManager.GetRepositories()
-	assert.NoError(t, err)
-	assert.Equal(t, []RepoCredentials{{URL: "http://foo"}}, filter)
-}
-
-func newSettingsManager(data map[string]string) *SettingsManager {
-=======
 func fixtures(data map[string]string) (*fake.Clientset, *SettingsManager) {
->>>>>>> b85d3e59
 	kubeClient := fake.NewSimpleClientset(&v1.ConfigMap{
 		ObjectMeta: metav1.ObjectMeta{
 			Name:      common.ArgoCDConfigMapName,
@@ -39,9 +25,6 @@
 		Data: data,
 	})
 	settingsManager := NewSettingsManager(context.Background(), kubeClient, "default")
-<<<<<<< HEAD
-	return settingsManager
-=======
 
 	return kubeClient, settingsManager
 }
@@ -53,7 +36,6 @@
 	filter, err := settingsManager.GetRepositories()
 	assert.NoError(t, err)
 	assert.Equal(t, []RepoCredentials{{URL: "http://foo"}}, filter)
->>>>>>> b85d3e59
 }
 
 func TestSaveRepositories(t *testing.T) {
@@ -66,17 +48,10 @@
 }
 
 func TestGetRepositoryCredentials(t *testing.T) {
-<<<<<<< HEAD
-	data := map[string]string{
-		"repository.credentials": "\n  - url: http://foo\n",
-	}
-	filter, err := newSettingsManager(data).GetRepositoryCredentials()
-=======
 	_, settingsManager := fixtures(map[string]string{
 		"repository.credentials": "\n  - url: http://foo\n",
 	})
 	filter, err := settingsManager.GetRepositoryCredentials()
->>>>>>> b85d3e59
 	assert.NoError(t, err)
 	assert.Equal(t, []RepoCredentials{{URL: "http://foo"}}, filter)
 }
@@ -86,12 +61,8 @@
 		"resource.exclusions": "\n  - apiGroups: [\"group1\"]\n    kinds: [\"kind1\"]\n    clusters: [\"cluster1\"]\n",
 		"resource.inclusions": "\n  - apiGroups: [\"group2\"]\n    kinds: [\"kind2\"]\n    clusters: [\"cluster2\"]\n",
 	}
-<<<<<<< HEAD
-	filter, err := newSettingsManager(data).GetResourcesFilter()
-=======
 	_, settingsManager := fixtures(data)
 	filter, err := settingsManager.GetResourcesFilter()
->>>>>>> b85d3e59
 	assert.NoError(t, err)
 	assert.Equal(t, &ResourcesFilter{
 		ResourceExclusions: []FilteredResource{{APIGroups: []string{"group1"}, Kinds: []string{"kind1"}, Clusters: []string{"cluster1"}}},
@@ -107,12 +78,8 @@
         generate:
           command: [kasane, show]`,
 	}
-<<<<<<< HEAD
-	plugins, err := newSettingsManager(data).GetConfigManagementPlugins()
-=======
 	_, settingsManager := fixtures(data)
 	plugins, err := settingsManager.GetConfigManagementPlugins()
->>>>>>> b85d3e59
 	assert.NoError(t, err)
 	assert.ElementsMatch(t, []v1alpha1.ConfigManagementPlugin{{
 		Name:     "kasane",
@@ -122,39 +89,23 @@
 }
 
 func TestGetAppInstanceLabelKey(t *testing.T) {
-<<<<<<< HEAD
-	data := map[string]string{
-		"application.instanceLabelKey": "testLabel",
-	}
-	label, err := newSettingsManager(data).GetAppInstanceLabelKey()
-=======
 	_, settingsManager := fixtures(map[string]string{
 		"application.instanceLabelKey": "testLabel",
 	})
 	label, err := settingsManager.GetAppInstanceLabelKey()
->>>>>>> b85d3e59
 	assert.NoError(t, err)
 	assert.Equal(t, "testLabel", label)
 }
 
 func TestGetResourceOverrides(t *testing.T) {
-<<<<<<< HEAD
-	data := map[string]string{
-=======
 	_, settingsManager := fixtures(map[string]string{
->>>>>>> b85d3e59
 		"resource.customizations": `
     admissionregistration.k8s.io/MutatingWebhookConfiguration:
       ignoreDifferences: |
         jsonPointers:
         - /webhooks/0/clientConfig/caBundle`,
-<<<<<<< HEAD
-	}
-	overrides, err := newSettingsManager(data).GetResourceOverrides()
-=======
 	})
 	overrides, err := settingsManager.GetResourceOverrides()
->>>>>>> b85d3e59
 	assert.NoError(t, err)
 
 	webHookOverrides := overrides["admissionregistration.k8s.io/MutatingWebhookConfiguration"]
@@ -185,44 +136,30 @@
 }
 
 func TestGetHelmRepositories(t *testing.T) {
-<<<<<<< HEAD
-	data := map[string]string{
-		"helm.repositories": "\n  - url: http://foo\n",
-	}
-	helmRepositories, err := newSettingsManager(data).GetHelmRepositories()
-=======
 	_, settingsManager := fixtures(map[string]string{
 		"helm.repositories": "\n  - url: http://foo\n",
 	})
 	helmRepositories, err := settingsManager.GetHelmRepositories()
->>>>>>> b85d3e59
 	assert.NoError(t, err)
 
 	assert.ElementsMatch(t, helmRepositories, []HelmRepoCredentials{{URL: "http://foo"}})
 }
 
 func TestGetGoogleAnalytics(t *testing.T) {
-<<<<<<< HEAD
-	data := map[string]string{
-		"ga.trackingid": "123",
-	}
-	ga, err := newSettingsManager(data).GetGoogleAnalytics()
-=======
 	_, settingsManager := fixtures(map[string]string{
 		"ga.trackingid": "123",
 	})
 	ga, err := settingsManager.GetGoogleAnalytics()
->>>>>>> b85d3e59
 	assert.NoError(t, err)
 	assert.Equal(t, "123", ga.TrackingID)
 	assert.Equal(t, true, ga.AnonymizeUsers)
 }
 
 func TestSettingsManager_GetHelp(t *testing.T) {
-	data := map[string]string{
+	_, settingsManager := fixtures(map[string]string{
 		"help.chatUrl": "foo",
-	}
-	h, err := newSettingsManager(data).GetHelp()
+	})
+	h, err := settingsManager.GetHelp()
 	assert.NoError(t, err)
 	assert.Equal(t, "foo", h.ChatURL)
 }