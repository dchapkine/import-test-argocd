--- conflicted
+++ resolved
@@ -14,13 +14,8 @@
 )
 
 // Validates a single GnuPG key and returns the key's ID
-<<<<<<< HEAD
 func validatePGPKey(keyData string, execTimeout time.Duration) (*appsv1.GnuPGPublicKey, error) {
-	f, err := ioutil.TempFile("", "gpg-public-key")
-=======
-func validatePGPKey(keyData string) (*appsv1.GnuPGPublicKey, error) {
 	f, err := os.CreateTemp("", "gpg-public-key")
->>>>>>> 61c09dd7
 	if err != nil {
 		return nil, err
 	}
