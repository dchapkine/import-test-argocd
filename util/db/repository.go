package db

import (
	"fmt"
	"hash/fnv"
	"strings"

	log "github.com/sirupsen/logrus"
	"golang.org/x/net/context"
	"google.golang.org/grpc/codes"
	"google.golang.org/grpc/status"
	apiv1 "k8s.io/api/core/v1"
	apierr "k8s.io/apimachinery/pkg/api/errors"
	metav1 "k8s.io/apimachinery/pkg/apis/meta/v1"

	"github.com/argoproj/argo-cd/common"
	appsv1 "github.com/argoproj/argo-cd/pkg/apis/application/v1alpha1"
	"github.com/argoproj/argo-cd/util/git"
	"github.com/argoproj/argo-cd/util/settings"
)

const (
	// The name of the key storing the username in the secret
	username = "username"
	// The name of the key storing the password in the secret
	password = "password"
	// The name of the key storing the SSH private in the secret
	sshPrivateKey = "sshPrivateKey"
	// The name of the key storing the TLS client cert data in the secret
	tlsClientCertData = "tlsClientCertData"
	// The name of the key storing the TLS client cert key in the secret
	tlsClientCertKey = "tlsClientCertKey"
)

// CreateRepository creates a repository
func (db *db) CreateRepository(ctx context.Context, r *appsv1.Repository) (*appsv1.Repository, error) {
	repos, err := db.settingsMgr.GetRepositories()
	if err != nil {
		return nil, err
	}

	index := getRepositoryIndex(repos, r.Repo)
	if index > -1 {
		return nil, status.Errorf(codes.AlreadyExists, "repository '%s' already exists", r.Repo)
	}

	data := make(map[string][]byte)
	if r.Username != "" {
		data[username] = []byte(r.Username)
	}
	if r.Password != "" {
		data[password] = []byte(r.Password)
	}
	if r.SSHPrivateKey != "" {
		data[sshPrivateKey] = []byte(r.SSHPrivateKey)
	}

	repoInfo := settings.RepoCredentials{
		URL:                   r.Repo,
		Type:                  r.Type,
		Name:                  r.Name,
		InsecureIgnoreHostKey: r.IsInsecure(),
		Insecure:              r.IsInsecure(),
		EnableLFS:             r.EnableLFS,
	}
	err = db.updateSecrets(&repoInfo, r)
	if err != nil {
		return nil, err
	}

	repos = append(repos, repoInfo)
	err = db.settingsMgr.SaveRepositories(repos)
	if err != nil {
		return nil, err
	}
	return r, nil
}

// GetRepository returns a repository by URL
func (db *db) GetRepository(ctx context.Context, repoURL string) (*appsv1.Repository, error) {
	repos, err := db.settingsMgr.GetRepositories()
	if err != nil {
		return nil, err
	}
	repoCredentials, err := db.settingsMgr.GetRepositoryCredentials()
	if err != nil {
		return nil, err
	}

	repo := &appsv1.Repository{Repo: repoURL}
	index := getRepositoryIndex(repos, repoURL)
	if index >= 0 {
		repo, err = db.credentialsToRepository(repos[index])
		if err != nil {
			return nil, err
		}
	}

	if !repo.HasCredentials() {
		index := getRepositoryCredentialIndex(repoCredentials, repoURL)
		if index >= 0 {

			credential, err := db.credentialsToRepository(repoCredentials[index])

			if err != nil {
				return nil, err
			} else {
				log.WithFields(log.Fields{"repoURL": repo.Repo, "credUrl": credential.Repo}).Info("copying credentials")
				repo.CopyCredentialsFrom(credential)
			}
		}
	}

	return repo, err
}

func (db *db) ListRepositories(ctx context.Context) ([]*appsv1.Repository, error) {
	creds, err := db.settingsMgr.GetRepositories()
	if err != nil {
		return nil, err
	}

	var repos []*appsv1.Repository
	for _, cred := range creds {
		repo, err := db.GetRepository(ctx, cred.URL)
		if err != nil {
			return nil, err
		}
		repos = append(repos, repo)

	}
	return repos, nil
}

func (db *db) credentialsToRepository(repoInfo settings.RepoCredentials) (*appsv1.Repository, error) {
	repo := &appsv1.Repository{
		Repo:                  repoInfo.URL,
		Type:                  repoInfo.Type,
		Name:                  repoInfo.Name,
		InsecureIgnoreHostKey: repoInfo.InsecureIgnoreHostKey,
		Insecure:              repoInfo.Insecure,
		EnableLFS:             repoInfo.EnableLFS,
	}
<<<<<<< HEAD
	cache := make(map[string]*apiv1.Secret)
	err := db.unmarshalFromSecretsBytes(map[*[]byte]*apiv1.SecretKeySelector{
		&repo.CAData:   repoInfo.CASecret,
		&repo.CertData: repoInfo.CertSecret,
		&repo.KeyData:  repoInfo.KeySecret,
	}, cache)
	if err != nil {
		return nil, err
	}
	err = db.unmarshalFromSecretsStr(map[*string]*apiv1.SecretKeySelector{
		&repo.Username:      repoInfo.UsernameSecret,
		&repo.Password:      repoInfo.PasswordSecret,
		&repo.SSHPrivateKey: repoInfo.SSHPrivateKeySecret,
	}, cache)
=======
	err := db.unmarshalFromSecretsStr(map[*string]*apiv1.SecretKeySelector{
		&repo.Username:          repoInfo.UsernameSecret,
		&repo.Password:          repoInfo.PasswordSecret,
		&repo.SSHPrivateKey:     repoInfo.SSHPrivateKeySecret,
		&repo.TLSClientCertData: repoInfo.TLSClientCertDataSecret,
		&repo.TLSClientCertKey:  repoInfo.TLSClientCertKeySecret,
	}, make(map[string]*apiv1.Secret))

>>>>>>> 2742ead0
	return repo, err
}

// UpdateRepository updates a repository
func (db *db) UpdateRepository(ctx context.Context, r *appsv1.Repository) (*appsv1.Repository, error) {
	repos, err := db.settingsMgr.GetRepositories()
	if err != nil {
		return nil, err
	}

	index := getRepositoryIndex(repos, r.Repo)
	if index < 0 {
		return nil, status.Errorf(codes.NotFound, "repo '%s' not found", r.Repo)
	}

	repoInfo := repos[index]
	err = db.updateSecrets(&repoInfo, r)
	if err != nil {
		return nil, err
	}

	// Update boolean settings
	repoInfo.InsecureIgnoreHostKey = r.IsInsecure()
	repoInfo.Insecure = r.IsInsecure()
	repoInfo.EnableLFS = r.EnableLFS

	repos[index] = repoInfo
	err = db.settingsMgr.SaveRepositories(repos)
	if err != nil {
		return nil, err
	}
	return r, nil
}

// Delete updates a repository
func (db *db) DeleteRepository(ctx context.Context, repoURL string) error {
	repos, err := db.settingsMgr.GetRepositories()
	if err != nil {
		return err
	}

	index := getRepositoryIndex(repos, repoURL)
	if index < 0 {
		return status.Errorf(codes.NotFound, "repo '%s' not found", repoURL)
	}
	err = db.updateSecrets(&repos[index], &appsv1.Repository{
		SSHPrivateKey:     "",
		Password:          "",
		Username:          "",
		TLSClientCertData: "",
		TLSClientCertKey:  "",
	})
	if err != nil {
		return err
	}
	repos = append(repos[:index], repos[index+1:]...)
	return db.settingsMgr.SaveRepositories(repos)
}

func (db *db) updateSecrets(repoInfo *settings.RepoCredentials, r *appsv1.Repository) error {
	secretsData := make(map[string]map[string][]byte)

	setSecretData := func(secretKey *apiv1.SecretKeySelector, value string, defaultKeyName string) *apiv1.SecretKeySelector {
		if secretKey == nil && value != "" {
			secretKey = &apiv1.SecretKeySelector{
				LocalObjectReference: apiv1.LocalObjectReference{Name: repoURLToSecretName(r.Repo)},
				Key:                  defaultKeyName,
			}
		}

		if secretKey != nil {
			data, ok := secretsData[secretKey.Name]
			if !ok {
				data = map[string][]byte{}
			}
			if value != "" {
				data[secretKey.Key] = []byte(value)
			}
			secretsData[secretKey.Name] = data
		}

		if value == "" {
			secretKey = nil
		}

		return secretKey
	}

	repoInfo.UsernameSecret = setSecretData(repoInfo.UsernameSecret, r.Username, username)
	repoInfo.PasswordSecret = setSecretData(repoInfo.PasswordSecret, r.Password, password)
	repoInfo.SSHPrivateKeySecret = setSecretData(repoInfo.SSHPrivateKeySecret, r.SSHPrivateKey, sshPrivateKey)
	repoInfo.TLSClientCertDataSecret = setSecretData(repoInfo.TLSClientCertDataSecret, r.TLSClientCertData, tlsClientCertData)
	repoInfo.TLSClientCertKeySecret = setSecretData(repoInfo.TLSClientCertKeySecret, r.TLSClientCertKey, tlsClientCertKey)
	for k, v := range secretsData {
		err := db.upsertSecret(k, v)
		if err != nil {
			return err
		}
	}
	return nil
}

func (db *db) upsertSecret(name string, data map[string][]byte) error {
	secret, err := db.kubeclientset.CoreV1().Secrets(db.ns).Get(name, metav1.GetOptions{})
	if err != nil {
		if apierr.IsNotFound(err) {
			if len(data) == 0 {
				return nil
			}
			_, err = db.kubeclientset.CoreV1().Secrets(db.ns).Create(&apiv1.Secret{
				ObjectMeta: metav1.ObjectMeta{
					Name: name,
					Annotations: map[string]string{
						common.AnnotationKeyManagedBy: common.AnnotationValueManagedByArgoCD,
					},
				},
				Data: data,
			})
			if err != nil {
				return err
			}
		}
	} else {
		for _, key := range []string{username, password, sshPrivateKey, tlsClientCertData, tlsClientCertKey} {
			if secret.Data == nil {
				secret.Data = make(map[string][]byte)
			}
			if val, ok := data[key]; ok && len(val) > 0 {
				secret.Data[key] = val
			} else {
				delete(secret.Data, key)
			}
		}
		if len(secret.Data) == 0 {
			isManagedByArgo := (secret.Annotations != nil && secret.Annotations[common.AnnotationKeyManagedBy] == common.AnnotationValueManagedByArgoCD) ||
				(secret.Labels != nil && secret.Labels[common.LabelKeySecretType] == "repository")
			if isManagedByArgo {
				return db.kubeclientset.CoreV1().Secrets(db.ns).Delete(name, &metav1.DeleteOptions{})
			}
			return nil
		} else {
			_, err = db.kubeclientset.CoreV1().Secrets(db.ns).Update(secret)
			if err != nil {
				return err
			}
		}
	}
	return nil
}

func getRepositoryIndex(repos []settings.RepoCredentials, repoURL string) int {
	for i, repo := range repos {
		if git.SameURL(repo.URL, repoURL) {
			return i
		}
	}
	return -1
}

func getRepositoryCredentialIndex(repoCredentials []settings.RepoCredentials, repoURL string) int {
	repoURL = git.NormalizeGitURL(repoURL)
	for i, cred := range repoCredentials {
		credUrl := git.NormalizeGitURL(cred.URL)
		if strings.HasPrefix(repoURL, credUrl) {
			return i
		}
	}
	return -1
}

// repoURLToSecretName hashes repo URL to a secret name using a formula. This is used when
// repositories are _imperatively_ created and need its credentials to be stored in a secret.
// NOTE: this formula should not be considered stable and may change in future releases.
// Do NOT rely on this formula as a means of secret lookup, only secret creation.
func repoURLToSecretName(repo string) string {
	h := fnv.New32a()
	_, _ = h.Write([]byte(repo))
	// Part of the original repo name is incorporated into the secret name for debugging purposes
	parts := strings.Split(strings.TrimSuffix(repo, ".git"), "/")
	shortName := strings.ToLower(strings.Replace(parts[len(parts)-1], "_", "-", -1))
	return fmt.Sprintf("repo-%s-%v", shortName, h.Sum32())
}<|MERGE_RESOLUTION|>--- conflicted
+++ resolved
@@ -141,31 +141,22 @@
 		Insecure:              repoInfo.Insecure,
 		EnableLFS:             repoInfo.EnableLFS,
 	}
-<<<<<<< HEAD
 	cache := make(map[string]*apiv1.Secret)
-	err := db.unmarshalFromSecretsBytes(map[*[]byte]*apiv1.SecretKeySelector{
-		&repo.CAData:   repoInfo.CASecret,
-		&repo.CertData: repoInfo.CertSecret,
-		&repo.KeyData:  repoInfo.KeySecret,
-	}, cache)
-	if err != nil {
-		return nil, err
-	}
-	err = db.unmarshalFromSecretsStr(map[*string]*apiv1.SecretKeySelector{
-		&repo.Username:      repoInfo.UsernameSecret,
-		&repo.Password:      repoInfo.PasswordSecret,
-		&repo.SSHPrivateKey: repoInfo.SSHPrivateKeySecret,
-	}, cache)
-=======
 	err := db.unmarshalFromSecretsStr(map[*string]*apiv1.SecretKeySelector{
 		&repo.Username:          repoInfo.UsernameSecret,
 		&repo.Password:          repoInfo.PasswordSecret,
 		&repo.SSHPrivateKey:     repoInfo.SSHPrivateKeySecret,
 		&repo.TLSClientCertData: repoInfo.TLSClientCertDataSecret,
 		&repo.TLSClientCertKey:  repoInfo.TLSClientCertKeySecret,
-	}, make(map[string]*apiv1.Secret))
-
->>>>>>> 2742ead0
+	}, cache)
+	if err != nil {
+		return nil, err
+	}
+	err = db.unmarshalFromSecretsBytes(map[*[]byte]*apiv1.SecretKeySelector{
+		&repo.CAData:   repoInfo.CASecret,
+		&repo.CertData: repoInfo.CertSecret,
+		&repo.KeyData:  repoInfo.KeySecret,
+	}, cache)
 	return repo, err
 }
 
