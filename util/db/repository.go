package db

import (
	"fmt"
	"hash/fnv"
	"strings"

	"golang.org/x/net/context"
	"google.golang.org/grpc/codes"
	"google.golang.org/grpc/status"
	apiv1 "k8s.io/api/core/v1"
	apierr "k8s.io/apimachinery/pkg/api/errors"
	metav1 "k8s.io/apimachinery/pkg/apis/meta/v1"

	"github.com/argoproj/argo-cd/common"
	appsv1 "github.com/argoproj/argo-cd/pkg/apis/application/v1alpha1"
	"github.com/argoproj/argo-cd/util/git"
	"github.com/argoproj/argo-cd/util/settings"
)

const (
	// The name of the key storing the username in the secret
	username = "username"
	// The name of the key storing the password in the secret
	password = "password"
	// The name of the key storing the SSH private in the secret
	sshPrivateKey = "sshPrivateKey"
	// The name of the key storing the TLS client cert data in the secret
	tlsClientCertData = "tlsClientCertData"
	// The name of the key storing the TLS client cert key in the secret
	tlsClientCertKey = "tlsClientCertKey"
)

func (db *db) CreateRepository(ctx context.Context, r *appsv1.Repository) (*appsv1.Repository, error) {
	repos, err := db.settingsMgr.GetRepositories()
	if err != nil {
		return nil, err
	}

	index := getRepositoryIndex(repos, r.Repo)
	if index > -1 {
		return nil, status.Errorf(codes.AlreadyExists, "repository '%s' already exists", r.Repo)
	}

	repoInfo := settings.RepoCredentials{
		URL:                   r.Repo,
		Type:                  r.Type,
		Name:                  r.Name,
		InsecureIgnoreHostKey: r.IsInsecure(),
		Insecure:              r.IsInsecure(),
		EnableLFS:             r.EnableLFS,
		FetchRefspecs:         r.FetchRefspecs,
	}
	err = db.updateSecrets(&repoInfo, r)
	if err != nil {
		return nil, err
	}

	repos = append(repos, repoInfo)
	err = db.settingsMgr.SaveRepositories(repos)
	if err != nil {
		return nil, err
	}
	return r, nil
}

// GetRepository returns a repository by URL
func (db *db) GetRepository(ctx context.Context, repoURL string) (*appsv1.Repository, error) {
	repos, err := db.settingsMgr.GetRepositories()
	if err != nil {
		return nil, err
	}
	repoCredentials, err := db.settingsMgr.GetRepositoryCredentials()
	if err != nil {
		return nil, err
	}

	repo := &appsv1.Repository{Repo: repoURL}
	index := getRepositoryIndex(repos, repoURL)
	if index >= 0 {
		repo, err = db.credentialsToRepository(repos[index])
		if err != nil {
			return nil, err
		}
	}

<<<<<<< HEAD
	if !repo.HasCredentials() {
		index := getRepositoryCredentialIndex(repoCredentials, repoURL)
		if index >= 0 {

			credential, err := db.credentialsToRepository(repoCredentials[index])
			if err != nil {
				return nil, err
			}

			log.WithFields(log.Fields{"repoURL": repo.Repo, "credUrl": credential.Repo}).Info("copying credentials")
=======
	index = getRepositoryCredentialIndex(repoCredentials, repoURL)
	if index >= 0 {
		credential, err := db.credentialsToRepository(repoCredentials[index])
		if err != nil {
			return nil, err
		} else {
>>>>>>> 32f825e7
			repo.CopyCredentialsFrom(credential)
		}
	}

	return repo, err
}

func (db *db) ListRepositories(ctx context.Context) ([]*appsv1.Repository, error) {
	inRepos, err := db.settingsMgr.GetRepositories()
	if err != nil {
		return nil, err
	}

	var repos []*appsv1.Repository
	for _, inRepo := range inRepos {
		r, err := db.GetRepository(ctx, inRepo.URL)
		if err != nil {
			return nil, err
		}
		repos = append(repos, r)

	}
	return repos, nil
}

func (db *db) credentialsToRepository(repoInfo settings.RepoCredentials) (*appsv1.Repository, error) {
	repo := &appsv1.Repository{
		Repo:                  repoInfo.URL,
		Type:                  repoInfo.Type,
		Name:                  repoInfo.Name,
		InsecureIgnoreHostKey: repoInfo.InsecureIgnoreHostKey,
		Insecure:              repoInfo.Insecure,
		EnableLFS:             repoInfo.EnableLFS,
		FetchRefspecs:         repoInfo.FetchRefspecs,
	}

	err := db.unmarshalFromSecretsStr(map[*string]*apiv1.SecretKeySelector{
		&repo.Username:          repoInfo.UsernameSecret,
		&repo.Password:          repoInfo.PasswordSecret,
		&repo.SSHPrivateKey:     repoInfo.SSHPrivateKeySecret,
		&repo.TLSClientCertData: repoInfo.TLSClientCertDataSecret,
		&repo.TLSClientCertKey:  repoInfo.TLSClientCertKeySecret,
		&repo.TLSClientCAData:   repoInfo.TLSClientCASecret,
	}, make(map[string]*apiv1.Secret))
	return repo, err
}

// UpdateRepository updates a repository
func (db *db) UpdateRepository(ctx context.Context, r *appsv1.Repository) (*appsv1.Repository, error) {
	repos, err := db.settingsMgr.GetRepositories()
	if err != nil {
		return nil, err
	}

	index := getRepositoryIndex(repos, r.Repo)
	if index < 0 {
		return nil, status.Errorf(codes.NotFound, "repo '%s' not found", r.Repo)
	}

	repoInfo := repos[index]
	err = db.updateSecrets(&repoInfo, r)
	if err != nil {
		return nil, err
	}

	// Update boolean settings
	repoInfo.InsecureIgnoreHostKey = r.IsInsecure()
	repoInfo.Insecure = r.IsInsecure()
	repoInfo.EnableLFS = r.EnableLFS
	repoInfo.FetchRefspecs = r.FetchRefspecs

	repos[index] = repoInfo
	err = db.settingsMgr.SaveRepositories(repos)
	if err != nil {
		return nil, err
	}
	return r, nil
}

// Delete updates a repository
func (db *db) DeleteRepository(ctx context.Context, repoURL string) error {
	repos, err := db.settingsMgr.GetRepositories()
	if err != nil {
		return err
	}

	index := getRepositoryIndex(repos, repoURL)
	if index < 0 {
		return status.Errorf(codes.NotFound, "repo '%s' not found", repoURL)
	}
	err = db.updateSecrets(&repos[index], &appsv1.Repository{
		SSHPrivateKey:     "",
		Password:          "",
		Username:          "",
		TLSClientCertData: "",
		TLSClientCertKey:  "",
	})
	if err != nil {
		return err
	}
	repos = append(repos[:index], repos[index+1:]...)
	return db.settingsMgr.SaveRepositories(repos)
}

func (db *db) updateSecrets(repoInfo *settings.RepoCredentials, r *appsv1.Repository) error {
	secretsData := make(map[string]map[string][]byte)

	setSecretData := func(secretKey *apiv1.SecretKeySelector, value string, defaultKeyName string) *apiv1.SecretKeySelector {
		if secretKey == nil && value != "" {
			secretKey = &apiv1.SecretKeySelector{
				LocalObjectReference: apiv1.LocalObjectReference{Name: repoURLToSecretName(r.Repo)},
				Key:                  defaultKeyName,
			}
		}

		if secretKey != nil {
			data, ok := secretsData[secretKey.Name]
			if !ok {
				data = map[string][]byte{}
			}
			if value != "" {
				data[secretKey.Key] = []byte(value)
			}
			secretsData[secretKey.Name] = data
		}

		if value == "" {
			secretKey = nil
		}

		return secretKey
	}

	repoInfo.UsernameSecret = setSecretData(repoInfo.UsernameSecret, r.Username, username)
	repoInfo.PasswordSecret = setSecretData(repoInfo.PasswordSecret, r.Password, password)
	repoInfo.SSHPrivateKeySecret = setSecretData(repoInfo.SSHPrivateKeySecret, r.SSHPrivateKey, sshPrivateKey)
	repoInfo.TLSClientCertDataSecret = setSecretData(repoInfo.TLSClientCertDataSecret, r.TLSClientCertData, tlsClientCertData)
	repoInfo.TLSClientCertKeySecret = setSecretData(repoInfo.TLSClientCertKeySecret, r.TLSClientCertKey, tlsClientCertKey)
	for k, v := range secretsData {
		err := db.upsertSecret(k, v)
		if err != nil {
			return err
		}
	}
	return nil
}

func (db *db) upsertSecret(name string, data map[string][]byte) error {
	secret, err := db.kubeclientset.CoreV1().Secrets(db.ns).Get(name, metav1.GetOptions{})
	if err != nil {
		if apierr.IsNotFound(err) {
			if len(data) == 0 {
				return nil
			}
			_, err = db.kubeclientset.CoreV1().Secrets(db.ns).Create(&apiv1.Secret{
				ObjectMeta: metav1.ObjectMeta{
					Name: name,
					Annotations: map[string]string{
						common.AnnotationKeyManagedBy: common.AnnotationValueManagedByArgoCD,
					},
				},
				Data: data,
			})
			if err != nil {
				return err
			}
		}
	} else {
		for _, key := range []string{username, password, sshPrivateKey, tlsClientCertData, tlsClientCertKey} {
			if secret.Data == nil {
				secret.Data = make(map[string][]byte)
			}
			if val, ok := data[key]; ok && len(val) > 0 {
				secret.Data[key] = val
			} else {
				delete(secret.Data, key)
			}
		}
		if len(secret.Data) == 0 {
			isManagedByArgo := (secret.Annotations != nil && secret.Annotations[common.AnnotationKeyManagedBy] == common.AnnotationValueManagedByArgoCD) ||
				(secret.Labels != nil && secret.Labels[common.LabelKeySecretType] == "repository")
			if isManagedByArgo {
				return db.kubeclientset.CoreV1().Secrets(db.ns).Delete(name, &metav1.DeleteOptions{})
			}
			return nil
		} else {
			_, err = db.kubeclientset.CoreV1().Secrets(db.ns).Update(secret)
			if err != nil {
				return err
			}
		}
	}
	return nil
}

func getRepositoryIndex(repos []settings.RepoCredentials, repoURL string) int {
	for i, repo := range repos {
		if git.SameURL(repo.URL, repoURL) {
			return i
		}
	}
	return -1
}

func getRepositoryCredentialIndex(repoCredentials []settings.RepoCredentials, repoURL string) int {
	repoURL = git.NormalizeGitURL(repoURL)
	for i, cred := range repoCredentials {
		credUrl := git.NormalizeGitURL(cred.URL)
		if strings.HasPrefix(repoURL, credUrl) {
			return i
		}
	}
	return -1
}

// repoURLToSecretName hashes repo URL to a secret name using a formula. This is used when
// repositories are _imperatively_ created and need its credentials to be stored in a secret.
// NOTE: this formula should not be considered stable and may change in future releases.
// Do NOT rely on this formula as a means of secret lookup, only secret creation.
func repoURLToSecretName(repo string) string {
	h := fnv.New32a()
	_, _ = h.Write([]byte(repo))
	// Part of the original repo name is incorporated into the secret name for debugging purposes
	parts := strings.Split(strings.TrimSuffix(repo, ".git"), "/")
	shortName := strings.ToLower(strings.Replace(parts[len(parts)-1], "_", "-", -1))
	return fmt.Sprintf("repo-%s-%v", shortName, h.Sum32())
}<|MERGE_RESOLUTION|>--- conflicted
+++ resolved
@@ -84,25 +84,12 @@
 		}
 	}
 
-<<<<<<< HEAD
-	if !repo.HasCredentials() {
-		index := getRepositoryCredentialIndex(repoCredentials, repoURL)
-		if index >= 0 {
-
-			credential, err := db.credentialsToRepository(repoCredentials[index])
-			if err != nil {
-				return nil, err
-			}
-
-			log.WithFields(log.Fields{"repoURL": repo.Repo, "credUrl": credential.Repo}).Info("copying credentials")
-=======
 	index = getRepositoryCredentialIndex(repoCredentials, repoURL)
 	if index >= 0 {
 		credential, err := db.credentialsToRepository(repoCredentials[index])
 		if err != nil {
 			return nil, err
 		} else {
->>>>>>> 32f825e7
 			repo.CopyCredentialsFrom(credential)
 		}
 	}
