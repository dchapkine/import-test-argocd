--- conflicted
+++ resolved
@@ -35,6 +35,7 @@
 	ConfigMapMatchModeKey     = "policy.matchMode"
 	GlobMatchMode             = "glob"
 	RegexMatchMode            = "regex"
+
 	defaultRBACSyncPeriod     = 10 * time.Minute
 )
 
@@ -66,32 +67,6 @@
 // ClaimsEnforcerFunc is func template to enforce a JWT claims. The subject is replaced
 type ClaimsEnforcerFunc func(claims jwt.Claims, rvals ...interface{}) bool
 
-<<<<<<< HEAD
-func newEnforcerSafe(params ...interface{}) (e WrapperEnforcer, err error) {
-	defer func() {
-		if r := recover(); r != nil {
-			err = fmt.Errorf("%v", r)
-			e = nil
-		}
-	}()
-	enfs := casbin.NewCachedEnforcer(params...)
-	enfs.AddFunction("globMatch", func(args ...interface{}) (interface{}, error) {
-		if len(args) < 2 {
-			return false, nil
-		}
-		val, ok := args[0].(string)
-		if !ok {
-			return false, nil
-		}
-
-		pattern, ok := args[1].(string)
-		if !ok {
-			return false, nil
-		}
-
-		return glob.Match(pattern, val), nil
-	})
-=======
 func newEnforcerSafe(params ...interface{}) (e *casbin.Enforcer, err error) {
 	enfs, err := casbin.NewEnforcerSafe(params...)
 	if err != nil {
@@ -99,7 +74,6 @@
 	}
 	// Default glob match mode
 	enfs.AddFunction("globOrRegexMatch", globMatchFunc)
->>>>>>> ac3dc7fd
 	return enfs, nil
 }
 
@@ -122,7 +96,6 @@
 	}
 }
 
-<<<<<<< HEAD
 // EnableLog executes casbin.Enforcer functionality.
 func (e *Enforcer) EnableLog(s bool) {
 	e.wrapperEnforcer.EnableLog(s)
@@ -143,7 +116,8 @@
 		invalidator.InvalidateCache()
 	}
 	return err
-=======
+}
+
 // Glob match func
 func globMatchFunc(args ...interface{}) (interface{}, error) {
 	if len(args) < 2 {
@@ -176,7 +150,6 @@
 			return globMatchFunc(args...)
 		}
 	})
->>>>>>> ac3dc7fd
 }
 
 // SetDefaultRole sets a default role to use during enforcement. Will fall back to this role if
@@ -231,9 +204,6 @@
 // user-defined policy. This allows any explicit denies of the built-in, and user-defined policies
 // to override the run-time policy. Runs normal enforcement if run-time policy is empty.
 func (e *Enforcer) EnforceRuntimePolicy(policy string, rvals ...interface{}) bool {
-<<<<<<< HEAD
-	var enf WrapperEnforcer
-=======
 	enf := e.CreateEnforcerWithRuntimePolicy(policy)
 	return e.EnforceWithCustomEnforcer(enf, rvals...)
 }
@@ -243,7 +213,7 @@
 // to override the run-time policy. Runs normal enforcement if run-time policy is empty.
 func (e *Enforcer) CreateEnforcerWithRuntimePolicy(policy string) *casbin.Enforcer {
 	var enf *casbin.Enforcer
->>>>>>> ac3dc7fd
+	var enf WrapperEnforcer
 	var err error
 	if policy == "" {
 		enf = e.wrapperEnforcer
@@ -366,7 +336,6 @@
 // syncUpdate updates the enforcer
 func (e *Enforcer) syncUpdate(cm *apiv1.ConfigMap, onUpdated func(cm *apiv1.ConfigMap) error) error {
 	e.SetDefaultRole(cm.Data[ConfigMapPolicyDefaultKey])
-	e.SetMatchMode(cm.Data[ConfigMapMatchModeKey])
 	policyCSV, ok := cm.Data[ConfigMapPolicyCSVKey]
 	if !ok {
 		policyCSV = ""
