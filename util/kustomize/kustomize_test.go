--- conflicted
+++ resolved
@@ -67,11 +67,7 @@
 			},
 		},
 	}
-<<<<<<< HEAD
-	objs, images, err := kustomize.Build(&kustomizeSource, nil, nil, "")
-=======
 	objs, images, err := kustomize.Build(&kustomizeSource, nil, env)
->>>>>>> ecbb7aa0
 	assert.Nil(t, err)
 	if err != nil {
 		assert.Equal(t, len(objs), 2)
@@ -225,11 +221,7 @@
 		appPath, err := testDataDir(t, tc.TestData)
 		assert.Nil(t, err)
 		kustomize := NewKustomizeApp(appPath, git.NopCreds{}, "", "")
-<<<<<<< HEAD
-		objs, _, err := kustomize.Build(&tc.KustomizeSource, nil, nil, "")
-=======
 		objs, _, err := kustomize.Build(&tc.KustomizeSource, nil, tc.Env)
->>>>>>> ecbb7aa0
 		switch tc.ExpectErr {
 		case true:
 			assert.Error(t, err)
@@ -321,11 +313,7 @@
 		appPath, err := testDataDir(t, tc.TestData)
 		assert.Nil(t, err)
 		kustomize := NewKustomizeApp(appPath, git.NopCreds{}, "", "")
-<<<<<<< HEAD
-		objs, _, err := kustomize.Build(&tc.KustomizeSource, nil, nil, "")
-=======
 		objs, _, err := kustomize.Build(&tc.KustomizeSource, nil, tc.Env)
->>>>>>> ecbb7aa0
 		switch tc.ExpectErr {
 		case true:
 			assert.Error(t, err)
@@ -351,7 +339,7 @@
 	env := &v1alpha1.Env{
 		&v1alpha1.EnvEntry{Name: "ARGOCD_APP_NAME", Value: "argo-cd-tests"},
 	}
-	objs, images, err := kustomize.Build(&kustomizeSource, nil, env, "")
+	objs, images, err := kustomize.Build(&kustomizeSource, nil, env)
 	assert.Nil(t, err)
 	if err != nil {
 		assert.Equal(t, len(objs), 2)
