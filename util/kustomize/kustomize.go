package kustomize

import (
	"errors"
	"fmt"
	"net/url"
	"os"
	"os/exec"
	"path/filepath"
	"regexp"
	"sort"
	"strings"
	"sync"

	"github.com/Masterminds/semver/v3"
	"sigs.k8s.io/yaml"

	"github.com/argoproj/gitops-engine/pkg/utils/kube"
	log "github.com/sirupsen/logrus"
	"k8s.io/apimachinery/pkg/apis/meta/v1/unstructured"

	"github.com/argoproj/argo-cd/v2/pkg/apis/application/v1alpha1"
	certutil "github.com/argoproj/argo-cd/v2/util/cert"
	executil "github.com/argoproj/argo-cd/v2/util/exec"
	"github.com/argoproj/argo-cd/v2/util/git"
)

// represents a Docker image in the format NAME[:TAG].
type Image = string

// Kustomize provides wrapper functionality around the `kustomize` command.
type Kustomize interface {
	// Build returns a list of unstructured objects from a `kustomize build` command and extract supported parameters
	Build(opts *v1alpha1.ApplicationSourceKustomize, kustomizeOptions *v1alpha1.KustomizeOptions, envVars *v1alpha1.Env) ([]*unstructured.Unstructured, []Image, error)
}

// NewKustomizeApp create a new wrapper to run commands on the `kustomize` command-line tool.
func NewKustomizeApp(repoRoot string, path string, creds git.Creds, fromRepo string, binaryPath string) Kustomize {
	return &kustomize{
		repoRoot:   repoRoot,
		path:       path,
		creds:      creds,
		repo:       fromRepo,
		binaryPath: binaryPath,
	}
}

type kustomize struct {
	// path to the Git repository root
	repoRoot string
	// path inside the checked out tree
	path string
	// creds structure
	creds git.Creds
	// the Git repository URL where we checked out
	repo string
	// optional kustomize binary path
	binaryPath string
}

var _ Kustomize = &kustomize{}

func (k *kustomize) getBinaryPath() string {
	if k.binaryPath != "" {
		return k.binaryPath
	}
	return "kustomize"
}

// kustomize v3.8.5 patch release introduced a breaking change in "edit add <label/annotation>" commands:
// https://github.com/kubernetes-sigs/kustomize/commit/b214fa7d5aa51d7c2ae306ec15115bf1c044fed8#diff-0328c59bcd29799e365ff0647653b886f17c8853df008cd54e7981db882c1b36
func mapToEditAddArgs(val map[string]string) []string {
	var args []string
	if getSemverSafe().LessThan(semver.MustParse("v3.8.5")) {
		arg := ""
		for labelName, labelValue := range val {
			if arg != "" {
				arg += ","
			}
			arg += fmt.Sprintf("%s:%s", labelName, labelValue)
		}
		args = append(args, arg)
	} else {
		for labelName, labelValue := range val {
			args = append(args, fmt.Sprintf("%s:%s", labelName, labelValue))
		}
	}
	return args
}

func (k *kustomize) Build(opts *v1alpha1.ApplicationSourceKustomize, kustomizeOptions *v1alpha1.KustomizeOptions, envVars *v1alpha1.Env) ([]*unstructured.Unstructured, []Image, error) {

	env := os.Environ()
	if envVars != nil {
		env = append(env, envVars.Environ()...)
	}

	closer, environ, err := k.creds.Environ()
	if err != nil {
		return nil, nil, err
	}
	defer func() { _ = closer.Close() }()

	// If we were passed a HTTPS URL, make sure that we also check whether there
	// is a custom CA bundle configured for connecting to the server.
	if k.repo != "" && git.IsHTTPSURL(k.repo) {
		parsedURL, err := url.Parse(k.repo)
		if err != nil {
			log.Warnf("Could not parse URL %s: %v", k.repo, err)
		} else {
			caPath, err := certutil.GetCertBundlePathForRepository(parsedURL.Host)
			if err != nil {
				// Some error while getting CA bundle
				log.Warnf("Could not get CA bundle path for %s: %v", parsedURL.Host, err)
			} else if caPath == "" {
				// No cert configured
				log.Debugf("No caCert found for repo %s", parsedURL.Host)
			} else {
				// Make Git use CA bundle
				environ = append(environ, fmt.Sprintf("GIT_SSL_CAINFO=%s", caPath))
			}
		}
	}

	env = append(env, environ...)

	if opts != nil {
		if opts.NamePrefix != "" {
			cmd := exec.Command(k.getBinaryPath(), "edit", "set", "nameprefix", "--", opts.NamePrefix)
			cmd.Dir = k.path
			_, err := executil.Run(cmd)
			if err != nil {
				return nil, nil, err
			}
		}
		if opts.NameSuffix != "" {
			cmd := exec.Command(k.getBinaryPath(), "edit", "set", "namesuffix", "--", opts.NameSuffix)
			cmd.Dir = k.path
			_, err := executil.Run(cmd)
			if err != nil {
				return nil, nil, err
			}
		}
		if len(opts.Images) > 0 {
			// set image postgres=eu.gcr.io/my-project/postgres:latest my-app=my-registry/my-app@sha256:24a0c4b4a4c0eb97a1aabb8e29f18e917d05abfe1b7a7c07857230879ce7d3d3
			// set image node:8.15.0 mysql=mariadb alpine@sha256:24a0c4b4a4c0eb97a1aabb8e29f18e917d05abfe1b7a7c07857230879ce7d3d3
			args := []string{"edit", "set", "image"}
			for _, image := range opts.Images {
				// this allows using ${ARGOCD_APP_REVISION}
				envSubstitutedImage := envVars.Envsubst(string(image))
				args = append(args, envSubstitutedImage)
			}
			cmd := exec.Command(k.getBinaryPath(), args...)
			cmd.Dir = k.path
			_, err := executil.Run(cmd)
			if err != nil {
				return nil, nil, err
			}
		}

		if len(opts.Replicas) > 0 {
			// set replicas my-development=2 my-statefulset=4
			args := []string{"edit", "set", "replicas"}
			for _, replica := range opts.Replicas {
				count, err := replica.GetIntCount()
				if err != nil {
					return nil, nil, err
				}
				arg := fmt.Sprintf("%s=%d", replica.Name, count)
				args = append(args, arg)
			}

			cmd := exec.Command(k.getBinaryPath(), args...)
			cmd.Dir = k.path
			_, err := executil.Run(cmd)
			if err != nil {
				return nil, nil, err
			}
		}

		if len(opts.CommonLabels) > 0 {
			//  edit add label foo:bar
			args := []string{"edit", "add", "label"}
			if opts.ForceCommonLabels {
				args = append(args, "--force")
			}
			commonLabels := map[string]string{}
			for name, value := range opts.CommonLabels {
				commonLabels[name] = envVars.Envsubst(value)
			}
			cmd := exec.Command(k.getBinaryPath(), append(args, mapToEditAddArgs(commonLabels)...)...)
			cmd.Dir = k.path
			_, err := executil.Run(cmd)
			if err != nil {
				return nil, nil, err
			}
		}

		if len(opts.CommonAnnotations) > 0 {
			//  edit add annotation foo:bar
			args := []string{"edit", "add", "annotation"}
			if opts.ForceCommonAnnotations {
				args = append(args, "--force")
			}
			var commonAnnotations map[string]string
			if opts.CommonAnnotationsEnvsubst {
				commonAnnotations = map[string]string{}
				for name, value := range opts.CommonAnnotations {
					commonAnnotations[name] = envVars.Envsubst(value)
				}
			} else {
				commonAnnotations = opts.CommonAnnotations
			}
			cmd := exec.Command(k.getBinaryPath(), append(args, mapToEditAddArgs(commonAnnotations)...)...)
			cmd.Dir = k.path
			_, err := executil.Run(cmd)
			if err != nil {
				return nil, nil, err
			}
		}

		if opts.Namespace != "" {
			cmd := exec.Command(k.getBinaryPath(), "edit", "set", "namespace", "--", opts.Namespace)
			cmd.Dir = k.path
			_, err := executil.Run(cmd)
			if err != nil {
				return nil, nil, err
			}
		}

		if len(opts.Patches) > 0 {
			kustomizationPath := filepath.Join(k.path, "kustomization.yaml")
			b, err := os.ReadFile(kustomizationPath)
			if err != nil {
				return nil, nil, fmt.Errorf("failed to load kustomization.yaml: %w", err)
			}
			var kustomization interface{}
			err = yaml.Unmarshal(b, &kustomization)
			if err != nil {
				return nil, nil, fmt.Errorf("failed to unmarshal kustomization.yaml: %w", err)
			}
			kMap, ok := kustomization.(map[string]interface{})
			if !ok {
				return nil, nil, fmt.Errorf("expected kustomization.yaml to be type map[string]interface{}, but got %T", kMap)
			}
			patches, ok := kMap["patches"]
			if ok {
				// The kustomization.yaml already had a patches field, so we need to append to it.
				patchesList, ok := patches.([]interface{})
				if !ok {
					return nil, nil, fmt.Errorf("expected 'patches' field in kustomization.yaml to be []interface{}, but got %T", patches)
				}
				// Since the patches from the Application manifest are typed, we need to convert them to a type which
				// can be appended to the existing list.
				untypedPatches := make([]interface{}, len(opts.Patches))
				for i := range opts.Patches {
					untypedPatches[i] = opts.Patches[i]
				}
				patchesList = append(patchesList, untypedPatches...)
				// Update the kustomization.yaml with the appended patches list.
				kMap["patches"] = patchesList
			} else {
				kMap["patches"] = opts.Patches
			}
			updatedKustomization, err := yaml.Marshal(kMap)
			if err != nil {
				return nil, nil, fmt.Errorf("failed to marshal kustomization.yaml after adding patches: %w", err)
			}
			kustomizationFileInfo, err := os.Stat(kustomizationPath)
			if err != nil {
				return nil, nil, fmt.Errorf("failed to stat kustomization.yaml: %w", err)
			}
			err = os.WriteFile(kustomizationPath, updatedKustomization, kustomizationFileInfo.Mode())
			if err != nil {
				return nil, nil, fmt.Errorf("failed to write kustomization.yaml with updated 'patches' field: %w", err)
			}
		}

		if len(opts.Components) > 0 {
			// components only supported in kustomize >= v3.7.0
			// https://github.com/kubernetes-sigs/kustomize/blob/master/examples/components.md
			if getSemverSafe().LessThan(semver.MustParse("v3.7.0")) {
				return nil, nil, fmt.Errorf("kustomize components require kustomize v3.7.0 and above")
			}

			// add components
			args := []string{"edit", "add", "component"}
			args = append(args, opts.Components...)
			cmd := exec.Command(k.getBinaryPath(), args...)
			cmd.Dir = k.path
			cmd.Env = env
			_, err := executil.Run(cmd)
			if err != nil {
				return nil, nil, err
			}
		}
	}

	var cmd *exec.Cmd
	if kustomizeOptions != nil && kustomizeOptions.BuildOptions != "" {
		params := parseKustomizeBuildOptions(k.path, kustomizeOptions.BuildOptions)
		cmd = exec.Command(k.getBinaryPath(), params...)
	} else {
		cmd = exec.Command(k.getBinaryPath(), "build", k.path)
	}
	cmd.Env = env
<<<<<<< HEAD
	closer, environ, err := k.creds.Environ()
	if err != nil {
		return nil, nil, err
	}
	defer func() { _ = closer.Close() }()

	// If we were passed a HTTPS URL, make sure that we also check whether there
	// is a custom CA bundle configured for connecting to the server.
	if k.repo != "" && git.IsHTTPSURL(k.repo) {
		parsedURL, err := url.Parse(k.repo)
		if err != nil {
			log.Warnf("Could not parse URL %s: %v", k.repo, err)
		} else {
			caPath, err := certutil.GetCertBundlePathForRepository(parsedURL.Host)
			if err != nil {
				// Some error while getting CA bundle
				log.Warnf("Could not get CA bundle path for %s: %v", parsedURL.Host, err)
			} else if caPath == "" {
				// No cert configured
				log.Debugf("No caCert found for repo %s", parsedURL.Host)
			} else {
				// Make Git use CA bundle
				environ = append(environ, fmt.Sprintf("GIT_SSL_CAINFO=%s", caPath))
			}
		}
	}

	cmd.Env = append(cmd.Env, environ...)
	cmd.Dir = k.repoRoot
=======
>>>>>>> 87e95b74
	out, err := executil.Run(cmd)
	if err != nil {
		return nil, nil, err
	}

	objs, err := kube.SplitYAML([]byte(out))
	if err != nil {
		return nil, nil, err
	}

	return objs, getImageParameters(objs), nil
}

func parseKustomizeBuildOptions(path, buildOptions string) []string {
	return append([]string{"build", path}, strings.Split(buildOptions, " ")...)
}

var KustomizationNames = []string{"kustomization.yaml", "kustomization.yml", "Kustomization"}

// kustomization is a file that describes a configuration consumable by kustomize.
func (k *kustomize) findKustomization() (string, error) {
	for _, file := range KustomizationNames {
		kustomization := filepath.Join(k.path, file)
		if _, err := os.Stat(kustomization); err == nil {
			return kustomization, nil
		}
	}
	return "", errors.New("did not find kustomization in " + k.path)
}

func IsKustomization(path string) bool {
	for _, kustomization := range KustomizationNames {
		if path == kustomization {
			return true
		}
	}
	return false
}

// semver/v3 doesn't export the regexp anymore, so shamelessly copied it over to
// here.
// https://github.com/Masterminds/semver/blob/49c09bfed6adcffa16482ddc5e5588cffff9883a/version.go#L42
const semVerRegex string = `v?([0-9]+)(\.[0-9]+)?(\.[0-9]+)?` +
	`(-([0-9A-Za-z\-]+(\.[0-9A-Za-z\-]+)*))?` +
	`(\+([0-9A-Za-z\-]+(\.[0-9A-Za-z\-]+)*))?`

var (
	unknownVersion = semver.MustParse("v99.99.99")
	semverRegex    = regexp.MustCompile(semVerRegex)
	semVer         *semver.Version
	semVerLock     sync.Mutex
)

// getSemver returns parsed kustomize version
func getSemver() (*semver.Version, error) {
	verStr, err := Version(true)
	if err != nil {
		return nil, err
	}

	semverMatches := semverRegex.FindStringSubmatch(verStr)
	if len(semverMatches) == 0 {
		return nil, fmt.Errorf("expected string that includes semver formatted version but got: '%s'", verStr)
	}

	return semver.NewVersion(semverMatches[0])
}

// getSemverSafe returns parsed kustomize version;
// if version cannot be parsed assumes that "kustomize version" output format changed again
// and fallback to latest ( v99.99.99 )
func getSemverSafe() *semver.Version {
	if semVer == nil {
		semVerLock.Lock()
		defer semVerLock.Unlock()

		if ver, err := getSemver(); err != nil {
			semVer = unknownVersion
			log.Warnf("Failed to parse kustomize version: %v", err)
		} else {
			semVer = ver
		}
	}
	return semVer
}

func Version(shortForm bool) (string, error) {
	executable := "kustomize"
	cmdArgs := []string{"version"}
	if shortForm {
		cmdArgs = append(cmdArgs, "--short")
	}
	cmd := exec.Command(executable, cmdArgs...)
	// example version output:
	// long: "{Version:kustomize/v3.8.1 GitCommit:0b359d0ef0272e6545eda0e99aacd63aef99c4d0 BuildDate:2020-07-16T00:58:46Z GoOs:linux GoArch:amd64}"
	// short: "{kustomize/v3.8.1  2020-07-16T00:58:46Z  }"
	version, err := executil.Run(cmd)
	if err != nil {
		return "", fmt.Errorf("could not get kustomize version: %s", err)
	}
	version = strings.TrimSpace(version)
	if shortForm {
		// trim the curly braces
		version = strings.TrimPrefix(version, "{")
		version = strings.TrimSuffix(version, "}")
		version = strings.TrimSpace(version)

		// remove double space in middle
		version = strings.ReplaceAll(version, "  ", " ")

		// remove extra 'kustomize/' before version
		version = strings.TrimPrefix(version, "kustomize/")

	}
	return version, nil
}

func getImageParameters(objs []*unstructured.Unstructured) []Image {
	var images []Image
	for _, obj := range objs {
		images = append(images, getImages(obj.Object)...)
	}
	sort.Slice(images, func(i, j int) bool {
		return i < j
	})
	return images
}

func getImages(object map[string]interface{}) []Image {
	var images []Image
	for k, v := range object {
		if array, ok := v.([]interface{}); ok {
			if k == "containers" || k == "initContainers" {
				for _, obj := range array {
					if mapObj, isMapObj := obj.(map[string]interface{}); isMapObj {
						if image, hasImage := mapObj["image"]; hasImage {
							images = append(images, fmt.Sprintf("%s", image))
						}
					}
				}
			} else {
				for i := range array {
					if mapObj, isMapObj := array[i].(map[string]interface{}); isMapObj {
						images = append(images, getImages(mapObj)...)
					}
				}
			}
		} else if objMap, ok := v.(map[string]interface{}); ok {
			images = append(images, getImages(objMap)...)
		}
	}
	return images
}<|MERGE_RESOLUTION|>--- conflicted
+++ resolved
@@ -304,38 +304,7 @@
 		cmd = exec.Command(k.getBinaryPath(), "build", k.path)
 	}
 	cmd.Env = env
-<<<<<<< HEAD
-	closer, environ, err := k.creds.Environ()
-	if err != nil {
-		return nil, nil, err
-	}
-	defer func() { _ = closer.Close() }()
-
-	// If we were passed a HTTPS URL, make sure that we also check whether there
-	// is a custom CA bundle configured for connecting to the server.
-	if k.repo != "" && git.IsHTTPSURL(k.repo) {
-		parsedURL, err := url.Parse(k.repo)
-		if err != nil {
-			log.Warnf("Could not parse URL %s: %v", k.repo, err)
-		} else {
-			caPath, err := certutil.GetCertBundlePathForRepository(parsedURL.Host)
-			if err != nil {
-				// Some error while getting CA bundle
-				log.Warnf("Could not get CA bundle path for %s: %v", parsedURL.Host, err)
-			} else if caPath == "" {
-				// No cert configured
-				log.Debugf("No caCert found for repo %s", parsedURL.Host)
-			} else {
-				// Make Git use CA bundle
-				environ = append(environ, fmt.Sprintf("GIT_SSL_CAINFO=%s", caPath))
-			}
-		}
-	}
-
-	cmd.Env = append(cmd.Env, environ...)
 	cmd.Dir = k.repoRoot
-=======
->>>>>>> 87e95b74
 	out, err := executil.Run(cmd)
 	if err != nil {
 		return nil, nil, err
