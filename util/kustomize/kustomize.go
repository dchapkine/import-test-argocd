package kustomize

import (
	"errors"
	"fmt"
	"net/url"
	"os"
	"os/exec"
	"path/filepath"
	"regexp"
	"sort"
	"strings"
	"sync"

	"github.com/Masterminds/semver/v3"
	"sigs.k8s.io/yaml"

	"github.com/argoproj/gitops-engine/pkg/utils/kube"
	log "github.com/sirupsen/logrus"
	"k8s.io/apimachinery/pkg/apis/meta/v1/unstructured"

	"github.com/argoproj/argo-cd/v2/pkg/apis/application/v1alpha1"
	certutil "github.com/argoproj/argo-cd/v2/util/cert"
	executil "github.com/argoproj/argo-cd/v2/util/exec"
	"github.com/argoproj/argo-cd/v2/util/git"
)

// represents a Docker image in the format NAME[:TAG].
type Image = string

type BuildOpts struct {
	KubeVersion string
	APIVersions []string
}

// Kustomize provides wrapper functionality around the `kustomize` command.
type Kustomize interface {
	// Build returns a list of unstructured objects from a `kustomize build` command and extract supported parameters
	Build(opts *v1alpha1.ApplicationSourceKustomize, kustomizeOptions *v1alpha1.KustomizeOptions, envVars *v1alpha1.Env, buildOpts *BuildOpts) ([]*unstructured.Unstructured, []Image, []string, error)
}

// NewKustomizeApp create a new wrapper to run commands on the `kustomize` command-line tool.
func NewKustomizeApp(repoRoot string, path string, creds git.Creds, fromRepo string, binaryPath string) Kustomize {
	return &kustomize{
		repoRoot:   repoRoot,
		path:       path,
		creds:      creds,
		repo:       fromRepo,
		binaryPath: binaryPath,
	}
}

type kustomize struct {
	// path to the Git repository root
	repoRoot string
	// path inside the checked out tree
	path string
	// creds structure
	creds git.Creds
	// the Git repository URL where we checked out
	repo string
	// optional kustomize binary path
	binaryPath string
}

var _ Kustomize = &kustomize{}

func (k *kustomize) getBinaryPath() string {
	if k.binaryPath != "" {
		return k.binaryPath
	}
	return "kustomize"
}

// kustomize v3.8.5 patch release introduced a breaking change in "edit add <label/annotation>" commands:
// https://github.com/kubernetes-sigs/kustomize/commit/b214fa7d5aa51d7c2ae306ec15115bf1c044fed8#diff-0328c59bcd29799e365ff0647653b886f17c8853df008cd54e7981db882c1b36
func mapToEditAddArgs(val map[string]string) []string {
	var args []string
	if getSemverSafe().LessThan(semver.MustParse("v3.8.5")) {
		arg := ""
		for labelName, labelValue := range val {
			if arg != "" {
				arg += ","
			}
			arg += fmt.Sprintf("%s:%s", labelName, labelValue)
		}
		args = append(args, arg)
	} else {
		for labelName, labelValue := range val {
			args = append(args, fmt.Sprintf("%s:%s", labelName, labelValue))
		}
	}
	return args
}

func (k *kustomize) Build(opts *v1alpha1.ApplicationSourceKustomize, kustomizeOptions *v1alpha1.KustomizeOptions, envVars *v1alpha1.Env, buildOpts *BuildOpts) ([]*unstructured.Unstructured, []Image, []string, error) {
	// commands stores all the commands that were run as part of this build.
	var commands []string

	env := os.Environ()
	if envVars != nil {
		env = append(env, envVars.Environ()...)
	}

	closer, environ, err := k.creds.Environ()
	if err != nil {
		return nil, nil, nil, err
	}
	defer func() { _ = closer.Close() }()

	// If we were passed a HTTPS URL, make sure that we also check whether there
	// is a custom CA bundle configured for connecting to the server.
	if k.repo != "" && git.IsHTTPSURL(k.repo) {
		parsedURL, err := url.Parse(k.repo)
		if err != nil {
			log.Warnf("Could not parse URL %s: %v", k.repo, err)
		} else {
			caPath, err := certutil.GetCertBundlePathForRepository(parsedURL.Host)
			if err != nil {
				// Some error while getting CA bundle
				log.Warnf("Could not get CA bundle path for %s: %v", parsedURL.Host, err)
			} else if caPath == "" {
				// No cert configured
				log.Debugf("No caCert found for repo %s", parsedURL.Host)
			} else {
				// Make Git use CA bundle
				environ = append(environ, fmt.Sprintf("GIT_SSL_CAINFO=%s", caPath))
			}
		}
	}

	env = append(env, environ...)

	if opts != nil {
		if opts.NamePrefix != "" {
			cmd := exec.Command(k.getBinaryPath(), "edit", "set", "nameprefix", "--", opts.NamePrefix)
			cmd.Dir = k.path
			commands = append(commands, executil.GetCommandArgsToLog(cmd))
			_, err := executil.Run(cmd)
			if err != nil {
				return nil, nil, nil, err
			}
			fullCommand := executil.GetCommandArgsToLog(cmd)
			commands = append(commands, fullCommand)
		}
		if opts.NameSuffix != "" {
			cmd := exec.Command(k.getBinaryPath(), "edit", "set", "namesuffix", "--", opts.NameSuffix)
			cmd.Dir = k.path
			commands = append(commands, executil.GetCommandArgsToLog(cmd))
			_, err := executil.Run(cmd)
			if err != nil {
				return nil, nil, nil, err
			}
			fullCommand := executil.GetCommandArgsToLog(cmd)
			commands = append(commands, fullCommand)
		}
		if len(opts.Images) > 0 {
			// set image postgres=eu.gcr.io/my-project/postgres:latest my-app=my-registry/my-app@sha256:24a0c4b4a4c0eb97a1aabb8e29f18e917d05abfe1b7a7c07857230879ce7d3d3
			// set image node:8.15.0 mysql=mariadb alpine@sha256:24a0c4b4a4c0eb97a1aabb8e29f18e917d05abfe1b7a7c07857230879ce7d3d3
			args := []string{"edit", "set", "image"}
			for _, image := range opts.Images {
				// this allows using ${ARGOCD_APP_REVISION}
				envSubstitutedImage := envVars.Envsubst(string(image))
				args = append(args, envSubstitutedImage)
			}
			cmd := exec.Command(k.getBinaryPath(), args...)
			cmd.Dir = k.path
			commands = append(commands, executil.GetCommandArgsToLog(cmd))
			_, err := executil.Run(cmd)
			if err != nil {
				return nil, nil, nil, err
			}
			fullCommand := executil.GetCommandArgsToLog(cmd)
			commands = append(commands, fullCommand)
		}

		if len(opts.Replicas) > 0 {
			// set replicas my-development=2 my-statefulset=4
			args := []string{"edit", "set", "replicas"}
			for _, replica := range opts.Replicas {
				count, err := replica.GetIntCount()
				if err != nil {
					return nil, nil, nil, err
				}
				arg := fmt.Sprintf("%s=%d", replica.Name, count)
				args = append(args, arg)
			}

			cmd := exec.Command(k.getBinaryPath(), args...)
			cmd.Dir = k.path
			commands = append(commands, executil.GetCommandArgsToLog(cmd))
			_, err := executil.Run(cmd)
			if err != nil {
				return nil, nil, nil, err
			}
			fullCommand := executil.GetCommandArgsToLog(cmd)
			commands = append(commands, fullCommand)
		}

		if len(opts.CommonLabels) > 0 {
			//  edit add label foo:bar
			args := []string{"edit", "add", "label"}
			if opts.ForceCommonLabels {
				args = append(args, "--force")
			}
			if opts.LabelWithoutSelector {
				args = append(args, "--without-selector")
			}
			commonLabels := map[string]string{}
			for name, value := range opts.CommonLabels {
				commonLabels[name] = envVars.Envsubst(value)
			}
			cmd := exec.Command(k.getBinaryPath(), append(args, mapToEditAddArgs(commonLabels)...)...)
			cmd.Dir = k.path
			commands = append(commands, executil.GetCommandArgsToLog(cmd))
			_, err := executil.Run(cmd)
			if err != nil {
				return nil, nil, nil, err
			}
			fullCommand := executil.GetCommandArgsToLog(cmd)
			commands = append(commands, fullCommand)
		}

		if len(opts.CommonAnnotations) > 0 {
			//  edit add annotation foo:bar
			args := []string{"edit", "add", "annotation"}
			if opts.ForceCommonAnnotations {
				args = append(args, "--force")
			}
			var commonAnnotations map[string]string
			if opts.CommonAnnotationsEnvsubst {
				commonAnnotations = map[string]string{}
				for name, value := range opts.CommonAnnotations {
					commonAnnotations[name] = envVars.Envsubst(value)
				}
			} else {
				commonAnnotations = opts.CommonAnnotations
			}
			cmd := exec.Command(k.getBinaryPath(), append(args, mapToEditAddArgs(commonAnnotations)...)...)
			cmd.Dir = k.path
			commands = append(commands, executil.GetCommandArgsToLog(cmd))
			_, err := executil.Run(cmd)
			if err != nil {
				return nil, nil, nil, err
			}
			fullCommand := executil.GetCommandArgsToLog(cmd)
			commands = append(commands, fullCommand)
		}

		if opts.Namespace != "" {
			cmd := exec.Command(k.getBinaryPath(), "edit", "set", "namespace", "--", opts.Namespace)
			cmd.Dir = k.path
			commands = append(commands, executil.GetCommandArgsToLog(cmd))
			_, err := executil.Run(cmd)
			if err != nil {
				return nil, nil, nil, err
			}
			fullCommand := executil.GetCommandArgsToLog(cmd)
			commands = append(commands, fullCommand)
		}

		if len(opts.Patches) > 0 {
			kustomizationPath := filepath.Join(k.path, "kustomization.yaml")
			b, err := os.ReadFile(kustomizationPath)
			if err != nil {
				return nil, nil, nil, fmt.Errorf("failed to load kustomization.yaml: %w", err)
			}
			var kustomization interface{}
			err = yaml.Unmarshal(b, &kustomization)
			if err != nil {
				return nil, nil, nil, fmt.Errorf("failed to unmarshal kustomization.yaml: %w", err)
			}
			kMap, ok := kustomization.(map[string]interface{})
			if !ok {
				return nil, nil, nil, fmt.Errorf("expected kustomization.yaml to be type map[string]interface{}, but got %T", kMap)
			}
			patches, ok := kMap["patches"]
			if ok {
				// The kustomization.yaml already had a patches field, so we need to append to it.
				patchesList, ok := patches.([]interface{})
				if !ok {
					return nil, nil, nil, fmt.Errorf("expected 'patches' field in kustomization.yaml to be []interface{}, but got %T", patches)
				}
				// Since the patches from the Application manifest are typed, we need to convert them to a type which
				// can be appended to the existing list.
				untypedPatches := make([]interface{}, len(opts.Patches))
				for i := range opts.Patches {
					untypedPatches[i] = opts.Patches[i]
				}
				patchesList = append(patchesList, untypedPatches...)
				// Update the kustomization.yaml with the appended patches list.
				kMap["patches"] = patchesList
			} else {
				kMap["patches"] = opts.Patches
			}
			updatedKustomization, err := yaml.Marshal(kMap)
			if err != nil {
				return nil, nil, nil, fmt.Errorf("failed to marshal kustomization.yaml after adding patches: %w", err)
			}
			kustomizationFileInfo, err := os.Stat(kustomizationPath)
			if err != nil {
				return nil, nil, nil, fmt.Errorf("failed to stat kustomization.yaml: %w", err)
			}
			err = os.WriteFile(kustomizationPath, updatedKustomization, kustomizationFileInfo.Mode())
			if err != nil {
				return nil, nil, nil, fmt.Errorf("failed to write kustomization.yaml with updated 'patches' field: %w", err)
			}
<<<<<<< HEAD
			commands = append(commands, "# kustomization.yaml updated with patches. There is no `kustomize edit` command for this, so you will need to copy the patches into kustomization.yaml manually.")
=======
			commands = append(commands, "# kustomization.yaml updated with patches. There is no `kustomize edit` command for adding patches. In order to generate the manifests in your local environment, you will need to copy the patches into kustomization.yaml manually.")
>>>>>>> 1dd28216
		}

		if len(opts.Components) > 0 {
			// components only supported in kustomize >= v3.7.0
			// https://github.com/kubernetes-sigs/kustomize/blob/master/examples/components.md
			if getSemverSafe().LessThan(semver.MustParse("v3.7.0")) {
				return nil, nil, nil, fmt.Errorf("kustomize components require kustomize v3.7.0 and above")
			}

			// add components
			args := []string{"edit", "add", "component"}
			args = append(args, opts.Components...)
			cmd := exec.Command(k.getBinaryPath(), args...)
			cmd.Dir = k.path
			cmd.Env = env
			commands = append(commands, executil.GetCommandArgsToLog(cmd))
			_, err := executil.Run(cmd)
			if err != nil {
				return nil, nil, nil, err
			}
			fullCommand := executil.GetCommandArgsToLog(cmd)
			commands = append(commands, fullCommand)
		}
	}

	var cmd *exec.Cmd
	if kustomizeOptions != nil && kustomizeOptions.BuildOptions != "" {
		params := parseKustomizeBuildOptions(k.path, kustomizeOptions.BuildOptions, buildOpts)
		cmd = exec.Command(k.getBinaryPath(), params...)
	} else {
		cmd = exec.Command(k.getBinaryPath(), "build", k.path)
	}
	cmd.Env = env
	cmd.Dir = k.repoRoot
	commands = append(commands, executil.GetCommandArgsToLog(cmd))
	out, err := executil.Run(cmd)
	if err != nil {
		return nil, nil, nil, err
	}
	fullCommand := executil.GetCommandArgsToLog(cmd)
	commands = append(commands, fullCommand)

	objs, err := kube.SplitYAML([]byte(out))
	if err != nil {
		return nil, nil, nil, err
	}

	redactedCommands := make([]string, len(commands))
	for i, c := range commands {
		redactedCommands[i] = strings.ReplaceAll(c, k.repoRoot, ".")
	}

	return objs, getImageParameters(objs), redactedCommands, nil
}

func parseKustomizeBuildOptions(path string, buildOptions string, buildOpts *BuildOpts) []string {
	buildOptsParams := append([]string{"build", path}, strings.Fields(buildOptions)...)

	if buildOpts != nil && !getSemverSafe().LessThan(semver.MustParse("v5.3.0")) && isHelmEnabled(buildOptions) {
		if buildOpts.KubeVersion != "" {
			buildOptsParams = append(buildOptsParams, "--helm-kube-version", buildOpts.KubeVersion)
		}
		for _, v := range buildOpts.APIVersions {
			buildOptsParams = append(buildOptsParams, "--helm-api-versions", v)
		}
	}

	return buildOptsParams
}

func isHelmEnabled(buildOptions string) bool {
	return strings.Contains(buildOptions, "--enable-helm")
}

var KustomizationNames = []string{"kustomization.yaml", "kustomization.yml", "Kustomization"}

// kustomization is a file that describes a configuration consumable by kustomize.
func (k *kustomize) findKustomization() (string, error) {
	for _, file := range KustomizationNames {
		kustomization := filepath.Join(k.path, file)
		if _, err := os.Stat(kustomization); err == nil {
			return kustomization, nil
		}
	}
	return "", errors.New("did not find kustomization in " + k.path)
}

func IsKustomization(path string) bool {
	for _, kustomization := range KustomizationNames {
		if path == kustomization {
			return true
		}
	}
	return false
}

// semver/v3 doesn't export the regexp anymore, so shamelessly copied it over to
// here.
// https://github.com/Masterminds/semver/blob/49c09bfed6adcffa16482ddc5e5588cffff9883a/version.go#L42
const semVerRegex string = `v?([0-9]+)(\.[0-9]+)?(\.[0-9]+)?` +
	`(-([0-9A-Za-z\-]+(\.[0-9A-Za-z\-]+)*))?` +
	`(\+([0-9A-Za-z\-]+(\.[0-9A-Za-z\-]+)*))?`

var (
	unknownVersion = semver.MustParse("v99.99.99")
	semverRegex    = regexp.MustCompile(semVerRegex)
	semVer         *semver.Version
	semVerLock     sync.Mutex
)

// getSemver returns parsed kustomize version
func getSemver() (*semver.Version, error) {
	verStr, err := Version(true)
	if err != nil {
		return nil, err
	}

	semverMatches := semverRegex.FindStringSubmatch(verStr)
	if len(semverMatches) == 0 {
		return nil, fmt.Errorf("expected string that includes semver formatted version but got: '%s'", verStr)
	}

	return semver.NewVersion(semverMatches[0])
}

// getSemverSafe returns parsed kustomize version;
// if version cannot be parsed assumes that "kustomize version" output format changed again
// and fallback to latest ( v99.99.99 )
func getSemverSafe() *semver.Version {
	if semVer == nil {
		semVerLock.Lock()
		defer semVerLock.Unlock()

		if ver, err := getSemver(); err != nil {
			semVer = unknownVersion
			log.Warnf("Failed to parse kustomize version: %v", err)
		} else {
			semVer = ver
		}
	}
	return semVer
}

func Version(shortForm bool) (string, error) {
	executable := "kustomize"
	cmdArgs := []string{"version"}
	if shortForm {
		cmdArgs = append(cmdArgs, "--short")
	}
	cmd := exec.Command(executable, cmdArgs...)
	// example version output:
	// long: "{Version:kustomize/v3.8.1 GitCommit:0b359d0ef0272e6545eda0e99aacd63aef99c4d0 BuildDate:2020-07-16T00:58:46Z GoOs:linux GoArch:amd64}"
	// short: "{kustomize/v3.8.1  2020-07-16T00:58:46Z  }"
	version, err := executil.Run(cmd)
	if err != nil {
		return "", fmt.Errorf("could not get kustomize version: %w", err)
	}
	version = strings.TrimSpace(version)
	if shortForm {
		// trim the curly braces
		version = strings.TrimPrefix(version, "{")
		version = strings.TrimSuffix(version, "}")
		version = strings.TrimSpace(version)

		// remove double space in middle
		version = strings.ReplaceAll(version, "  ", " ")

		// remove extra 'kustomize/' before version
		version = strings.TrimPrefix(version, "kustomize/")
	}
	return version, nil
}

func getImageParameters(objs []*unstructured.Unstructured) []Image {
	var images []Image
	for _, obj := range objs {
		images = append(images, getImages(obj.Object)...)
	}
	sort.Slice(images, func(i, j int) bool {
		return i < j
	})
	return images
}

func getImages(object map[string]interface{}) []Image {
	var images []Image
	for k, v := range object {
		if array, ok := v.([]interface{}); ok {
			if k == "containers" || k == "initContainers" {
				for _, obj := range array {
					if mapObj, isMapObj := obj.(map[string]interface{}); isMapObj {
						if image, hasImage := mapObj["image"]; hasImage {
							images = append(images, fmt.Sprintf("%s", image))
						}
					}
				}
			} else {
				for i := range array {
					if mapObj, isMapObj := array[i].(map[string]interface{}); isMapObj {
						images = append(images, getImages(mapObj)...)
					}
				}
			}
		} else if objMap, ok := v.(map[string]interface{}); ok {
			images = append(images, getImages(objMap)...)
		}
	}
	return images
}<|MERGE_RESOLUTION|>--- conflicted
+++ resolved
@@ -140,8 +140,6 @@
 			if err != nil {
 				return nil, nil, nil, err
 			}
-			fullCommand := executil.GetCommandArgsToLog(cmd)
-			commands = append(commands, fullCommand)
 		}
 		if opts.NameSuffix != "" {
 			cmd := exec.Command(k.getBinaryPath(), "edit", "set", "namesuffix", "--", opts.NameSuffix)
@@ -151,8 +149,6 @@
 			if err != nil {
 				return nil, nil, nil, err
 			}
-			fullCommand := executil.GetCommandArgsToLog(cmd)
-			commands = append(commands, fullCommand)
 		}
 		if len(opts.Images) > 0 {
 			// set image postgres=eu.gcr.io/my-project/postgres:latest my-app=my-registry/my-app@sha256:24a0c4b4a4c0eb97a1aabb8e29f18e917d05abfe1b7a7c07857230879ce7d3d3
@@ -170,8 +166,6 @@
 			if err != nil {
 				return nil, nil, nil, err
 			}
-			fullCommand := executil.GetCommandArgsToLog(cmd)
-			commands = append(commands, fullCommand)
 		}
 
 		if len(opts.Replicas) > 0 {
@@ -193,8 +187,6 @@
 			if err != nil {
 				return nil, nil, nil, err
 			}
-			fullCommand := executil.GetCommandArgsToLog(cmd)
-			commands = append(commands, fullCommand)
 		}
 
 		if len(opts.CommonLabels) > 0 {
@@ -217,8 +209,6 @@
 			if err != nil {
 				return nil, nil, nil, err
 			}
-			fullCommand := executil.GetCommandArgsToLog(cmd)
-			commands = append(commands, fullCommand)
 		}
 
 		if len(opts.CommonAnnotations) > 0 {
@@ -243,8 +233,6 @@
 			if err != nil {
 				return nil, nil, nil, err
 			}
-			fullCommand := executil.GetCommandArgsToLog(cmd)
-			commands = append(commands, fullCommand)
 		}
 
 		if opts.Namespace != "" {
@@ -255,8 +243,6 @@
 			if err != nil {
 				return nil, nil, nil, err
 			}
-			fullCommand := executil.GetCommandArgsToLog(cmd)
-			commands = append(commands, fullCommand)
 		}
 
 		if len(opts.Patches) > 0 {
@@ -305,11 +291,7 @@
 			if err != nil {
 				return nil, nil, nil, fmt.Errorf("failed to write kustomization.yaml with updated 'patches' field: %w", err)
 			}
-<<<<<<< HEAD
-			commands = append(commands, "# kustomization.yaml updated with patches. There is no `kustomize edit` command for this, so you will need to copy the patches into kustomization.yaml manually.")
-=======
 			commands = append(commands, "# kustomization.yaml updated with patches. There is no `kustomize edit` command for adding patches. In order to generate the manifests in your local environment, you will need to copy the patches into kustomization.yaml manually.")
->>>>>>> 1dd28216
 		}
 
 		if len(opts.Components) > 0 {
@@ -330,8 +312,6 @@
 			if err != nil {
 				return nil, nil, nil, err
 			}
-			fullCommand := executil.GetCommandArgsToLog(cmd)
-			commands = append(commands, fullCommand)
 		}
 	}
 
@@ -349,8 +329,6 @@
 	if err != nil {
 		return nil, nil, nil, err
 	}
-	fullCommand := executil.GetCommandArgsToLog(cmd)
-	commands = append(commands, fullCommand)
 
 	objs, err := kube.SplitYAML([]byte(out))
 	if err != nil {
