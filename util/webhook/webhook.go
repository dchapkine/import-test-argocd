package webhook

import (
	"errors"
	"fmt"
	"html"
	"net/http"
	"net/url"
	"regexp"
	"sync"

	azureDevOps "github.com/go-playground/webhooks/v6/azuredevops"
	"github.com/go-playground/webhooks/v6/bitbucket"
	bitbucketServer "github.com/go-playground/webhooks/v6/bitbucket-server"
	gitHub "github.com/go-playground/webhooks/v6/github"
	gitLab "github.com/go-playground/webhooks/v6/gitlab"
	"github.com/go-playground/webhooks/v6/gogs"
	log "github.com/sirupsen/logrus"

	"github.com/argoproj/argo-cd/v2/common"
	"github.com/argoproj/argo-cd/v2/util/settings"
)

type WebhookPayloadHandler interface {
	HandlePayload(payload interface{}, webhook *Webhook)
}

type Webhook struct {
	sync.WaitGroup
	parallelism       int
	maxPayloadSize    int64
	argoCdSettingsMgr *settings.SettingsManager
	payloadHandler    WebhookPayloadHandler
	payloadQueue      chan interface{}
	gitHub            *gitHub.Webhook
	gitLab            *gitLab.Webhook
	bitbucket         *bitbucket.Webhook
	bitbucketServer   *bitbucketServer.Webhook
	azureDevOps       *azureDevOps.Webhook
	gogs              *gogs.Webhook
}

// https://www.rfc-editor.org/rfc/rfc3986#section-3.2.1
// https://github.com/shadow-maint/shadow/blob/master/libmisc/chkname.c#L36
const usernameRegex = `[a-zA-Z0-9_\.][a-zA-Z0-9_\.-]{0,30}[a-zA-Z0-9_\.\$-]?`

const payloadQueueSize = 50000

func NewWebhook(
	parallelism int,
	maxPayloadSize int64,
	argoCdSettings *settings.ArgoCDSettings,
	argoCdSettingsMgr *settings.SettingsManager,
	payloadHandler WebhookPayloadHandler,
) (*Webhook, error) {
	gitHubWebhook, err := gitHub.New(gitHub.Options.Secret(argoCdSettings.WebhookGitHubSecret))
	if err != nil {
		return nil, fmt.Errorf("Unable to init the GitHub webhook: %w", err)
	}

	gitLabWebhook, err := gitLab.New(gitLab.Options.Secret(argoCdSettings.WebhookGitLabSecret))
	if err != nil {
		return nil, fmt.Errorf("Unable to init the GitLab webhook: %w", err)
	}

	bitbucketWebhook, err := bitbucket.New(bitbucket.Options.UUID(argoCdSettings.WebhookBitbucketUUID))
	if err != nil {
		return nil, fmt.Errorf("Unable to init the Bitbucket webhook: %w", err)
	}

	bitbucketServerWebhook, err := bitbucketServer.New(bitbucketServer.Options.Secret(argoCdSettings.WebhookBitbucketServerSecret))
	if err != nil {
		return nil, fmt.Errorf("Unable to init the Bitbucket Server webhook: %w", err)
	}

	gogsWebhook, err := gogs.New(gogs.Options.Secret(argoCdSettings.WebhookGogsSecret))
	if err != nil {
		return nil, fmt.Errorf("Unable to init the Gogs webhook: %w", err)
	}

	azureDevOpsWebhook, err := azureDevOps.New(azureDevOps.Options.BasicAuth(argoCdSettings.WebhookAzureDevOpsUsername, argoCdSettings.WebhookAzureDevOpsPassword))
	if err != nil {
		return nil, fmt.Errorf("Unable to init the Azure DevOps webhook: %w", err)
	}

	webhook := Webhook{
		parallelism:       parallelism,
		maxPayloadSize:    maxPayloadSize,
		argoCdSettingsMgr: argoCdSettingsMgr,
		payloadHandler:    payloadHandler,
		payloadQueue:      make(chan interface{}, payloadQueueSize),
		gitHub:            gitHubWebhook,
		gitLab:            gitLabWebhook,
		bitbucket:         bitbucketWebhook,
		bitbucketServer:   bitbucketServerWebhook,
		azureDevOps:       azureDevOpsWebhook,
		gogs:              gogsWebhook,
	}

	webhook.startWorkerPool()

	return &webhook, nil
}

func (webhook *Webhook) startWorkerPool() {
	for i := 0; i < webhook.parallelism; i++ {
		webhook.Add(1)

		go func() {
			defer webhook.Done()

			for {
				payload, ok := <-webhook.payloadQueue

				if !ok {
					return
				}

				webhook.payloadHandler.HandlePayload(payload, webhook)
			}
		}()
	}
}

func getUrlRegex(originalUrl string, includePath bool) (*regexp.Regexp, error) {
	urlObj, err := url.Parse(originalUrl)
	if err != nil {
		return nil, fmt.Errorf("failed to parse repoURL '%s'", originalUrl)
	}

<<<<<<< HEAD
	regexEscapedHostname := regexp.QuoteMeta(urlObj.Hostname())
	regexEscapedPath := ""
=======
	trackingMethod, err := a.settingsSrc.GetTrackingMethod()
	if err != nil {
		log.Warnf("Failed to get trackingMethod: %v", err)
		return
	}
	appInstanceLabelKey, err := a.settingsSrc.GetAppInstanceLabelKey()
	if err != nil {
		log.Warnf("Failed to get appInstanceLabelKey: %v", err)
		return
	}

	// Skip any application that is neither in the control plane's namespace
	// nor in the list of enabled namespaces.
	var filteredApps []v1alpha1.Application
	for _, app := range apps.Items {
		if app.Namespace == a.ns || glob.MatchStringInList(a.appNs, app.Namespace, glob.GLOB) {
			filteredApps = append(filteredApps, app)
		}
	}

	for _, webURL := range webURLs {
		repoRegexp, err := getWebUrlRegex(webURL)
		if err != nil {
			log.Warnf("Failed to get repoRegexp: %s", err)
			continue
		}
		for _, app := range filteredApps {
			for _, source := range app.Spec.GetSources() {
				if sourceRevisionHasChanged(source, revision, touchedHead) && sourceUsesURL(source, webURL, repoRegexp) {
					refreshPaths := path.GetAppRefreshPaths(&app)
					if path.AppFilesHaveChanged(refreshPaths, changedFiles) {
						namespacedAppInterface := a.appClientset.ArgoprojV1alpha1().Applications(app.ObjectMeta.Namespace)
						_, err = argo.RefreshApp(namespacedAppInterface, app.ObjectMeta.Name, v1alpha1.RefreshTypeNormal)
						if err != nil {
							log.Warnf("Failed to refresh app '%s' for controller reprocessing: %v", app.ObjectMeta.Name, err)
							continue
						}
						// No need to refresh multiple times if multiple sources match.
						break
					} else if change.shaBefore != "" && change.shaAfter != "" {
						if err := a.storePreviouslyCachedManifests(&app, change, trackingMethod, appInstanceLabelKey); err != nil {
							log.Warnf("Failed to store cached manifests of previous revision for app '%s': %v", app.Name, err)
						}
					}
				}
			}
		}
	}
}
>>>>>>> 588b251a

	if includePath {
		regexEscapedPath = regexp.QuoteMeta(urlObj.EscapedPath()[1:]) + `(\.git)?`
	}

	regexpStr := fmt.Sprintf(
		`(?i)^(http://|https://|%s@|ssh://(%s@)?((alt)?ssh\.)?)%s(:[0-9]+|)[:/]%s$`,
		usernameRegex, usernameRegex, regexEscapedHostname, regexEscapedPath)

	repoRegexp, err := regexp.Compile(regexpStr)
	if err != nil {
		return nil, fmt.Errorf("failed to compile regexp for repoURL '%s'", originalUrl)
	}

	return repoRegexp, nil
}

func GetWebUrlRegex(webURL string) (*regexp.Regexp, error) {
	return getUrlRegex(webURL, true)
}

func GetApiUrlRegex(apiURL string) (*regexp.Regexp, error) {
	return getUrlRegex(apiURL, false)
}

func (webhook *Webhook) HandleRequest(writer http.ResponseWriter, request *http.Request) {
	var payload interface{}
	var err error

	request.Body = http.MaxBytesReader(writer, request.Body, webhook.maxPayloadSize)

	switch {
	case request.Header.Get("X-Vss-Activityid") != "":
		payload, err = webhook.azureDevOps.Parse(request, azureDevOps.GitPushEventType, azureDevOps.GitPullRequestCreatedEventType, azureDevOps.GitPullRequestUpdatedEventType, azureDevOps.GitPullRequestMergedEventType)

		if errors.Is(err, azureDevOps.ErrBasicAuthVerificationFailed) {
			log.WithField(common.SecurityField, common.SecurityHigh).Infof("Azure DevOps webhook basic auth verification failed")
		}

	// Gogs needs to be checked before GitHub since it carries both Gogs and (incompatible) GitHub headers.
	case request.Header.Get("X-Gogs-Event") != "":
		payload, err = webhook.gogs.Parse(request, gogs.PushEvent)

		if errors.Is(err, gogs.ErrHMACVerificationFailed) {
			log.WithField(common.SecurityField, common.SecurityHigh).Infof("Gogs webhook HMAC verification failed")
		}

	case request.Header.Get("X-GitHub-Event") != "":
		payload, err = webhook.gitHub.Parse(request, gitHub.PushEvent, gitHub.PullRequestEvent, gitHub.PingEvent)

		if errors.Is(err, gitHub.ErrHMACVerificationFailed) {
			log.WithField(common.SecurityField, common.SecurityHigh).Infof("GitHub webhook HMAC verification failed")
		}

	case request.Header.Get("X-Gitlab-Event") != "":
		payload, err = webhook.gitLab.Parse(request, gitLab.PushEvents, gitLab.TagEvents, gitLab.MergeRequestEvents, gitLab.SystemHookEvents)

		if errors.Is(err, gitLab.ErrGitLabTokenVerificationFailed) {
			log.WithField(common.SecurityField, common.SecurityHigh).Infof("GitLab webhook token verification failed")
		}

	case request.Header.Get("X-Hook-UUID") != "":
		payload, err = webhook.bitbucket.Parse(request, bitbucket.RepoPushEvent)

		if errors.Is(err, bitbucket.ErrUUIDVerificationFailed) {
			log.WithField(common.SecurityField, common.SecurityHigh).Infof("BitBucket webhook UUID verification failed")
		}

	case request.Header.Get("X-Event-Key") != "":
		payload, err = webhook.bitbucketServer.Parse(request, bitbucketServer.RepositoryReferenceChangedEvent, bitbucketServer.DiagnosticsPingEvent)

		if errors.Is(err, bitbucketServer.ErrHMACVerificationFailed) {
			log.WithField(common.SecurityField, common.SecurityHigh).Infof("BitBucket webhook HMAC verification failed")
		}

	default:
		log.Debug("Ignoring unknown webhook event")
		http.Error(writer, "Unknown webhook event", http.StatusBadRequest)

		return
	}

	if err != nil {
		// If the error is due to a large payload, return a more user-friendly error message.
		if err.Error() == "error parsing payload" {
			msg := fmt.Sprintf("Webhook processing failed: The payload is either too large or corrupted. Please check the payload size (must be under %v MB) and ensure it is valid JSON", webhook.maxPayloadSize/1024/1024)

			log.WithField(common.SecurityField, common.SecurityHigh).Warn(msg)
			http.Error(writer, msg, http.StatusBadRequest)

			return
		}

		log.Infof("Webhook processing failed: %s", err)

		status := http.StatusBadRequest

		if request.Method != http.MethodPost {
			status = http.StatusMethodNotAllowed
		}

		http.Error(writer, fmt.Sprintf("Webhook processing failed: %s", html.EscapeString(err.Error())), status)

		return
	}

	select {
	case webhook.payloadQueue <- payload:
	default:
		log.Info("Queue is full, discarding webhook payload")
		http.Error(writer, "Queue is full, discarding webhook payload", http.StatusServiceUnavailable)
	}
}

func (webhook *Webhook) CloseAndWait() {
	close(webhook.payloadQueue)
	webhook.Wait()
}<|MERGE_RESOLUTION|>--- conflicted
+++ resolved
@@ -49,10 +49,14 @@
 func NewWebhook(
 	parallelism int,
 	maxPayloadSize int64,
-	argoCdSettings *settings.ArgoCDSettings,
 	argoCdSettingsMgr *settings.SettingsManager,
 	payloadHandler WebhookPayloadHandler,
 ) (*Webhook, error) {
+	argoCdSettings, err := argoCdSettingsMgr.GetSettings()
+	if err != nil {
+		return nil, fmt.Errorf("Failed to get argocd settings: %w", err)
+	}
+
 	gitHubWebhook, err := gitHub.New(gitHub.Options.Secret(argoCdSettings.WebhookGitHubSecret))
 	if err != nil {
 		return nil, fmt.Errorf("Unable to init the GitHub webhook: %w", err)
@@ -128,60 +132,8 @@
 		return nil, fmt.Errorf("failed to parse repoURL '%s'", originalUrl)
 	}
 
-<<<<<<< HEAD
 	regexEscapedHostname := regexp.QuoteMeta(urlObj.Hostname())
 	regexEscapedPath := ""
-=======
-	trackingMethod, err := a.settingsSrc.GetTrackingMethod()
-	if err != nil {
-		log.Warnf("Failed to get trackingMethod: %v", err)
-		return
-	}
-	appInstanceLabelKey, err := a.settingsSrc.GetAppInstanceLabelKey()
-	if err != nil {
-		log.Warnf("Failed to get appInstanceLabelKey: %v", err)
-		return
-	}
-
-	// Skip any application that is neither in the control plane's namespace
-	// nor in the list of enabled namespaces.
-	var filteredApps []v1alpha1.Application
-	for _, app := range apps.Items {
-		if app.Namespace == a.ns || glob.MatchStringInList(a.appNs, app.Namespace, glob.GLOB) {
-			filteredApps = append(filteredApps, app)
-		}
-	}
-
-	for _, webURL := range webURLs {
-		repoRegexp, err := getWebUrlRegex(webURL)
-		if err != nil {
-			log.Warnf("Failed to get repoRegexp: %s", err)
-			continue
-		}
-		for _, app := range filteredApps {
-			for _, source := range app.Spec.GetSources() {
-				if sourceRevisionHasChanged(source, revision, touchedHead) && sourceUsesURL(source, webURL, repoRegexp) {
-					refreshPaths := path.GetAppRefreshPaths(&app)
-					if path.AppFilesHaveChanged(refreshPaths, changedFiles) {
-						namespacedAppInterface := a.appClientset.ArgoprojV1alpha1().Applications(app.ObjectMeta.Namespace)
-						_, err = argo.RefreshApp(namespacedAppInterface, app.ObjectMeta.Name, v1alpha1.RefreshTypeNormal)
-						if err != nil {
-							log.Warnf("Failed to refresh app '%s' for controller reprocessing: %v", app.ObjectMeta.Name, err)
-							continue
-						}
-						// No need to refresh multiple times if multiple sources match.
-						break
-					} else if change.shaBefore != "" && change.shaAfter != "" {
-						if err := a.storePreviouslyCachedManifests(&app, change, trackingMethod, appInstanceLabelKey); err != nil {
-							log.Warnf("Failed to store cached manifests of previous revision for app '%s': %v", app.Name, err)
-						}
-					}
-				}
-			}
-		}
-	}
-}
->>>>>>> 588b251a
 
 	if includePath {
 		regexEscapedPath = regexp.QuoteMeta(urlObj.EscapedPath()[1:]) + `(\.git)?`
