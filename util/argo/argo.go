package argo

import (
	"context"
	"encoding/json"
	"fmt"
	"sort"
	"strings"
	"time"

	"github.com/argoproj/gitops-engine/pkg/cache"
	"github.com/argoproj/gitops-engine/pkg/utils/kube"
	"github.com/r3labs/diff"
	log "github.com/sirupsen/logrus"
	"google.golang.org/grpc/codes"
	"google.golang.org/grpc/status"
	apierr "k8s.io/apimachinery/pkg/api/errors"
	metav1 "k8s.io/apimachinery/pkg/apis/meta/v1"
	"k8s.io/apimachinery/pkg/runtime/schema"
	"k8s.io/apimachinery/pkg/types"

	"github.com/argoproj/argo-cd/v2/pkg/apiclient/reposerver/repository"
	argoappv1 "github.com/argoproj/argo-cd/v2/pkg/apis/application/v1alpha1"
	"github.com/argoproj/argo-cd/v2/pkg/client/clientset/versioned/typed/application/v1alpha1"
	applicationsv1 "github.com/argoproj/argo-cd/v2/pkg/client/listers/application/v1alpha1"
	"github.com/argoproj/argo-cd/v2/util/db"
	"github.com/argoproj/argo-cd/v2/util/io"
	"github.com/argoproj/argo-cd/v2/util/settings"
)

const (
	errDestinationMissing = "Destination server missing from app spec"
)

// FormatAppConditions returns string representation of give app condition list
func FormatAppConditions(conditions []argoappv1.ApplicationCondition) string {
	formattedConditions := make([]string, 0)
	for _, condition := range conditions {
		formattedConditions = append(formattedConditions, fmt.Sprintf("%s: %s", condition.Type, condition.Message))
	}
	return strings.Join(formattedConditions, ";")
}

// FilterByProjects returns applications which belongs to the specified project
func FilterByProjects(apps []argoappv1.Application, projects []string) []argoappv1.Application {
	if len(projects) == 0 {
		return apps
	}
	projectsMap := make(map[string]bool)
	for i := range projects {
		projectsMap[projects[i]] = true
	}
	items := make([]argoappv1.Application, 0)
	for i := 0; i < len(apps); i++ {
		a := apps[i]
		if _, ok := projectsMap[a.Spec.GetProject()]; ok {
			items = append(items, a)
		}
	}
	return items

}

// FilterByRepo returns an application
func FilterByRepo(apps []argoappv1.Application, repo string) []argoappv1.Application {
	if repo == "" {
		return apps
	}
	items := make([]argoappv1.Application, 0)
	for i := 0; i < len(apps); i++ {
		if apps[i].Spec.Source.RepoURL == repo {
			items = append(items, apps[i])
		}
	}
	return items
}

// FilterByName returns an application
func FilterByName(apps []argoappv1.Application, name string) ([]argoappv1.Application, error) {
	if name == "" {
		return apps, nil
	}
	items := make([]argoappv1.Application, 0)
	for i := 0; i < len(apps); i++ {
		if apps[i].Name == name {
			items = append(items, apps[i])
			return items, nil
		}
	}
	return items, status.Errorf(codes.NotFound, "application '%s' not found", name)
}

// RefreshApp updates the refresh annotation of an application to coerce the controller to process it
func RefreshApp(appIf v1alpha1.ApplicationInterface, name string, refreshType argoappv1.RefreshType) (*argoappv1.Application, error) {
	metadata := map[string]interface{}{
		"metadata": map[string]interface{}{
			"annotations": map[string]string{
				argoappv1.AnnotationKeyRefresh: string(refreshType),
			},
		},
	}
	var err error
	patch, err := json.Marshal(metadata)
	if err != nil {
		return nil, err
	}
	for attempt := 0; attempt < 5; attempt++ {
		app, err := appIf.Patch(context.Background(), name, types.MergePatchType, patch, metav1.PatchOptions{})
		if err != nil {
			if !apierr.IsConflict(err) {
				return nil, err
			}
		} else {
			log.Infof("Requested app '%s' refresh", name)
			return app, nil
		}
		time.Sleep(100 * time.Millisecond)
	}
	return nil, err
}

<<<<<<< HEAD
// WaitForRefresh watches an application until its comparison timestamp is after the refresh timestamp
// If refresh timestamp is not present, will use current timestamp at time of call
func WaitForRefresh(ctx context.Context, appIf v1alpha1.ApplicationInterface, name string, timeout *time.Duration) (*argoappv1.Application, error) {
	var cancel context.CancelFunc
	if timeout != nil {
		ctx, cancel = context.WithTimeout(ctx, *timeout)
		defer cancel()
	}
	ch := kube.WatchWithRetry(ctx, func() (i watch.Interface, e error) {
		fieldSelector := fields.ParseSelectorOrDie(fmt.Sprintf("metadata.name=%s", name))
		listOpts := metav1.ListOptions{FieldSelector: fieldSelector.String()}
		return appIf.Watch(ctx, listOpts)
	})
	for next := range ch {
		if next.Error != nil {
			return nil, next.Error
		}
		app, ok := next.Object.(*argoappv1.Application)
		if !ok {
			return nil, fmt.Errorf("Application event object failed conversion: %v", next)
		}
		annotations := app.GetAnnotations()
		if annotations == nil {
			annotations = make(map[string]string)
		}
		if _, ok := annotations[argoappv1.AnnotationKeyRefresh]; !ok {
			return app, nil
		}
	}
	return nil, fmt.Errorf("application refresh deadline exceeded")
}

func TestRepoWithKnownType(ctx context.Context, repoClient repository.RepoServerServiceClient, repo *argoappv1.Repository, isHelm bool, isHelmOci bool) error {
=======
func TestRepoWithKnownType(ctx context.Context, repoClient apiclient.RepoServerServiceClient, repo *argoappv1.Repository, isHelm bool, isHelmOci bool) error {
>>>>>>> 45c3df08
	repo = repo.DeepCopy()
	if isHelm {
		repo.Type = "helm"
	} else {
		repo.Type = "git"
	}
	repo.EnableOCI = repo.EnableOCI || isHelmOci

	_, err := repoClient.TestRepository(ctx, &repository.TestRepositoryRequest{
		Repo: repo,
	})

	return err
}

// ValidateRepo validates the repository specified in application spec. Following is checked:
// * the repository is accessible
// * the path contains valid manifests
// * there are parameters of only one app source type
func ValidateRepo(
	ctx context.Context,
	app *argoappv1.Application,
	repoClientset repository.Clientset,
	db db.ArgoDB,
	kustomizeOptions *argoappv1.KustomizeOptions,
	plugins []*argoappv1.ConfigManagementPlugin,
	kubectl kube.Kubectl,
	proj *argoappv1.AppProject,
	settingsMgr *settings.SettingsManager,
) ([]argoappv1.ApplicationCondition, error) {
	spec := &app.Spec
	conditions := make([]argoappv1.ApplicationCondition, 0)

	// Test the repo
	conn, repoClient, err := repoClientset.NewRepoServerClient()
	if err != nil {
		return nil, err
	}
	defer io.Close(conn)
	repo, err := db.GetRepository(ctx, spec.Source.RepoURL)
	if err != nil {
		return nil, err
	}

	repoAccessible := false

	err = TestRepoWithKnownType(ctx, repoClient, repo, app.Spec.Source.IsHelm(), app.Spec.Source.IsHelmOci())
	if err != nil {
		conditions = append(conditions, argoappv1.ApplicationCondition{
			Type:    argoappv1.ApplicationConditionInvalidSpecError,
			Message: fmt.Sprintf("repository not accessible: %v", err),
		})
	} else {
		repoAccessible = true
	}

	// Verify only one source type is defined
	_, err = spec.Source.ExplicitType()
	if err != nil {
		return nil, err
	}

	// is the repo inaccessible - abort now
	if !repoAccessible {
		return conditions, nil
	}

	helmOptions, err := settingsMgr.GetHelmSettings()
	if err != nil {
		return nil, err
	}

	helmRepos, err := db.ListHelmRepositories(ctx)
	if err != nil {
		return nil, err
	}
	permittedHelmRepos, err := GetPermittedRepos(proj, helmRepos)
	if err != nil {
		return nil, err
	}
	helmRepositoryCredentials, err := db.GetAllHelmRepositoryCredentials(ctx)
	if err != nil {
		return nil, err
	}
	permittedHelmCredentials, err := GetPermittedReposCredentials(proj, helmRepositoryCredentials)
	if err != nil {
		return nil, err
	}

	cluster, err := db.GetCluster(context.Background(), spec.Destination.Server)
	if err != nil {
		conditions = append(conditions, argoappv1.ApplicationCondition{
			Type:    argoappv1.ApplicationConditionInvalidSpecError,
			Message: fmt.Sprintf("Unable to get cluster: %v", err),
		})
		return conditions, nil
	}
	config := cluster.RESTConfig()
	cluster.ServerVersion, err = kubectl.GetServerVersion(config)
	if err != nil {
		return nil, err
	}
	apiGroups, err := kubectl.GetAPIResources(config, false, cache.NewNoopSettings())
	if err != nil {
		return nil, err
	}
	enabledSourceTypes, err := settingsMgr.GetEnabledSourceTypes()
	if err != nil {
		return nil, err
	}
	conditions = append(conditions, verifyGenerateManifests(
		ctx,
		repo,
		permittedHelmRepos,
		helmOptions,
		app,
		repoClient,
		kustomizeOptions,
		plugins,
		cluster.ServerVersion,
		APIResourcesToStrings(apiGroups, true),
		permittedHelmCredentials,
		enabledSourceTypes,
		settingsMgr)...)

	return conditions, nil
}

// ValidateDestination sets the 'Server' value of the ApplicationDestination, if it is not set.
// NOTE: this function WILL write to the object pointed to by the 'dest' parameter.
//
// If an ApplicationDestination has a Name field, but has an empty Server (URL) field,
// ValidationDestination will look up the cluster by name (to get the server URL), and
// set the corresponding Server field value.
//
// It also checks:
// - If we used both name and server then we return an invalid spec error
func ValidateDestination(ctx context.Context, dest *argoappv1.ApplicationDestination, db db.ArgoDB) error {
	if dest.Name != "" {
		if dest.Server == "" {
			server, err := getDestinationServer(ctx, db, dest.Name)
			if err != nil {
				return fmt.Errorf("unable to find destination server: %v", err)
			}
			if server == "" {
				return fmt.Errorf("application references destination cluster %s which does not exist", dest.Name)
			}
			dest.SetInferredServer(server)
		} else {
			if !dest.IsServerInferred() {
				return fmt.Errorf("application destination can't have both name and server defined: %s %s", dest.Name, dest.Server)
			}
		}
	}
	return nil
}

// ValidatePermissions ensures that the referenced cluster has been added to Argo CD and the app source repo and destination namespace/cluster are permitted in app project
func ValidatePermissions(ctx context.Context, spec *argoappv1.ApplicationSpec, proj *argoappv1.AppProject, db db.ArgoDB) ([]argoappv1.ApplicationCondition, error) {
	conditions := make([]argoappv1.ApplicationCondition, 0)
	if spec.Source.RepoURL == "" || (spec.Source.Path == "" && spec.Source.Chart == "") {
		conditions = append(conditions, argoappv1.ApplicationCondition{
			Type:    argoappv1.ApplicationConditionInvalidSpecError,
			Message: "spec.source.repoURL and spec.source.path either spec.source.chart are required",
		})
		return conditions, nil
	}
	if spec.Source.Chart != "" && spec.Source.TargetRevision == "" {
		conditions = append(conditions, argoappv1.ApplicationCondition{
			Type:    argoappv1.ApplicationConditionInvalidSpecError,
			Message: "spec.source.targetRevision is required if the manifest source is a helm chart",
		})
		return conditions, nil
	}

	if !proj.IsSourcePermitted(spec.Source) {
		conditions = append(conditions, argoappv1.ApplicationCondition{
			Type:    argoappv1.ApplicationConditionInvalidSpecError,
			Message: fmt.Sprintf("application repo %s is not permitted in project '%s'", spec.Source.RepoURL, spec.Project),
		})
	}

	// ValidateDestination will resolve the destination's server address from its name for us, if possible
	if err := ValidateDestination(ctx, &spec.Destination, db); err != nil {
		conditions = append(conditions, argoappv1.ApplicationCondition{
			Type:    argoappv1.ApplicationConditionInvalidSpecError,
			Message: err.Error(),
		})
		return conditions, nil
	}

	if spec.Destination.Server != "" {
		if !proj.IsDestinationPermitted(spec.Destination) {
			conditions = append(conditions, argoappv1.ApplicationCondition{
				Type:    argoappv1.ApplicationConditionInvalidSpecError,
				Message: fmt.Sprintf("application destination {%s %s} is not permitted in project '%s'", spec.Destination.Server, spec.Destination.Namespace, spec.Project),
			})
		}
		// Ensure the k8s cluster the app is referencing, is configured in Argo CD
		_, err := db.GetCluster(ctx, spec.Destination.Server)
		if err != nil {
			if errStatus, ok := status.FromError(err); ok && errStatus.Code() == codes.NotFound {
				conditions = append(conditions, argoappv1.ApplicationCondition{
					Type:    argoappv1.ApplicationConditionInvalidSpecError,
					Message: fmt.Sprintf("cluster '%s' has not been configured", spec.Destination.Server),
				})
			} else {
				return nil, err
			}
		}
	} else if spec.Destination.Server == "" {
		conditions = append(conditions, argoappv1.ApplicationCondition{Type: argoappv1.ApplicationConditionInvalidSpecError, Message: errDestinationMissing})
	}
	return conditions, nil
}

// APIResourcesToStrings converts list of API Resources list into string list
func APIResourcesToStrings(resources []kube.APIResourceInfo, includeKinds bool) []string {
	resMap := map[string]bool{}
	for _, r := range resources {
		groupVersion := r.GroupVersionResource.GroupVersion().String()
		resMap[groupVersion] = true
		if includeKinds {
			resMap[groupVersion+"/"+r.GroupKind.Kind] = true
		}

	}
	var res []string
	for k := range resMap {
		res = append(res, k)
	}
	sort.Slice(res, func(i, j int) bool {
		return res[i] < res[j]
	})
	return res
}

// GetAppProjectWithScopedResources returns a project from an application with scoped resources
func GetAppProjectWithScopedResources(name string, projLister applicationsv1.AppProjectLister, ns string, settingsManager *settings.SettingsManager, db db.ArgoDB, ctx context.Context) (*argoappv1.AppProject, argoappv1.Repositories, []*argoappv1.Cluster, error) {
	projOrig, err := projLister.AppProjects(ns).Get(name)
	if err != nil {
		return nil, nil, nil, err
	}

	project, err := GetAppVirtualProject(projOrig, projLister, settingsManager)

	if err != nil {
		return nil, nil, nil, err
	}

	clusters, err := db.GetProjectClusters(ctx, project.Name)
	if err != nil {
		return nil, nil, nil, err
	}
	repos, err := db.GetProjectRepositories(ctx, name)
	if err != nil {
		return nil, nil, nil, err
	}
	return project, repos, clusters, nil

}

// GetAppProjectByName returns a project from an application based on name
func GetAppProjectByName(name string, projLister applicationsv1.AppProjectLister, ns string, settingsManager *settings.SettingsManager, db db.ArgoDB, ctx context.Context) (*argoappv1.AppProject, error) {
	projOrig, err := projLister.AppProjects(ns).Get(name)
	if err != nil {
		return nil, err
	}
	project := projOrig.DeepCopy()
	repos, err := db.GetProjectRepositories(ctx, name)
	if err != nil {
		return nil, err
	}
	for _, repo := range repos {
		project.Spec.SourceRepos = append(project.Spec.SourceRepos, repo.Repo)
	}
	clusters, err := db.GetProjectClusters(ctx, name)
	if err != nil {
		return nil, err
	}
	for _, cluster := range clusters {
		if len(cluster.Namespaces) == 0 {
			project.Spec.Destinations = append(project.Spec.Destinations, argoappv1.ApplicationDestination{Server: cluster.Server, Namespace: "*"})
		} else {
			for _, ns := range cluster.Namespaces {
				project.Spec.Destinations = append(project.Spec.Destinations, argoappv1.ApplicationDestination{Server: cluster.Server, Namespace: ns})
			}
		}
	}
	return GetAppVirtualProject(project, projLister, settingsManager)
}

// GetAppProject returns a project from an application
func GetAppProject(spec *argoappv1.ApplicationSpec, projLister applicationsv1.AppProjectLister, ns string, settingsManager *settings.SettingsManager, db db.ArgoDB, ctx context.Context) (*argoappv1.AppProject, error) {
	return GetAppProjectByName(spec.GetProject(), projLister, ns, settingsManager, db, ctx)
}

// verifyGenerateManifests verifies a repo path can generate manifests
func verifyGenerateManifests(ctx context.Context, repoRes *argoappv1.Repository, helmRepos argoappv1.Repositories, helmOptions *argoappv1.HelmOptions, app *argoappv1.Application, repoClient repository.RepoServerServiceClient, kustomizeOptions *argoappv1.KustomizeOptions, plugins []*argoappv1.ConfigManagementPlugin, kubeVersion string, apiVersions []string, repositoryCredentials []*argoappv1.RepoCreds, enableGenerateManifests map[string]bool, settingsMgr *settings.SettingsManager) []argoappv1.ApplicationCondition {
	spec := &app.Spec
	var conditions []argoappv1.ApplicationCondition
	if spec.Destination.Server == "" {
		conditions = append(conditions, argoappv1.ApplicationCondition{
			Type:    argoappv1.ApplicationConditionInvalidSpecError,
			Message: errDestinationMissing,
		})
	}

	req := repository.ManifestRequest{
		Repo: &argoappv1.Repository{
			Repo:  spec.Source.RepoURL,
			Type:  repoRes.Type,
			Name:  repoRes.Name,
			Proxy: repoRes.Proxy,
		},
		Repos:              helmRepos,
		Revision:           spec.Source.TargetRevision,
		AppName:            app.Name,
		Namespace:          spec.Destination.Namespace,
		ApplicationSource:  &spec.Source,
		Plugins:            plugins,
		KustomizeOptions:   kustomizeOptions,
		KubeVersion:        kubeVersion,
		ApiVersions:        apiVersions,
		HelmOptions:        helmOptions,
		HelmRepoCreds:      repositoryCredentials,
		TrackingMethod:     string(GetTrackingMethod(settingsMgr)),
		EnabledSourceTypes: enableGenerateManifests,
		NoRevisionCache:    true,
	}
	req.Repo.CopyCredentialsFromRepo(repoRes)
	req.Repo.CopySettingsFrom(repoRes)

	// Only check whether we can access the application's path,
	// and not whether it actually contains any manifests.
	_, err := repoClient.GenerateManifest(ctx, &req)
	if err != nil {
		conditions = append(conditions, argoappv1.ApplicationCondition{
			Type:    argoappv1.ApplicationConditionInvalidSpecError,
			Message: fmt.Sprintf("Unable to generate manifests in %s: %v", spec.Source.Path, err),
		})
	}

	return conditions
}

// SetAppOperation updates an application with the specified operation, retrying conflict errors
func SetAppOperation(appIf v1alpha1.ApplicationInterface, appName string, op *argoappv1.Operation) (*argoappv1.Application, error) {
	for {
		a, err := appIf.Get(context.Background(), appName, metav1.GetOptions{})
		if err != nil {
			return nil, err
		}
		if a.Operation != nil {
			return nil, status.Errorf(codes.FailedPrecondition, "another operation is already in progress")
		}
		a.Operation = op
		a.Status.OperationState = nil
		a, err = appIf.Update(context.Background(), a, metav1.UpdateOptions{})
		if op.Sync == nil {
			return nil, status.Errorf(codes.InvalidArgument, "Operation unspecified")
		}
		if err == nil {
			return a, nil
		}
		if !apierr.IsConflict(err) {
			return nil, err
		}
		log.Warnf("Failed to set operation for app '%s' due to update conflict. Retrying again...", appName)
	}
}

// ContainsSyncResource determines if the given resource exists in the provided slice of sync operation resources.
func ContainsSyncResource(name string, namespace string, gvk schema.GroupVersionKind, rr []argoappv1.SyncOperationResource) bool {
	for _, r := range rr {
		if r.HasIdentity(name, namespace, gvk) {
			return true
		}
	}
	return false
}

// NormalizeApplicationSpec will normalize an application spec to a preferred state. This is used
// for migrating application objects which are using deprecated legacy fields into the new fields,
// and defaulting fields in the spec (e.g. spec.project)
func NormalizeApplicationSpec(spec *argoappv1.ApplicationSpec) *argoappv1.ApplicationSpec {
	spec = spec.DeepCopy()
	if spec.Project == "" {
		spec.Project = argoappv1.DefaultAppProjectName
	}

	// 3. If any app sources are their zero values, then nil out the pointers to the source spec.
	// This makes it easier for users to switch between app source types if they are not using
	// any of the source-specific parameters.
	if spec.Source.Kustomize != nil && spec.Source.Kustomize.IsZero() {
		spec.Source.Kustomize = nil
	}
	if spec.Source.Helm != nil && spec.Source.Helm.IsZero() {
		spec.Source.Helm = nil
	}
	if spec.Source.Directory != nil && spec.Source.Directory.IsZero() {
		if spec.Source.Directory.Exclude != "" && spec.Source.Directory.Include != "" {
			spec.Source.Directory = &argoappv1.ApplicationSourceDirectory{Exclude: spec.Source.Directory.Exclude, Include: spec.Source.Directory.Include}
		} else if spec.Source.Directory.Exclude != "" {
			spec.Source.Directory = &argoappv1.ApplicationSourceDirectory{Exclude: spec.Source.Directory.Exclude}
		} else if spec.Source.Directory.Include != "" {
			spec.Source.Directory = &argoappv1.ApplicationSourceDirectory{Include: spec.Source.Directory.Include}
		} else {
			spec.Source.Directory = nil
		}
	}
	return spec
}

func GetPermittedReposCredentials(proj *argoappv1.AppProject, repoCreds []*argoappv1.RepoCreds) ([]*argoappv1.RepoCreds, error) {
	var permittedRepoCreds []*argoappv1.RepoCreds
	for _, v := range repoCreds {
		if proj.IsSourcePermitted(argoappv1.ApplicationSource{RepoURL: v.URL}) {
			permittedRepoCreds = append(permittedRepoCreds, v)
		}
	}
	return permittedRepoCreds, nil
}

func GetPermittedRepos(proj *argoappv1.AppProject, repos []*argoappv1.Repository) ([]*argoappv1.Repository, error) {
	var permittedRepos []*argoappv1.Repository
	for _, v := range repos {
		if proj.IsSourcePermitted(argoappv1.ApplicationSource{RepoURL: v.Repo}) {
			permittedRepos = append(permittedRepos, v)
		}
	}
	return permittedRepos, nil
}

func getDestinationServer(ctx context.Context, db db.ArgoDB, clusterName string) (string, error) {
	servers, err := db.GetClusterServersByName(ctx, clusterName)
	if err != nil {
		return "", err
	}
	if len(servers) > 1 {
		return "", fmt.Errorf("there are %d clusters with the same name: %v", len(servers), servers)
	} else if len(servers) == 0 {
		return "", fmt.Errorf("there are no clusters with this name: %s", clusterName)
	}
	return servers[0], nil
}

func GetGlobalProjects(proj *argoappv1.AppProject, projLister applicationsv1.AppProjectLister, settingsManager *settings.SettingsManager) []*argoappv1.AppProject {
	gps, err := settingsManager.GetGlobalProjectsSettings()
	globalProjects := make([]*argoappv1.AppProject, 0)

	if err != nil {
		log.Warnf("Failed to get global project settings: %v", err)
		return globalProjects
	}

	for _, gp := range gps {
		//The project itself is not its own the global project
		if proj.Name == gp.ProjectName {
			continue
		}

		selector, err := metav1.LabelSelectorAsSelector(&gp.LabelSelector)
		if err != nil {
			break
		}
		//Get projects which match the label selector, then see if proj is a match
		projList, err := projLister.AppProjects(proj.Namespace).List(selector)
		if err != nil {
			break
		}
		var matchMe bool
		for _, item := range projList {
			if item.Name == proj.Name {
				matchMe = true
				break
			}
		}
		if !matchMe {
			continue
		}
		//If proj is a match for this global project setting, then it is its global project
		globalProj, err := projLister.AppProjects(proj.Namespace).Get(gp.ProjectName)
		if err != nil {
			break
		}
		globalProjects = append(globalProjects, globalProj)

	}
	return globalProjects
}

func GetAppVirtualProject(proj *argoappv1.AppProject, projLister applicationsv1.AppProjectLister, settingsManager *settings.SettingsManager) (*argoappv1.AppProject, error) {
	virtualProj := proj.DeepCopy()
	globalProjects := GetGlobalProjects(proj, projLister, settingsManager)

	for _, gp := range globalProjects {
		virtualProj = mergeVirtualProject(virtualProj, gp)
	}
	return virtualProj, nil
}

func mergeVirtualProject(proj *argoappv1.AppProject, globalProj *argoappv1.AppProject) *argoappv1.AppProject {
	if globalProj == nil {
		return proj
	}
	proj.Spec.ClusterResourceWhitelist = append(proj.Spec.ClusterResourceWhitelist, globalProj.Spec.ClusterResourceWhitelist...)
	proj.Spec.ClusterResourceBlacklist = append(proj.Spec.ClusterResourceBlacklist, globalProj.Spec.ClusterResourceBlacklist...)

	proj.Spec.NamespaceResourceWhitelist = append(proj.Spec.NamespaceResourceWhitelist, globalProj.Spec.NamespaceResourceWhitelist...)
	proj.Spec.NamespaceResourceBlacklist = append(proj.Spec.NamespaceResourceBlacklist, globalProj.Spec.NamespaceResourceBlacklist...)

	proj.Spec.SyncWindows = append(proj.Spec.SyncWindows, globalProj.Spec.SyncWindows...)

	proj.Spec.SourceRepos = append(proj.Spec.SourceRepos, globalProj.Spec.SourceRepos...)

	proj.Spec.Destinations = append(proj.Spec.Destinations, globalProj.Spec.Destinations...)

	return proj
}

func GenerateSpecIsDifferentErrorMessage(entity string, a, b interface{}) string {
	basicMsg := fmt.Sprintf("existing %s spec is different; use upsert flag to force update", entity)
	difference, _ := GetDifferentPathsBetweenStructs(a, b)
	if len(difference) == 0 {
		return basicMsg
	}
	return fmt.Sprintf("%s; difference in keys \"%s\"", basicMsg, strings.Join(difference[:], ","))
}

func GetDifferentPathsBetweenStructs(a, b interface{}) ([]string, error) {
	var difference []string
	changelog, err := diff.Diff(a, b)
	if err != nil {
		return nil, err
	}
	for _, changeItem := range changelog {
		difference = append(difference, changeItem.Path...)
	}
	return difference, nil
}<|MERGE_RESOLUTION|>--- conflicted
+++ resolved
@@ -119,43 +119,7 @@
 	return nil, err
 }
 
-<<<<<<< HEAD
-// WaitForRefresh watches an application until its comparison timestamp is after the refresh timestamp
-// If refresh timestamp is not present, will use current timestamp at time of call
-func WaitForRefresh(ctx context.Context, appIf v1alpha1.ApplicationInterface, name string, timeout *time.Duration) (*argoappv1.Application, error) {
-	var cancel context.CancelFunc
-	if timeout != nil {
-		ctx, cancel = context.WithTimeout(ctx, *timeout)
-		defer cancel()
-	}
-	ch := kube.WatchWithRetry(ctx, func() (i watch.Interface, e error) {
-		fieldSelector := fields.ParseSelectorOrDie(fmt.Sprintf("metadata.name=%s", name))
-		listOpts := metav1.ListOptions{FieldSelector: fieldSelector.String()}
-		return appIf.Watch(ctx, listOpts)
-	})
-	for next := range ch {
-		if next.Error != nil {
-			return nil, next.Error
-		}
-		app, ok := next.Object.(*argoappv1.Application)
-		if !ok {
-			return nil, fmt.Errorf("Application event object failed conversion: %v", next)
-		}
-		annotations := app.GetAnnotations()
-		if annotations == nil {
-			annotations = make(map[string]string)
-		}
-		if _, ok := annotations[argoappv1.AnnotationKeyRefresh]; !ok {
-			return app, nil
-		}
-	}
-	return nil, fmt.Errorf("application refresh deadline exceeded")
-}
-
 func TestRepoWithKnownType(ctx context.Context, repoClient repository.RepoServerServiceClient, repo *argoappv1.Repository, isHelm bool, isHelmOci bool) error {
-=======
-func TestRepoWithKnownType(ctx context.Context, repoClient apiclient.RepoServerServiceClient, repo *argoappv1.Repository, isHelm bool, isHelmOci bool) error {
->>>>>>> 45c3df08
 	repo = repo.DeepCopy()
 	if isHelm {
 		repo.Type = "helm"
