package argo

import (
	"context"
	"encoding/json"
	"fmt"
	"path"
	"path/filepath"
	"strings"
	"time"

	log "github.com/sirupsen/logrus"
	"google.golang.org/grpc/codes"
	"google.golang.org/grpc/status"
	apierr "k8s.io/apimachinery/pkg/api/errors"
	metav1 "k8s.io/apimachinery/pkg/apis/meta/v1"
	"k8s.io/apimachinery/pkg/fields"
	"k8s.io/apimachinery/pkg/runtime/schema"
	"k8s.io/apimachinery/pkg/types"
	"k8s.io/apimachinery/pkg/watch"

	"github.com/argoproj/argo-cd/common"
	argoappv1 "github.com/argoproj/argo-cd/pkg/apis/application/v1alpha1"
	"github.com/argoproj/argo-cd/pkg/client/clientset/versioned/typed/application/v1alpha1"
	applicationsv1 "github.com/argoproj/argo-cd/pkg/client/listers/application/v1alpha1"
	"github.com/argoproj/argo-cd/reposerver/apiclient"
	"github.com/argoproj/argo-cd/util"
	"github.com/argoproj/argo-cd/util/db"
	"github.com/argoproj/argo-cd/util/factory"
	"github.com/argoproj/argo-cd/util/ksonnet"
	"github.com/argoproj/argo-cd/util/kube"
	"github.com/argoproj/argo-cd/util/kustomize"
)

const (
	errDestinationMissing = "Destination server and/or namespace missing from app spec"
)

// FormatAppConditions returns string representation of give app condition list
func FormatAppConditions(conditions []argoappv1.ApplicationCondition) string {
	formattedConditions := make([]string, 0)
	for _, condition := range conditions {
		formattedConditions = append(formattedConditions, fmt.Sprintf("%s: %s", condition.Type, condition.Message))
	}
	return strings.Join(formattedConditions, ";")
}

// FilterByProjects returns applications which belongs to the specified project
func FilterByProjects(apps []argoappv1.Application, projects []string) []argoappv1.Application {
	if len(projects) == 0 {
		return apps
	}
	projectsMap := make(map[string]bool)
	for i := range projects {
		projectsMap[projects[i]] = true
	}
	items := make([]argoappv1.Application, 0)
	for i := 0; i < len(apps); i++ {
		a := apps[i]
		if _, ok := projectsMap[a.Spec.GetProject()]; ok {
			items = append(items, a)
		}
	}
	return items

}

// RefreshApp updates the refresh annotation of an application to coerce the controller to process it
func RefreshApp(appIf v1alpha1.ApplicationInterface, name string, refreshType argoappv1.RefreshType) (*argoappv1.Application, error) {
	metadata := map[string]interface{}{
		"metadata": map[string]interface{}{
			"annotations": map[string]string{
				common.AnnotationKeyRefresh: string(refreshType),
			},
		},
	}
	var err error
	patch, err := json.Marshal(metadata)
	if err != nil {
		return nil, err
	}
	for attempt := 0; attempt < 5; attempt++ {
		app, err := appIf.Patch(name, types.MergePatchType, patch)
		if err != nil {
			if !apierr.IsConflict(err) {
				return nil, err
			}
		} else {
			log.Infof("Requested app '%s' refresh", name)
			return app, nil
		}
		time.Sleep(100 * time.Millisecond)
	}
	return nil, err
}

// WaitForRefresh watches an application until its comparison timestamp is after the refresh timestamp
// If refresh timestamp is not present, will use current timestamp at time of call
func WaitForRefresh(ctx context.Context, appIf v1alpha1.ApplicationInterface, name string, timeout *time.Duration) (*argoappv1.Application, error) {
	var cancel context.CancelFunc
	if timeout != nil {
		ctx, cancel = context.WithTimeout(ctx, *timeout)
		defer cancel()
	}
	ch := kube.WatchWithRetry(ctx, func() (i watch.Interface, e error) {
		fieldSelector := fields.ParseSelectorOrDie(fmt.Sprintf("metadata.name=%s", name))
		listOpts := metav1.ListOptions{FieldSelector: fieldSelector.String()}
		return appIf.Watch(listOpts)
	})
	for next := range ch {
		if next.Error != nil {
			return nil, next.Error
		}
		app, ok := next.Object.(*argoappv1.Application)
		if !ok {
			return nil, fmt.Errorf("Application event object failed conversion: %v", next)
		}
		annotations := app.GetAnnotations()
		if annotations == nil {
			annotations = make(map[string]string)
		}
		if _, ok := annotations[common.AnnotationKeyRefresh]; !ok {
			return app, nil
		}
	}
	return nil, fmt.Errorf("application refresh deadline exceeded")
}

<<<<<<< HEAD
=======
func getCAPath(repoURL string) string {
	if git.IsHTTPSURL(repoURL) {
		if parsedURL, err := url.Parse(repoURL); err == nil {
			if caPath, err := cert.GetCertBundlePathForRepository(parsedURL.Host); err != nil {
				return caPath
			} else {
				log.Warnf("Could not get cert bundle path for host '%s'", parsedURL.Host)
			}
		} else {
			// We don't fail if we cannot parse the URL, but log a warning in that
			// case. And we execute the command in a verbatim way.
			log.Warnf("Could not parse repo URL '%s'", repoURL)
		}
	}
	return ""
}

// TODO: Figure out the correct way to distinguish between SSH and HTTPS repos
func GetRepoCreds(repo *argoappv1.Repository) git.Creds {
	if repo == nil {
		return git.NopCreds{}
	}
	if (repo.Username != "" && repo.Password != "") || (repo.TLSClientCertData != "" && repo.TLSClientCertKey != "") {
		return git.NewHTTPSCreds(repo.Username, repo.Password, repo.TLSClientCertData, repo.TLSClientCertKey, repo.IsInsecure())
	}
	if repo.SSHPrivateKey != "" {
		return git.NewSSHCreds(repo.SSHPrivateKey, getCAPath(repo.Repo), repo.IsInsecure())
	}
	return git.NopCreds{}
}

>>>>>>> 2742ead0
// ValidateRepo validates the repository specified in application spec. Following is checked:
// * the repository is accessible
// * the path contains valid manifests
// * there are parameters of only one app source type
// * ksonnet: the specified environment exists
func ValidateRepo(ctx context.Context, spec *argoappv1.ApplicationSpec, repoClientset apiclient.Clientset, db db.ArgoDB) ([]argoappv1.ApplicationCondition, argoappv1.ApplicationSourceType, error) {
	conditions := make([]argoappv1.ApplicationCondition, 0)

	// Test the repo
	conn, repoClient, err := repoClientset.NewRepoServerClient()
	if err != nil {
		return nil, "", err
	}
	defer util.Close(conn)
	repoAccessable := false
	repoRes, err := db.GetRepository(ctx, spec.Source.RepoURL)
	if err != nil {
		return nil, "", err
	}

	client, err := factory.NewFactory().NewClient(repoRes)
	if err == nil {
		err = client.Test()
	}
	if err != nil {
		conditions = append(conditions, argoappv1.ApplicationCondition{
			Type:    argoappv1.ApplicationConditionInvalidSpecError,
			Message: fmt.Sprintf("repository not accessible: %v", err),
		})
	} else {
		repoAccessable = true
	}

	var appSourceType argoappv1.ApplicationSourceType
	// Verify only one source type is defined
	explicitSourceType, err := spec.Source.ExplicitType()
	if err != nil {
		conditions = append(conditions, argoappv1.ApplicationCondition{
			Type:    argoappv1.ApplicationConditionInvalidSpecError,
			Message: fmt.Sprintf("Unable to determine app source type: %v", err),
		})
	}

	if repoAccessable {
		if explicitSourceType != nil {
			appSourceType = *explicitSourceType
		} else {
			appSourceType, err = queryAppSourceType(ctx, spec, repoRes, repoClient)
		}

		if err != nil {
			conditions = append(conditions, argoappv1.ApplicationCondition{
				Type:    argoappv1.ApplicationConditionInvalidSpecError,
				Message: fmt.Sprintf("Unable to determine app source type: %v", err),
			})
		} else {
			switch appSourceType {
			case argoappv1.ApplicationSourceTypeKsonnet:
				err := verifyAppYAML(ctx, repoRes, spec, repoClient)
				if err != nil {
					conditions = append(conditions, argoappv1.ApplicationCondition{
						Type:    argoappv1.ApplicationConditionInvalidSpecError,
						Message: err.Error(),
					})
				}
			case argoappv1.ApplicationSourceTypeHelm:
				helmConditions := verifyHelmChart(ctx, repoRes, spec, repoClient)
				if len(helmConditions) > 0 {
					conditions = append(conditions, helmConditions...)
				}
			case argoappv1.ApplicationSourceTypeDirectory, argoappv1.ApplicationSourceTypeKustomize:
				mainDirConditions := verifyGenerateManifests(ctx, repoRes, argoappv1.Repositories{}, spec, repoClient)
				if len(mainDirConditions) > 0 {
					conditions = append(conditions, mainDirConditions...)
				}
			}
		}
	}
	return conditions, appSourceType, nil
}

// ValidatePermissions ensures that the referenced cluster has been added to Argo CD and the app source repo and destination namespace/cluster are permitted in app project
func ValidatePermissions(ctx context.Context, spec *argoappv1.ApplicationSpec, proj *argoappv1.AppProject, db db.ArgoDB) ([]argoappv1.ApplicationCondition, error) {
	conditions := make([]argoappv1.ApplicationCondition, 0)
	if spec.Source.RepoURL == "" || spec.Source.Path == "" {
		conditions = append(conditions, argoappv1.ApplicationCondition{
			Type:    argoappv1.ApplicationConditionInvalidSpecError,
			Message: "spec.source.repoURL and spec.source.path are required",
		})
		return conditions, nil
	}

	if !proj.IsSourcePermitted(spec.Source) {
		conditions = append(conditions, argoappv1.ApplicationCondition{
			Type:    argoappv1.ApplicationConditionInvalidSpecError,
			Message: fmt.Sprintf("application repo %s is not permitted in project '%s'", spec.Source.RepoURL, spec.Project),
		})
	}

	if spec.Destination.Server != "" && spec.Destination.Namespace != "" {
		if !proj.IsDestinationPermitted(spec.Destination) {
			conditions = append(conditions, argoappv1.ApplicationCondition{
				Type:    argoappv1.ApplicationConditionInvalidSpecError,
				Message: fmt.Sprintf("application destination %v is not permitted in project '%s'", spec.Destination, spec.Project),
			})
		}
		// Ensure the k8s cluster the app is referencing, is configured in Argo CD
		_, err := db.GetCluster(ctx, spec.Destination.Server)
		if err != nil {
			if errStatus, ok := status.FromError(err); ok && errStatus.Code() == codes.NotFound {
				conditions = append(conditions, argoappv1.ApplicationCondition{
					Type:    argoappv1.ApplicationConditionInvalidSpecError,
					Message: fmt.Sprintf("cluster '%s' has not been configured", spec.Destination.Server),
				})
			} else {
				return nil, err
			}
		}
	} else {
		conditions = append(conditions, argoappv1.ApplicationCondition{Type: argoappv1.ApplicationConditionInvalidSpecError, Message: errDestinationMissing})
	}
	return conditions, nil
}

// GetAppProject returns a project from an application
func GetAppProject(spec *argoappv1.ApplicationSpec, projLister applicationsv1.AppProjectLister, ns string) (*argoappv1.AppProject, error) {
	return projLister.AppProjects(ns).Get(spec.GetProject())
}

func queryAppSourceType(ctx context.Context, spec *argoappv1.ApplicationSpec, repoRes *argoappv1.Repository, repoClient apiclient.RepoServerServiceClient) (argoappv1.ApplicationSourceType, error) {
	req := apiclient.ListDirRequest{
		Repo: &argoappv1.Repository{
			Repo: spec.Source.RepoURL,
			Type: repoRes.Type,
			Name: repoRes.Name,
		},
		Revision: spec.Source.TargetRevision,
		Path:     fmt.Sprintf("%s/*.yaml", spec.Source.Path),
	}
	req.Repo.CopyCredentialsFrom(repoRes)
	getRes, err := repoClient.ListDir(ctx, &req)
	if err != nil {
		return "", err
	}
	for _, gitPath := range getRes.Items {
		// gitPath may look like: app.yaml, or some/subpath/app.yaml
		trimmedPath := strings.TrimPrefix(gitPath, filepath.Clean(spec.Source.Path))
		trimmedPath = strings.TrimPrefix(trimmedPath, "/")
		if trimmedPath == "app.yaml" {
			return argoappv1.ApplicationSourceTypeKsonnet, nil
		}
		if trimmedPath == "Chart.yaml" {
			return argoappv1.ApplicationSourceTypeHelm, nil
		}
		if kustomize.IsKustomization(trimmedPath) {
			return argoappv1.ApplicationSourceTypeKustomize, nil
		}
	}
	return argoappv1.ApplicationSourceTypeDirectory, nil
}

// verifyAppYAML verifies that a ksonnet app.yaml is functional
func verifyAppYAML(ctx context.Context, repoRes *argoappv1.Repository, spec *argoappv1.ApplicationSpec, repoClient apiclient.RepoServerServiceClient) error {
	req := apiclient.GetFileRequest{
		Repo: &argoappv1.Repository{
			Repo: spec.Source.RepoURL,
		},
		Revision: spec.Source.TargetRevision,
		Path:     path.Join(spec.Source.Path, "app.yaml"),
	}
	req.Repo.CopyCredentialsFrom(repoRes)
	getRes, err := repoClient.GetFile(ctx, &req)
	if err != nil {
		return fmt.Errorf("Unable to load app.yaml: %v", err)
	}

	// Verify the specified environment is defined in the app spec
	if spec.Source.Ksonnet == nil {
		return fmt.Errorf("Ksonnet environment not specified")
	}

	dest, err := ksonnet.Destination(getRes.Data, spec.Source.Ksonnet.Environment)
	if err != nil {
		return err
	}

	// If server and namespace are not supplied, pull it from the app.yaml
	if spec.Destination.Server == "" {
		spec.Destination.Server = dest.Server
	}
	if spec.Destination.Namespace == "" {
		spec.Destination.Namespace = dest.Namespace
	}

	return nil
}

// verifyHelmChart verifies a helm chart is functional
// verifyHelmChart verifies a helm chart is functional
func verifyHelmChart(ctx context.Context, repoRes *argoappv1.Repository, spec *argoappv1.ApplicationSpec, repoClient apiclient.RepoServerServiceClient) []argoappv1.ApplicationCondition {
	var conditions []argoappv1.ApplicationCondition
	if spec.Destination.Server == "" || spec.Destination.Namespace == "" {
		conditions = append(conditions, argoappv1.ApplicationCondition{
			Type:    argoappv1.ApplicationConditionInvalidSpecError,
			Message: errDestinationMissing,
		})
	}
	req := apiclient.GetFileRequest{
		Repo: &argoappv1.Repository{
			Repo: spec.Source.RepoURL,
			Type: repoRes.Type,
			Name: repoRes.Name,
		},
		Revision: spec.Source.TargetRevision,
		Path:     path.Join(spec.Source.Path, "Chart.yaml"),
	}
	req.Repo.CopyCredentialsFrom(repoRes)
	_, err := repoClient.GetFile(ctx, &req)
	if err != nil {
		conditions = append(conditions, argoappv1.ApplicationCondition{
			Type:    argoappv1.ApplicationConditionInvalidSpecError,
			Message: fmt.Sprintf("Unable to load Chart.yaml: %v", err),
		})
	}
	return conditions
}

// verifyGenerateManifests verifies a repo path can generate manifests
func verifyGenerateManifests(
	ctx context.Context, repoRes *argoappv1.Repository, repos argoappv1.Repositories, spec *argoappv1.ApplicationSpec, repoClient apiclient.RepoServerServiceClient) []argoappv1.ApplicationCondition {

	var conditions []argoappv1.ApplicationCondition
	if spec.Destination.Server == "" || spec.Destination.Namespace == "" {
		conditions = append(conditions, argoappv1.ApplicationCondition{
			Type:    argoappv1.ApplicationConditionInvalidSpecError,
			Message: errDestinationMissing,
		})
	}
	req := apiclient.ManifestRequest{
		Repo: &argoappv1.Repository{
			Repo: spec.Source.RepoURL,
			Type: repoRes.Type,
			Name: repoRes.Name,
		},
		Repos:             repos,
		Revision:          spec.Source.TargetRevision,
		Namespace:         spec.Destination.Namespace,
		ApplicationSource: &spec.Source,
	}
	req.Repo.CopyCredentialsFrom(repoRes)

	// Only check whether we can access the application's path,
	// and not whether it actually contains any manifests.
	_, err := repoClient.GenerateManifest(ctx, &req)
	if err != nil {
		conditions = append(conditions, argoappv1.ApplicationCondition{
			Type:    argoappv1.ApplicationConditionInvalidSpecError,
			Message: fmt.Sprintf("Unable to generate manifests in %s: %v", spec.Source.Path, err),
		})
	}

	return conditions
}

// SetAppOperation updates an application with the specified operation, retrying conflict errors
func SetAppOperation(appIf v1alpha1.ApplicationInterface, appName string, op *argoappv1.Operation) (*argoappv1.Application, error) {
	for {
		a, err := appIf.Get(appName, metav1.GetOptions{})
		if err != nil {
			return nil, err
		}
		if a.Operation != nil {
			return nil, status.Errorf(codes.FailedPrecondition, "another operation is already in progress")
		}
		a.Operation = op
		a.Status.OperationState = nil
		a, err = appIf.Update(a)
		if op.Sync == nil {
			return nil, status.Errorf(codes.InvalidArgument, "Operation unspecified")
		}
		if err == nil {
			return a, nil
		}
		if !apierr.IsConflict(err) {
			return nil, err
		}
		log.Warnf("Failed to set operation for app '%s' due to update conflict. Retrying again...", appName)
	}
}

// ContainsSyncResource determines if the given resource exists in the provided slice of sync operation resources.
func ContainsSyncResource(name string, gvk schema.GroupVersionKind, rr []argoappv1.SyncOperationResource) bool {
	for _, r := range rr {
		if r.HasIdentity(name, gvk) {
			return true
		}
	}
	return false
}

// NormalizeApplicationSpec will normalize an application spec to a preferred state. This is used
// for migrating application objects which are using deprecated legacy fields into the new fields,
// and defaulting fields in the spec (e.g. spec.project)
func NormalizeApplicationSpec(spec *argoappv1.ApplicationSpec, sourceType argoappv1.ApplicationSourceType) *argoappv1.ApplicationSpec {
	spec = spec.DeepCopy()
	if spec.Project == "" {
		spec.Project = common.DefaultAppProjectName
	}

	// 3. If any app sources are their zero values, then nil out the pointers to the source spec.
	// This makes it easier for users to switch between app source types if they are not using
	// any of the source-specific parameters.
	if spec.Source.Kustomize != nil && spec.Source.Kustomize.IsZero() {
		spec.Source.Kustomize = nil
	}
	if spec.Source.Helm != nil && spec.Source.Helm.IsZero() {
		spec.Source.Helm = nil
	}
	if spec.Source.Ksonnet != nil && spec.Source.Ksonnet.IsZero() {
		spec.Source.Ksonnet = nil
	}
	if spec.Source.Directory != nil && spec.Source.Directory.IsZero() {
		spec.Source.Directory = nil
	}
	return spec
}<|MERGE_RESOLUTION|>--- conflicted
+++ resolved
@@ -126,8 +126,6 @@
 	return nil, fmt.Errorf("application refresh deadline exceeded")
 }
 
-<<<<<<< HEAD
-=======
 func getCAPath(repoURL string) string {
 	if git.IsHTTPSURL(repoURL) {
 		if parsedURL, err := url.Parse(repoURL); err == nil {
@@ -159,7 +157,6 @@
 	return git.NopCreds{}
 }
 
->>>>>>> 2742ead0
 // ValidateRepo validates the repository specified in application spec. Following is checked:
 // * the repository is accessible
 // * the path contains valid manifests
