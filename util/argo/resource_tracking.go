--- conflicted
+++ resolved
@@ -21,12 +21,8 @@
 	TrackingMethodAnnotationAndLabel v1alpha1.TrackingMethod = "annotation+label"
 )
 
-<<<<<<< HEAD
 var WrongResourceTrackingFormat = fmt.Errorf("wrong resource tracking format, should be <application-name>:<group>/<kind>:<namespace>/<name>")
-=======
-var WrongResourceTrackingFormat = fmt.Errorf("wrong resource tracking format, should be <application-name>;<group>/<kind>/<namespace>/<name>")
 var LabelMaxLength = 63
->>>>>>> df7e5ffd
 
 // ResourceTracking defines methods which allow setup and retrieve tracking information to resource
 type ResourceTracking interface {
@@ -63,16 +59,8 @@
 
 // GetAppName retrieve application name base on tracking method
 func (rt *resourceTracking) GetAppName(un *unstructured.Unstructured, key string, trackingMethod v1alpha1.TrackingMethod) string {
-<<<<<<< HEAD
-	switch trackingMethod {
-	case TrackingMethodLabel:
-		return argokube.GetAppInstanceLabel(un, key)
-	case TrackingMethodAnnotation:
+	retrieveAppInstanceValue := func() string {
 		appInstanceAnnotation := argokube.GetAppInstanceAnnotation(un, common.AnnotationKeyAppInstance)
-=======
-	retrieveAppInstanceValue := func() string {
-		appInstanceAnnotation := argokube.GetAppInstanceAnnotation(un, key)
->>>>>>> df7e5ffd
 		value, err := rt.ParseAppInstanceValue(appInstanceAnnotation)
 		if err != nil {
 			return ""
@@ -106,10 +94,7 @@
 			Namespace:       ns,
 			Name:            un.GetName(),
 		}
-<<<<<<< HEAD
 		return argokube.SetAppInstanceAnnotation(un, common.AnnotationKeyAppInstance, rt.BuildAppInstanceValue(appInstanceValue))
-=======
-		return argokube.SetAppInstanceAnnotation(un, key, rt.BuildAppInstanceValue(appInstanceValue))
 	}
 	switch trackingMethod {
 	case TrackingMethodLabel:
@@ -125,7 +110,6 @@
 			val = val[:LabelMaxLength]
 		}
 		return argokube.SetAppInstanceLabel(un, key, val)
->>>>>>> df7e5ffd
 	default:
 		return argokube.SetAppInstanceLabel(un, key, val)
 	}
