--- conflicted
+++ resolved
@@ -145,28 +145,8 @@
 	return params, nil
 }
 
-<<<<<<< HEAD
-=======
-func (h *helm) helmCmd(args ...string) (string, error) {
-	return h.helmCmdExt(args, argoexec.Unredacted)
-}
+// TODO  MUST reinstate redaction
 
-func (h *helm) helmCmdExt(args []string, redactor func(string) string) (string, error) {
-	cleanHelmParameters(args)
-	cmd := exec.Command("helm", args...)
-	cmd.Env = os.Environ()
-	cmd.Dir = h.path
-	if h.home != "" {
-		cmd.Env = append(cmd.Env, fmt.Sprintf("HELM_HOME=%s", h.home))
-	}
-
-	return argoexec.RunCommandExt(cmd, argoexec.CmdOpts{
-		Timeout:  config.CmdOpts().Timeout,
-		Redactor: redactor,
-	})
-}
-
->>>>>>> a123f0bd
 func flatVals(input map[string]interface{}, output map[string]string, prefixes ...string) {
 	for key, val := range input {
 		if subMap, ok := val.(map[string]interface{}); ok {
