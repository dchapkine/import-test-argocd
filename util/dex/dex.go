--- conflicted
+++ resolved
@@ -5,11 +5,7 @@
 	"crypto/tls"
 	"crypto/x509"
 	"fmt"
-<<<<<<< HEAD
-	"io/ioutil"
-=======
 	"io"
->>>>>>> fc3eaec6
 	"net/http"
 	"net/http/httputil"
 	"net/url"
@@ -19,10 +15,7 @@
 
 	log "github.com/sirupsen/logrus"
 
-<<<<<<< HEAD
-=======
 	"github.com/argoproj/argo-cd/v2/common"
->>>>>>> fc3eaec6
 	"github.com/argoproj/argo-cd/v2/util/errors"
 )
 
@@ -91,13 +84,9 @@
 			if err != nil {
 				return err
 			}
-<<<<<<< HEAD
-			log.Errorf("received error from dex: %s", string(b))
-=======
 			log.WithFields(log.Fields{
 				common.SecurityField: common.SecurityMedium,
 			}).Errorf("received error from dex: %s", string(b))
->>>>>>> fc3eaec6
 			resp.ContentLength = 0
 			resp.Header.Set("Content-Length", strconv.Itoa(0))
 			resp.Header.Set("Location", fmt.Sprintf("%s?has_sso_error=true", path.Join(baseHRef, "login")))
