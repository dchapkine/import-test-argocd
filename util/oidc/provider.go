package oidc

import (
	"context"
	"errors"
	"fmt"
	"net/http"
	"strings"

	gooidc "github.com/coreos/go-oidc/v3/oidc"
	log "github.com/sirupsen/logrus"
	"golang.org/x/oauth2"

	"github.com/argoproj/argo-cd/v2/util/security"
	"github.com/argoproj/argo-cd/v2/util/settings"
)

var ErrTokenExpired = errors.New("token is expired")

// Provider is a wrapper around go-oidc provider to also provide the following features:
// 1. lazy initialization/querying of the provider
// 2. automatic detection of change in signing keys
// 3. convenience function for verifying tokens
// We have to initialize the provider lazily since Argo CD can be an OIDC client to itself (in the
// case of dex reverse proxy), which presents a chicken-and-egg problem of (1) serving dex over
// HTTP, and (2) querying the OIDC provider (ourself) to initialize the OIDC client.
type Provider interface {
	Endpoint() (*oauth2.Endpoint, error)

	ParseConfig() (*OIDCConfiguration, error)

	Verify(tokenString string, argoSettings *settings.ArgoCDSettings) (*gooidc.IDToken, error)
}

type providerImpl struct {
	issuerURL      string
	client         *http.Client
	goOIDCProvider *gooidc.Provider
}

var _ Provider = &providerImpl{}

// NewOIDCProvider initializes an OIDC provider
func NewOIDCProvider(issuerURL string, client *http.Client) Provider {
	return &providerImpl{
		issuerURL: issuerURL,
		client:    client,
	}
}

// oidcProvider lazily initializes, memoizes, and returns the OIDC provider.
func (p *providerImpl) provider() (*gooidc.Provider, error) {
	if p.goOIDCProvider != nil {
		return p.goOIDCProvider, nil
	}
	prov, err := p.newGoOIDCProvider()
	if err != nil {
		return nil, err
	}
	p.goOIDCProvider = prov
	return p.goOIDCProvider, nil
}

// newGoOIDCProvider creates a new instance of go-oidc.Provider querying the well known oidc
// configuration path (http://example-argocd.com/api/dex/.well-known/openid-configuration)
func (p *providerImpl) newGoOIDCProvider() (*gooidc.Provider, error) {
	log.Infof("Initializing OIDC provider (issuer: %s)", p.issuerURL)
	ctx := gooidc.ClientContext(context.Background(), p.client)
	prov, err := gooidc.NewProvider(ctx, p.issuerURL)
	if err != nil {
		return nil, fmt.Errorf("Failed to query provider %q: %v", p.issuerURL, err)
	}
	s, _ := ParseConfig(prov)
	log.Infof("OIDC supported scopes: %v", s.ScopesSupported)
	return prov, nil
}

func (p *providerImpl) Verify(tokenString string, argoSettings *settings.ArgoCDSettings) (*gooidc.IDToken, error) {
	// According to the JWT spec, the aud claim is optional. The spec also says (emphasis mine):
	//
	//   If the principal processing the claim does not identify itself with a value in the "aud" claim _when this
	//   claim is present_, then the JWT MUST be rejected.
	//
	//     - https://www.rfc-editor.org/rfc/rfc7519#section-4.1.3
	//
	// If the claim is not present, we can skip the audience claim check (called the "ClientID check" in go-oidc's
	// terminology).
	//
	// The OIDC spec says that the aud claim is required (https://openid.net/specs/openid-connect-core-1_0.html#IDToken).
	// But we cannot assume that all OIDC providers will follow the spec. For Argo CD <2.6.0, we will default to
	// allowing the aud claim to be optional. In Argo CD >=2.6.0, we will default to requiring the aud claim to be
	// present and give users the skipAudienceCheckWhenTokenHasNoAudience setting to revert the behavior if necessary.
	//
	// At this point, we have not verified that the token has not been altered. All code paths below MUST VERIFY
	// THE TOKEN SIGNATURE to confirm that an attacker did not maliciously remove the "aud" claim.
	unverifiedHasAudClaim, err := security.UnverifiedHasAudClaim(tokenString)
	if err != nil {
		return nil, fmt.Errorf("failed to determine whether the token has an aud claim: %w", err)
	}

	var idToken *gooidc.IDToken
	if !unverifiedHasAudClaim {
		idToken, err = p.verify("", tokenString, argoSettings.SkipAudienceCheckWhenTokenHasNoAudience())
	} else {
		allowedAudiences := argoSettings.OAuth2AllowedAudiences()
		if len(allowedAudiences) == 0 {
			return nil, errors.New("token has an audience claim, but no allowed audiences are configured")
		}
		// Token must be verified for at least one allowed audience
		for _, aud := range allowedAudiences {
			idToken, err = p.verify(aud, tokenString, false)
<<<<<<< HEAD
			if err != nil && strings.HasPrefix(err.Error(), "oidc: token is expired") {
				// If the token is expired, we won't bother checking other audiences. It's important to return a
				// ErrTokenExpired instead of an error related to an incorrect audience, because the caller may
=======
			tokenExpiredError := &gooidc.TokenExpiredError{}
			if errors.As(err, &tokenExpiredError) {
				// If the token is expired, we won't bother checking other audiences. It's important to return a
				// TokenExpiredError instead of an error related to an incorrect audience, because the caller may
>>>>>>> ecbb7aa0
				// have specific behavior to handle expired tokens.
				break
			}
			if err == nil {
				break
			}
		}
	}

	if err != nil {
<<<<<<< HEAD
		if strings.HasPrefix(err.Error(), "oidc: token is expired") {
			return nil, ErrTokenExpired
		}
=======
>>>>>>> ecbb7aa0
		return nil, fmt.Errorf("failed to verify token: %w", err)
	}

	return idToken, nil
}

func (p *providerImpl) verify(clientID, tokenString string, skipClientIDCheck bool) (*gooidc.IDToken, error) {
	ctx := context.Background()
	prov, err := p.provider()
	if err != nil {
		return nil, err
	}
	config := &gooidc.Config{ClientID: clientID, SkipClientIDCheck: skipClientIDCheck}
	verifier := prov.Verifier(config)
	idToken, err := verifier.Verify(ctx, tokenString)
	if err != nil {
		// HACK: if we failed token verification, it's possible the reason was because dex
		// restarted and has new JWKS signing keys (we do not back dex with persistent storage
		// so keys might be regenerated). Detect this by:
		// 1. looking for the specific error message
		// 2. re-initializing the OIDC provider
		// 3. re-attempting token verification
		// NOTE: the error message is sensitive to implementation of verifier.Verify()
		if !strings.Contains(err.Error(), "failed to verify signature") {
			return nil, err
		}
		newProvider, retryErr := p.newGoOIDCProvider()
		if retryErr != nil {
			// return original error if we fail to re-initialize OIDC
			return nil, err
		}
		verifier = newProvider.Verifier(config)
		idToken, err = verifier.Verify(ctx, tokenString)
		if err != nil {
			return nil, err
		}
		// If we get here, we successfully re-initialized OIDC and after re-initialization,
		// the token is now valid.
		log.Info("New OIDC settings detected")
		p.goOIDCProvider = newProvider
	}
	return idToken, nil
}

func (p *providerImpl) Endpoint() (*oauth2.Endpoint, error) {
	prov, err := p.provider()
	if err != nil {
		return nil, err
	}
	endpoint := prov.Endpoint()
	return &endpoint, nil
}

// ParseConfig parses the OIDC Config into the concrete datastructure
func (p *providerImpl) ParseConfig() (*OIDCConfiguration, error) {
	prov, err := p.provider()
	if err != nil {
		return nil, err
	}
	return ParseConfig(prov)
}

// ParseConfig parses the OIDC Config into the concrete datastructure
func ParseConfig(provider *gooidc.Provider) (*OIDCConfiguration, error) {
	var conf OIDCConfiguration
	err := provider.Claims(&conf)
	if err != nil {
		return nil, err
	}
	return &conf, nil
}<|MERGE_RESOLUTION|>--- conflicted
+++ resolved
@@ -14,8 +14,6 @@
 	"github.com/argoproj/argo-cd/v2/util/security"
 	"github.com/argoproj/argo-cd/v2/util/settings"
 )
-
-var ErrTokenExpired = errors.New("token is expired")
 
 // Provider is a wrapper around go-oidc provider to also provide the following features:
 // 1. lazy initialization/querying of the provider
@@ -109,16 +107,10 @@
 		// Token must be verified for at least one allowed audience
 		for _, aud := range allowedAudiences {
 			idToken, err = p.verify(aud, tokenString, false)
-<<<<<<< HEAD
-			if err != nil && strings.HasPrefix(err.Error(), "oidc: token is expired") {
-				// If the token is expired, we won't bother checking other audiences. It's important to return a
-				// ErrTokenExpired instead of an error related to an incorrect audience, because the caller may
-=======
 			tokenExpiredError := &gooidc.TokenExpiredError{}
 			if errors.As(err, &tokenExpiredError) {
 				// If the token is expired, we won't bother checking other audiences. It's important to return a
 				// TokenExpiredError instead of an error related to an incorrect audience, because the caller may
->>>>>>> ecbb7aa0
 				// have specific behavior to handle expired tokens.
 				break
 			}
@@ -129,12 +121,6 @@
 	}
 
 	if err != nil {
-<<<<<<< HEAD
-		if strings.HasPrefix(err.Error(), "oidc: token is expired") {
-			return nil, ErrTokenExpired
-		}
-=======
->>>>>>> ecbb7aa0
 		return nil, fmt.Errorf("failed to verify token: %w", err)
 	}
 
