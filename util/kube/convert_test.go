--- conflicted
+++ resolved
@@ -1,11 +1,7 @@
 package kube
 
 import (
-<<<<<<< HEAD
 	"context"
-	"io/ioutil"
-=======
->>>>>>> a0809354
 	"testing"
 
 	"github.com/ghodss/yaml"
