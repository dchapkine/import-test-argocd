--- conflicted
+++ resolved
@@ -1,11 +1,8 @@
 package kube
 
 import (
-<<<<<<< HEAD
 	"context"
 	"io/ioutil"
-=======
->>>>>>> a0809354
 	"regexp"
 	"testing"
 
@@ -18,17 +15,7 @@
 func TestConvertToVersion(t *testing.T) {
 	kubectl := KubectlCmd{}
 	t.Run("AppsDeployment", func(t *testing.T) {
-<<<<<<< HEAD
-		manifest, err := ioutil.ReadFile("testdata/appsdeployment.yaml")
-		assert.NoError(t, err)
-		obj := &unstructured.Unstructured{}
-		err = yaml.Unmarshal(manifest, obj)
-		assert.NoError(t, err)
-
-		newObj, err := kubectl.ConvertToVersion(context.TODO(), obj, "extensions", "v1beta1")
-=======
-		newObj, err := kubectl.ConvertToVersion(test.UnstructuredFromFile("testdata/appsdeployment.yaml"), "extensions", "v1beta1")
->>>>>>> a0809354
+		newObj, err := kubectl.ConvertToVersion(context.TODO(), test.UnstructuredFromFile("testdata/appsdeployment.yaml"), "extensions", "v1beta1")
 		if assert.NoError(t, err) {
 			gvk := newObj.GroupVersionKind()
 			assert.Equal(t, "extensions", gvk.Group)
@@ -36,7 +23,7 @@
 		}
 	})
 	t.Run("CustomResource", func(t *testing.T) {
-		_, err := kubectl.ConvertToVersion(test.UnstructuredFromFile("testdata/cr.yaml"), "argoproj.io", "v1")
+		_, err := kubectl.ConvertToVersion(context.TODO(), test.UnstructuredFromFile("testdata/cr.yaml"), "argoproj.io", "v1")
 		assert.Error(t, err)
 	})
 	t.Run("ExtensionsDeployment", func(t *testing.T) {
