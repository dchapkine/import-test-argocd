--- conflicted
+++ resolved
@@ -360,78 +360,15 @@
 	if from.Group == group && from.Version == version {
 		return obj.DeepCopy(), nil
 	}
-<<<<<<< HEAD
-	out, err := k.convertToVersionWithScheme(ctx, obj, group, version)
-	if err != nil {
-		return nil, err
-	}
+	out, err := convertToVersionWithScheme(ctx, obj, group, version)
 	if err == nil {
 		return out, nil
 	}
 	return k.convertToVersionWithKubectl(ctx, obj, group, version)
 }
 
-func (k *KubectlCmd) convertToVersionWithScheme(ctx context.Context, obj *unstructured.Unstructured, group string, version string) (*unstructured.Unstructured, error) {
-	span, _ := opentracing.StartSpanFromContext(ctx, "convertToVersionWithScheme")
-	defer span.Finish()
-	s := legacyscheme.Scheme
-	gvks, _, err := s.ObjectKinds(obj)
-	if err != nil {
-		return nil, err
-	}
-	object, err := s.New(gvks[0])
-	if err != nil {
-		return nil, err
-	}
-	err = runtime.DefaultUnstructuredConverter.FromUnstructured(obj.Object, object)
-	if err != nil {
-		return nil, err
-	}
-	kinds := []schema.GroupVersionKind{{
-		Group:   group,
-		Version: version,
-
-	}}
-	target, ok := runtime.InternalGroupVersioner.KindForGroupVersionKinds(kinds)
-	if !ok {
-		return nil, fmt.Errorf("wha?")
-	}
-	unmarshalledObj, err := s.ConvertToVersion(object, target.GroupVersion())
-	if err != nil {
-		return nil, err
-	}
-	unstrBody, err := runtime.DefaultUnstructuredConverter.ToUnstructured(unmarshalledObj)
-	if err != nil {
-		return nil, err
-	}
-	convertedObj := &unstructured.Unstructured{Object: unstrBody}
-	setTargetKind(convertedObj, kinds[0])
-	return convertedObj, nil
-}
-
-func setTargetKind(obj runtime.Object, kind schema.GroupVersionKind) {
-	if kind.Version == runtime.APIVersionInternal {
-		// internal is a special case
-		// TODO: look at removing the need to special case this
-		obj.GetObjectKind().SetGroupVersionKind(schema.GroupVersionKind{})
-		return
-	}
-	obj.GetObjectKind().SetGroupVersionKind(kind)
-}
-
 func (k *KubectlCmd) convertToVersionWithKubectl(ctx context.Context, obj *unstructured.Unstructured, group string, version string) (*unstructured.Unstructured, error) {
-	span, _ := opentracing.StartSpanFromContext(ctx, "convertToVersionWithKubectl")
-=======
-	out, err := convertToVersionWithScheme(obj, group, version)
-	if err == nil {
-		return out, nil
-	}
-	return k.convertToVersionWithKubectl(obj, group, version)
-}
-
-func (k *KubectlCmd) convertToVersionWithKubectl(obj *unstructured.Unstructured, group string, version string) (*unstructured.Unstructured, error) {
-	span := tracing.StartSpan("convertToVersionWithKubectl")
->>>>>>> 74f52aea
+	span, ctx := opentracing.StartSpan("convertToVersionWithKubectl")
 	defer span.Finish()
 	manifestBytes, err := json.Marshal(obj)
 	if err != nil {
