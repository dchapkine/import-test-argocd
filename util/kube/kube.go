--- conflicted
+++ resolved
@@ -15,42 +15,32 @@
 }
 
 // SetAppInstanceLabel the recommended app.kubernetes.io/instance label against an unstructured object
-<<<<<<< HEAD
-func SetAppInstanceLabel(target *unstructured.Unstructured, key, val string) {
-	labels := target.GetLabels()
-=======
-// Uses the legacy labeling if environment variable is set
 func SetAppInstanceLabel(target *unstructured.Unstructured, key, val string) error {
 	labels, _, err := nestedNullableStringMap(target.Object, "metadata", "labels")
 	if err != nil {
 		return fmt.Errorf("failed to get labels from target object %s %s/%s: %w", target.GroupVersionKind().String(), target.GetNamespace(), target.GetName(), err)
 	}
->>>>>>> c47ea326
 	if labels == nil {
 		labels = make(map[string]string)
 	}
 	labels[key] = val
 	target.SetLabels(labels)
+	return nil
 }
 
 // SetAppInstanceAnnotation the recommended app.kubernetes.io/instance annotation against an unstructured object
-<<<<<<< HEAD
-func SetAppInstanceAnnotation(target *unstructured.Unstructured, key, val string) {
-	annotations := target.GetAnnotations()
-=======
-// Uses the legacy labeling if environment variable is set
 func SetAppInstanceAnnotation(target *unstructured.Unstructured, key, val string) error {
 	annotations, _, err := nestedNullableStringMap(target.Object, "metadata", "annotations")
 	if err != nil {
 		return fmt.Errorf("failed to get annotations from target object %s %s/%s: %w", target.GroupVersionKind().String(), target.GetNamespace(), target.GetName(), err)
 	}
 
->>>>>>> c47ea326
 	if annotations == nil {
 		annotations = make(map[string]string)
 	}
 	annotations[key] = val
 	target.SetAnnotations(annotations)
+	return nil
 }
 
 // GetAppInstanceAnnotation returns the application instance name from annotation
