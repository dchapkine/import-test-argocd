--- conflicted
+++ resolved
@@ -77,25 +77,22 @@
 		if err != nil {
 			return fmt.Errorf("failed to normalize Rollout: %w", err)
 		}
-<<<<<<< HEAD
-	case "MachineDeployment", "KubeadmControlPlane":
-		err := unstructured.SetNestedStringMap(un.Object, map[string]string{"cluster.x-k8s.io/restartedAt": "0001-01-01T00:00:00Z"}, "metadata", "annotations")
-		if err != nil {
-			return fmt.Errorf("failed to normalize %s: %w", un.GetKind(), err)
-		}
-		err = unstructured.SetNestedField(un.Object, nil, "spec", "rolloutAfter")
-		if err != nil {
-			return fmt.Errorf("failed to normalize %s: %w", un.GetKind(), err)
-		}
-		err = unstructured.SetNestedField(un.Object, nil, "metadata", "generation")
-		if err != nil {
-			return fmt.Errorf("failed to normalize %s: %w", un.GetKind(), err)
-		}
-		err = unstructured.SetNestedField(un.Object, nil, "status", "observedGeneration")
-=======
 	case "HelmRelease", "ImageRepository", "ImageUpdateAutomation", "Kustomization", "Receiver", "Bucket", "GitRepository", "HelmChart", "HelmRepository", "OCIRepository":
 		err := unstructured.SetNestedStringMap(un.Object, map[string]string{"reconcile.fluxcd.io/requestedAt": "By Argo CD at: 0001-01-01T00:00:00"}, "metadata", "annotations")
->>>>>>> 7c9bd2d2
+  case "MachineDeployment", "KubeadmControlPlane":
+		err := unstructured.SetNestedStringMap(un.Object, map[string]string{"cluster.x-k8s.io/restartedAt": "0001-01-01T00:00:00Z"}, "metadata", "annotations")
+		if err != nil {
+			return fmt.Errorf("failed to normalize %s: %w", un.GetKind(), err)
+		}
+		err = unstructured.SetNestedField(un.Object, nil, "spec", "rolloutAfter")
+		if err != nil {
+			return fmt.Errorf("failed to normalize %s: %w", un.GetKind(), err)
+		}
+		err = unstructured.SetNestedField(un.Object, nil, "metadata", "generation")
+		if err != nil {
+			return fmt.Errorf("failed to normalize %s: %w", un.GetKind(), err)
+		}
+		err = unstructured.SetNestedField(un.Object, nil, "status", "observedGeneration")
 		if err != nil {
 			return fmt.Errorf("failed to normalize %s: %w", un.GetKind(), err)
 		}
