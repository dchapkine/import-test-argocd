package session

import (
	"context"
	"errors"
	"fmt"
	"math"
	"math/rand"
	"net"
	"net/http"
	"os"
	"strings"
	"time"

	oidc "github.com/coreos/go-oidc"
	"github.com/golang-jwt/jwt/v4"
	"github.com/google/uuid"
	log "github.com/sirupsen/logrus"
	"google.golang.org/grpc/codes"
	"google.golang.org/grpc/status"

	"github.com/argoproj/argo-cd/v2/common"
	"github.com/argoproj/argo-cd/v2/pkg/client/listers/application/v1alpha1"
	"github.com/argoproj/argo-cd/v2/server/rbacpolicy"
	"github.com/argoproj/argo-cd/v2/util/cache/appstate"
	"github.com/argoproj/argo-cd/v2/util/dex"
	"github.com/argoproj/argo-cd/v2/util/env"
	httputil "github.com/argoproj/argo-cd/v2/util/http"
	jwtutil "github.com/argoproj/argo-cd/v2/util/jwt"
	oidcutil "github.com/argoproj/argo-cd/v2/util/oidc"
	passwordutil "github.com/argoproj/argo-cd/v2/util/password"
	"github.com/argoproj/argo-cd/v2/util/settings"
)

// SessionManager generates and validates JWT tokens for login sessions.
type SessionManager struct {
	settingsMgr                   *settings.SettingsManager
	projectsLister                v1alpha1.AppProjectNamespaceLister
	client                        *http.Client
	prov                          oidcutil.Provider
	storage                       UserStateStorage
	sleep                         func(d time.Duration)
	verificationDelayNoiseEnabled bool
}

// LoginAttempts is a timestamped counter for failed login attempts
type LoginAttempts struct {
	// Time of the last failed login
	LastFailed time.Time `json:"lastFailed"`
	// Number of consecutive login failures
	FailCount int `json:"failCount"`
}

const (
	// SessionManagerClaimsIssuer fills the "iss" field of the token.
	SessionManagerClaimsIssuer = "argocd"
	AuthErrorCtxKey            = "auth-error"

	// invalidLoginError, for security purposes, doesn't say whether the username or password was invalid.  This does not mitigate the potential for timing attacks to determine which is which.
	invalidLoginError           = "Invalid username or password"
	blankPasswordError          = "Blank passwords are not allowed"
	accountDisabled             = "Account %s is disabled"
	usernameTooLongError        = "Username is too long (%d bytes max)"
	userDoesNotHaveCapability   = "Account %s does not have %s capability"
	autoRegenerateTokenDuration = time.Minute * 5
)

const (
	// Maximum length of username, too keep the cache's memory signature low
	maxUsernameLength = 32
	// The default maximum session cache size
	defaultMaxCacheSize = 1000
	// The default number of maximum login failures before delay kicks in
	defaultMaxLoginFailures = 5
	// The default time in seconds for the failure window
	defaultFailureWindow = 300
	// The password verification delay max
	verificationDelayNoiseMin = 500 * time.Millisecond
	// The password verification delay max
	verificationDelayNoiseMax = 1000 * time.Millisecond

	// environment variables to control rate limiter behaviour:

	// Max number of login failures before login delay kicks in
	envLoginMaxFailCount = "ARGOCD_SESSION_FAILURE_MAX_FAIL_COUNT"

	// Number of maximum seconds the login is allowed to delay for. Default: 300 (5 minutes).
	envLoginFailureWindowSeconds = "ARGOCD_SESSION_FAILURE_WINDOW_SECONDS"

	// Max number of stored usernames
	envLoginMaxCacheSize = "ARGOCD_SESSION_MAX_CACHE_SIZE"
)

var (
	InvalidLoginErr = status.Errorf(codes.Unauthenticated, invalidLoginError)
)

// Returns the maximum cache size as number of entries
func getMaximumCacheSize() int {
	return env.ParseNumFromEnv(envLoginMaxCacheSize, defaultMaxCacheSize, 1, math.MaxInt32)
}

// Returns the maximum number of login failures before login delay kicks in
func getMaxLoginFailures() int {
	return env.ParseNumFromEnv(envLoginMaxFailCount, defaultMaxLoginFailures, 1, math.MaxInt32)
}

// Returns the number of maximum seconds the login is allowed to delay for
func getLoginFailureWindow() time.Duration {
	return time.Duration(env.ParseNumFromEnv(envLoginFailureWindowSeconds, defaultFailureWindow, 0, math.MaxInt32))
}

// NewSessionManager creates a new session manager from Argo CD settings
func NewSessionManager(settingsMgr *settings.SettingsManager, projectsLister v1alpha1.AppProjectNamespaceLister, dexServerAddr string, dexTlsConfig *dex.DexTLSConfig, storage UserStateStorage) *SessionManager {
	s := SessionManager{
		settingsMgr:                   settingsMgr,
		storage:                       storage,
		sleep:                         time.Sleep,
		projectsLister:                projectsLister,
		verificationDelayNoiseEnabled: true,
	}
	settings, err := settingsMgr.GetSettings()
	if err != nil {
		panic(err)
	}
<<<<<<< HEAD
	tlsConfig := settings.OIDCTLSConfig()
=======

	transport := &http.Transport{
		Proxy: http.ProxyFromEnvironment,
		Dial: (&net.Dialer{
			Timeout:   30 * time.Second,
			KeepAlive: 30 * time.Second,
		}).Dial,
		TLSHandshakeTimeout:   10 * time.Second,
		ExpectContinueTimeout: 1 * time.Second,
	}

>>>>>>> fc3eaec6
	s.client = &http.Client{
		Transport: transport,
	}

	if settings.DexConfig != "" {
		transport.TLSClientConfig = dex.TLSConfig(dexTlsConfig)
		addrWithProto := dex.DexServerAddressWithProtocol(dexServerAddr, dexTlsConfig)
		s.client.Transport = dex.NewDexRewriteURLRoundTripper(addrWithProto, s.client.Transport)
	} else {
		transport.TLSClientConfig = settings.OIDCTLSConfig()
	}
	if os.Getenv(common.EnvVarSSODebug) == "1" {
		s.client.Transport = httputil.DebugTransport{T: s.client.Transport}
	}

	return &s
}

// Create creates a new token for a given subject (user) and returns it as a string.
// Passing a value of `0` for secondsBeforeExpiry creates a token that never expires.
// The id parameter holds an optional unique JWT token identifier and stored as a standard claim "jti" in the JWT token.
func (mgr *SessionManager) Create(subject string, secondsBeforeExpiry int64, id string) (string, error) {
	// Create a new token object, specifying signing method and the claims
	// you would like it to contain.
	now := time.Now().UTC()
	claims := jwt.RegisteredClaims{
		IssuedAt:  jwt.NewNumericDate(now),
		Issuer:    SessionManagerClaimsIssuer,
		NotBefore: jwt.NewNumericDate(now),
		Subject:   subject,
		ID:        id,
	}
	if secondsBeforeExpiry > 0 {
		expires := now.Add(time.Duration(secondsBeforeExpiry) * time.Second)
		claims.ExpiresAt = jwt.NewNumericDate(expires)
	}

	return mgr.signClaims(claims)
}

func (mgr *SessionManager) signClaims(claims jwt.Claims) (string, error) {
	token := jwt.NewWithClaims(jwt.SigningMethodHS256, claims)
	settings, err := mgr.settingsMgr.GetSettings()
	if err != nil {
		return "", err
	}
	return token.SignedString(settings.ServerSignature)
}

// GetSubjectAccountAndCapability analyzes Argo CD account token subject and extract account name
// and the capability it was generated for (default capability is API Key).
func GetSubjectAccountAndCapability(subject string) (string, settings.AccountCapability) {
	capability := settings.AccountCapabilityApiKey
	if parts := strings.Split(subject, ":"); len(parts) > 1 {
		subject = parts[0]
		switch parts[1] {
		case string(settings.AccountCapabilityLogin):
			capability = settings.AccountCapabilityLogin
		case string(settings.AccountCapabilityApiKey):
			capability = settings.AccountCapabilityApiKey
		}
	}
	return subject, capability
}

// Parse tries to parse the provided string and returns the token claims for local login.
func (mgr *SessionManager) Parse(tokenString string) (jwt.Claims, string, error) {
	// Parse takes the token string and a function for looking up the key. The latter is especially
	// useful if you use multiple keys for your application.  The standard is to use 'kid' in the
	// head of the token to identify which key to use, but the parsed token (head and claims) is provided
	// to the callback, providing flexibility.
	var claims jwt.MapClaims
	argoCDSettings, err := mgr.settingsMgr.GetSettings()
	if err != nil {
		return nil, "", err
	}
	token, err := jwt.ParseWithClaims(tokenString, &claims, func(token *jwt.Token) (interface{}, error) {
		// Don't forget to validate the alg is what you expect:
		if _, ok := token.Method.(*jwt.SigningMethodHMAC); !ok {
			return nil, fmt.Errorf("unexpected signing method: %v", token.Header["alg"])
		}
		return argoCDSettings.ServerSignature, nil
	})
	if err != nil {
		return nil, "", err
	}

	issuedAt, err := jwtutil.IssuedAtTime(claims)
	if err != nil {
		return nil, "", err
	}

	subject := jwtutil.StringField(claims, "sub")
	id := jwtutil.StringField(claims, "jti")

	if projName, role, ok := rbacpolicy.GetProjectRoleFromSubject(subject); ok {
		proj, err := mgr.projectsLister.Get(projName)
		if err != nil {
			return nil, "", err
		}
		_, _, err = proj.GetJWTToken(role, issuedAt.Unix(), id)
		if err != nil {
			return nil, "", err
		}

		return token.Claims, "", nil
	}

	subject, capability := GetSubjectAccountAndCapability(subject)
	claims["sub"] = subject

	account, err := mgr.settingsMgr.GetAccount(subject)
	if err != nil {
		return nil, "", err
	}

	if !account.Enabled {
		return nil, "", fmt.Errorf("account %s is disabled", subject)
	}

	if !account.HasCapability(capability) {
		return nil, "", fmt.Errorf("account %s does not have '%s' capability", subject, capability)
	}

	if id == "" || mgr.storage.IsTokenRevoked(id) {
		return nil, "", errors.New("token is revoked, please re-login")
	} else if capability == settings.AccountCapabilityApiKey && account.TokenIndex(id) == -1 {
		return nil, "", fmt.Errorf("account %s does not have token with id %s", subject, id)
	}

	if account.PasswordMtime != nil && issuedAt.Before(*account.PasswordMtime) {
		return nil, "", fmt.Errorf("account password has changed since token issued")
	}

	newToken := ""
	if exp, err := jwtutil.ExpirationTime(claims); err == nil {
		tokenExpDuration := exp.Sub(issuedAt)
		remainingDuration := time.Until(exp)

		if remainingDuration < autoRegenerateTokenDuration && capability == settings.AccountCapabilityLogin {
			if uniqueId, err := uuid.NewRandom(); err == nil {
				if val, err := mgr.Create(fmt.Sprintf("%s:%s", subject, settings.AccountCapabilityLogin), int64(tokenExpDuration.Seconds()), uniqueId.String()); err == nil {
					newToken = val
				}
			}
		}
	}
	return token.Claims, newToken, nil
}

// GetLoginFailures retrieves the login failure information from the cache
func (mgr *SessionManager) GetLoginFailures() map[string]LoginAttempts {
	// Get failures from the cache
	var failures map[string]LoginAttempts
	err := mgr.storage.GetLoginAttempts(&failures)
	if err != nil {
		if err != appstate.ErrCacheMiss {
			log.Errorf("Could not retrieve login attempts: %v", err)
		}
		failures = make(map[string]LoginAttempts)
	}

	return failures
}

func expireOldFailedAttempts(maxAge time.Duration, failures *map[string]LoginAttempts) int {
	expiredCount := 0
	for key, attempt := range *failures {
		if time.Since(attempt.LastFailed) > maxAge*time.Second {
			expiredCount += 1
			delete(*failures, key)
		}
	}
	return expiredCount
}

// Updates the failure count for a given username. If failed is true, increases the counter. Otherwise, sets counter back to 0.
func (mgr *SessionManager) updateFailureCount(username string, failed bool) {

	failures := mgr.GetLoginFailures()

	// Expire old entries in the cache if we have a failure window defined.
	if window := getLoginFailureWindow(); window > 0 {
		count := expireOldFailedAttempts(window, &failures)
		if count > 0 {
			log.Infof("Expired %d entries from session cache due to max age reached", count)
		}
	}

	// If we exceed a certain cache size, we need to remove random entries to
	// prevent overbloating the cache with fake entries, as this could lead to
	// memory exhaustion and ultimately in a DoS. We remove a single entry to
	// replace it with the new one.
	//
	// Chances are that we remove the one that is under active attack, but this
	// chance is low (1:cache_size)
	if failed && len(failures) >= getMaximumCacheSize() {
		log.Warnf("Session cache size exceeds %d entries, removing random entry", getMaximumCacheSize())
		idx := rand.Intn(len(failures) - 1)
		var rmUser string
		i := 0
		for key := range failures {
			if i == idx {
				rmUser = key
				delete(failures, key)
				break
			}
			i++
		}
		log.Infof("Deleted entry for user %s from cache", rmUser)
	}

	attempt, ok := failures[username]
	if !ok {
		attempt = LoginAttempts{FailCount: 0}
	}

	// On login failure, increase fail count and update last failed timestamp.
	// On login success, remove the entry from the cache.
	if failed {
		attempt.FailCount += 1
		attempt.LastFailed = time.Now()
		failures[username] = attempt
		log.Warnf("User %s failed login %d time(s)", username, attempt.FailCount)
	} else {
		if attempt.FailCount > 0 {
			// Forget username for cache size enforcement, since entry in cache was deleted
			delete(failures, username)
		}
	}

	err := mgr.storage.SetLoginAttempts(failures)
	if err != nil {
		log.Errorf("Could not update login attempts: %v", err)
	}

}

// Get the current login failure attempts for given username
func (mgr *SessionManager) getFailureCount(username string) LoginAttempts {
	failures := mgr.GetLoginFailures()
	attempt, ok := failures[username]
	if !ok {
		attempt = LoginAttempts{FailCount: 0}
	}
	return attempt
}

// Calculate a login delay for the given login attempt
func (mgr *SessionManager) exceededFailedLoginAttempts(attempt LoginAttempts) bool {
	maxFails := getMaxLoginFailures()
	failureWindow := getLoginFailureWindow()

	// Whether we are in the failure window for given attempt
	inWindow := func() bool {
		if failureWindow == 0 || time.Since(attempt.LastFailed).Seconds() <= float64(failureWindow) {
			return true
		}
		return false
	}

	// If we reached max failed attempts within failure window, we need to calc the delay
	if attempt.FailCount >= maxFails && inWindow() {
		return true
	}

	return false
}

// VerifyUsernamePassword verifies if a username/password combo is correct
func (mgr *SessionManager) VerifyUsernamePassword(username string, password string) error {
	if password == "" {
		return status.Errorf(codes.Unauthenticated, blankPasswordError)
	}
	// Enforce maximum length of username on local accounts
	if len(username) > maxUsernameLength {
		return status.Errorf(codes.InvalidArgument, usernameTooLongError, maxUsernameLength)
	}

	start := time.Now()
	if mgr.verificationDelayNoiseEnabled {
		defer func() {
			// introduces random delay to protect from timing-based user enumeration attack
			delayNanoseconds := verificationDelayNoiseMin.Nanoseconds() +
				int64(rand.Intn(int(verificationDelayNoiseMax.Nanoseconds()-verificationDelayNoiseMin.Nanoseconds())))
				// take into account amount of time spent since the request start
			delayNanoseconds = delayNanoseconds - time.Since(start).Nanoseconds()
			if delayNanoseconds > 0 {
				mgr.sleep(time.Duration(delayNanoseconds))
			}
		}()
	}

	attempt := mgr.getFailureCount(username)
	if mgr.exceededFailedLoginAttempts(attempt) {
		log.Warnf("User %s had too many failed logins (%d)", username, attempt.FailCount)
		return InvalidLoginErr
	}

	account, err := mgr.settingsMgr.GetAccount(username)
	if err != nil {
		if errStatus, ok := status.FromError(err); ok && errStatus.Code() == codes.NotFound {
			mgr.updateFailureCount(username, true)
			err = InvalidLoginErr
		}
		// to prevent time-based user enumeration, we must perform a password
		// hash cycle to keep response time consistent (if the function were
		// to continue and not return here)
		_, _ = passwordutil.HashPassword("for_consistent_response_time")
		return err
	}

	valid, _ := passwordutil.VerifyPassword(password, account.PasswordHash)
	if !valid {
		mgr.updateFailureCount(username, true)
		return InvalidLoginErr
	}

	if !account.Enabled {
		return status.Errorf(codes.Unauthenticated, accountDisabled, username)
	}

	if !account.HasCapability(settings.AccountCapabilityLogin) {
		return status.Errorf(codes.Unauthenticated, userDoesNotHaveCapability, username, settings.AccountCapabilityLogin)
	}
	mgr.updateFailureCount(username, false)
	return nil
}

// VerifyToken verifies if a token is correct. Tokens can be issued either from us or by an IDP.
// We choose how to verify based on the issuer.
func (mgr *SessionManager) VerifyToken(tokenString string) (jwt.Claims, string, error) {
	parser := jwt.NewParser(jwt.WithoutClaimsValidation())
	var claims jwt.RegisteredClaims
	_, _, err := parser.ParseUnverified(tokenString, &claims)
	if err != nil {
		return nil, "", err
	}
	switch claims.Issuer {
	case SessionManagerClaimsIssuer:
		// Argo CD signed token
		return mgr.Parse(tokenString)
	default:
		// IDP signed token
		prov, err := mgr.provider()
		if err != nil {
			return nil, "", err
		}

		// Token must be verified for at least one audience
		// TODO(jannfis): Is this the right way? Shouldn't we know our audience and only validate for the correct one?
		var idToken *oidc.IDToken
		for _, aud := range claims.Audience {
			idToken, err = prov.Verify(aud, tokenString)
			if err == nil {
				break
			}
		}

		// The token verification has failed. If the token has expired, we will
		// return a dummy claims only containing a value for the issuer, so the
		// UI can handle expired tokens appropriately.
		if err != nil {
			if strings.HasPrefix(err.Error(), "oidc: token is expired") {
				claims = jwt.RegisteredClaims{
					Issuer: "sso",
				}
				return claims, "", err
			}
			return nil, "", err
		}

		if idToken == nil {
			return nil, "", fmt.Errorf("no audience found in the token")
		}

		var claims jwt.MapClaims
		err = idToken.Claims(&claims)
		if err != nil {
			return nil, "", err
		}
		return claims, "", nil
	}
}

func (mgr *SessionManager) provider() (oidcutil.Provider, error) {
	if mgr.prov != nil {
		return mgr.prov, nil
	}
	settings, err := mgr.settingsMgr.GetSettings()
	if err != nil {
		return nil, err
	}
	if !settings.IsSSOConfigured() {
		return nil, fmt.Errorf("SSO is not configured")
	}
	mgr.prov = oidcutil.NewOIDCProvider(settings.IssuerURL(), mgr.client)
	return mgr.prov, nil
}

func (mgr *SessionManager) RevokeToken(ctx context.Context, id string, expiringAt time.Duration) error {
	return mgr.storage.RevokeToken(ctx, id, expiringAt)
}

func LoggedIn(ctx context.Context) bool {
	return Sub(ctx) != "" && ctx.Value(AuthErrorCtxKey) == nil
}

// Username is a helper to extract a human readable username from a context
func Username(ctx context.Context) string {
	mapClaims, ok := mapClaims(ctx)
	if !ok {
		return ""
	}
	switch jwtutil.StringField(mapClaims, "iss") {
	case SessionManagerClaimsIssuer:
		return jwtutil.StringField(mapClaims, "sub")
	default:
		return jwtutil.StringField(mapClaims, "email")
	}
}

func Iss(ctx context.Context) string {
	mapClaims, ok := mapClaims(ctx)
	if !ok {
		return ""
	}
	return jwtutil.StringField(mapClaims, "iss")
}

func Iat(ctx context.Context) (time.Time, error) {
	mapClaims, ok := mapClaims(ctx)
	if !ok {
		return time.Time{}, errors.New("unable to extract token claims")
	}
	return jwtutil.IssuedAtTime(mapClaims)
}

func Sub(ctx context.Context) string {
	mapClaims, ok := mapClaims(ctx)
	if !ok {
		return ""
	}
	return jwtutil.StringField(mapClaims, "sub")
}

func Groups(ctx context.Context, scopes []string) []string {
	mapClaims, ok := mapClaims(ctx)
	if !ok {
		return nil
	}
	return jwtutil.GetGroups(mapClaims, scopes)
}

func mapClaims(ctx context.Context) (jwt.MapClaims, bool) {
	claims, ok := ctx.Value("claims").(jwt.Claims)
	if !ok {
		return nil, false
	}
	mapClaims, err := jwtutil.MapClaims(claims)
	if err != nil {
		return nil, false
	}
	return mapClaims, true
}<|MERGE_RESOLUTION|>--- conflicted
+++ resolved
@@ -123,9 +123,6 @@
 	if err != nil {
 		panic(err)
 	}
-<<<<<<< HEAD
-	tlsConfig := settings.OIDCTLSConfig()
-=======
 
 	transport := &http.Transport{
 		Proxy: http.ProxyFromEnvironment,
@@ -137,7 +134,6 @@
 		ExpectContinueTimeout: 1 * time.Second,
 	}
 
->>>>>>> fc3eaec6
 	s.client = &http.Client{
 		Transport: transport,
 	}
