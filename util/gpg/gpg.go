--- conflicted
+++ resolved
@@ -292,18 +292,13 @@
 	if err != nil {
 		return nil, err
 	}
-<<<<<<< HEAD
-	defer f.Close()
-	return ImportPGPKeys(f.Name(), execTimeout)
-=======
 	defer func() {
 		err = f.Close()
 		if err != nil {
 			log.Errorf("error closing file %q: %v", f.Name(), err)
 		}
 	}()
-	return ImportPGPKeys(f.Name())
->>>>>>> 377ae074
+	return ImportPGPKeys(f.Name(), execTimeout)
 }
 
 // ImportPGPKeys imports one or more keys from a file into the local keyring and optionally
