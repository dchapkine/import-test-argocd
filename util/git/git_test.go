package git

import (
	"fmt"
	"io/ioutil"
	"net/http"
	"os"
	"path/filepath"
	"testing"

	"github.com/stretchr/testify/assert"

	"github.com/argoproj/argo-cd/test/fixture/log"
	"github.com/argoproj/argo-cd/test/fixture/path"
	"github.com/argoproj/argo-cd/test/fixture/test"
)

func TestIsCommitSHA(t *testing.T) {
	assert.True(t, IsCommitSHA("9d921f65f3c5373b682e2eb4b37afba6592e8f8b"))
	assert.True(t, IsCommitSHA("9D921F65F3C5373B682E2EB4B37AFBA6592E8F8B"))
	assert.False(t, IsCommitSHA("gd921f65f3c5373b682e2eb4b37afba6592e8f8b"))
	assert.False(t, IsCommitSHA("master"))
	assert.False(t, IsCommitSHA("HEAD"))
	assert.False(t, IsCommitSHA("9d921f6")) // only consider 40 characters hex strings as a commit-sha
	assert.True(t, IsTruncatedCommitSHA("9d921f6"))
	assert.False(t, IsTruncatedCommitSHA("9d921f")) // we only consider 7+ characters
	assert.False(t, IsTruncatedCommitSHA("branch-name"))
}

func TestEnsurePrefix(t *testing.T) {
	data := [][]string{
		{"world", "hello", "helloworld"},
		{"helloworld", "hello", "helloworld"},
		{"example.com", "https://", "https://example.com"},
		{"https://example.com", "https://", "https://example.com"},
		{"cd", "argo", "argocd"},
		{"argocd", "argo", "argocd"},
		{"", "argocd", "argocd"},
		{"argocd", "", "argocd"},
	}
	for _, table := range data {
		result := ensurePrefix(table[0], table[1])
		assert.Equal(t, table[2], result)
	}
}

func TestRemoveSuffix(t *testing.T) {
	data := [][]string{
		{"hello.git", ".git", "hello"},
		{"hello", ".git", "hello"},
		{".git", ".git", ""},
	}
	for _, table := range data {
		result := removeSuffix(table[0], table[1])
		assert.Equal(t, table[2], result)
	}
}

func TestIsSSHURL(t *testing.T) {
	data := map[string]bool{
		"git://github.com/argoproj/test.git":     false,
		"git@GITHUB.com:argoproj/test.git":       true,
		"git@github.com:test":                    true,
		"git@github.com:test.git":                true,
		"https://github.com/argoproj/test":       false,
		"https://github.com/argoproj/test.git":   false,
		"ssh://git@GITHUB.com:argoproj/test":     true,
		"ssh://git@GITHUB.com:argoproj/test.git": true,
		"ssh://git@github.com:test.git":          true,
	}
	for k, v := range data {
		isSSH, _ := IsSSHURL(k)
		assert.Equal(t, v, isSSH)
	}
}

func TestIsSSHURLUserName(t *testing.T) {
	isSSH, user := IsSSHURL("ssh://john@john-server.org:29418/project")
	assert.True(t, isSSH)
	assert.Equal(t, "john", user)

	isSSH, user = IsSSHURL("john@john-server.org:29418/project")
	assert.True(t, isSSH)
	assert.Equal(t, "john", user)
}

func TestSameURL(t *testing.T) {
	data := map[string]string{
		"git@GITHUB.com:argoproj/test":                     "git@github.com:argoproj/test.git",
		"git@GITHUB.com:argoproj/test.git":                 "git@github.com:argoproj/test.git",
		"git@GITHUB.com:test":                              "git@github.com:test.git",
		"git@GITHUB.com:test.git":                          "git@github.com:test.git",
		"https://GITHUB.com/argoproj/test":                 "https://github.com/argoproj/test.git",
		"https://GITHUB.com/argoproj/test.git":             "https://github.com/argoproj/test.git",
		"https://github.com/FOO":                           "https://github.com/foo",
		"https://github.com/TEST":                          "https://github.com/TEST.git",
		"https://github.com/TEST.git":                      "https://github.com/TEST.git",
		"ssh://git@GITHUB.com:argoproj/test":               "git@github.com:argoproj/test.git",
		"ssh://git@GITHUB.com:argoproj/test.git":           "git@github.com:argoproj/test.git",
		"ssh://git@GITHUB.com:test.git":                    "git@github.com:test.git",
		"ssh://git@github.com:test":                        "git@github.com:test.git",
		" https://github.com/argoproj/test ":               "https://github.com/argoproj/test.git",
		"\thttps://github.com/argoproj/test\n":             "https://github.com/argoproj/test.git",
		"https://1234.visualstudio.com/myproj/_git/myrepo": "https://1234.visualstudio.com/myproj/_git/myrepo",
		"https://dev.azure.com/1234/myproj/_git/myrepo":    "https://dev.azure.com/1234/myproj/_git/myrepo",
	}
	for k, v := range data {
		assert.True(t, SameURL(k, v))
	}
}

func TestCustomHTTPClient(t *testing.T) {
	certFile, err := filepath.Abs("../../test/fixture/certs/argocd-test-client.crt")
	assert.NoError(t, err)
	assert.NotEqual(t, "", certFile)

	keyFile, err := filepath.Abs("../../test/fixture/certs/argocd-test-client.key")
	assert.NoError(t, err)
	assert.NotEqual(t, "", keyFile)

	certData, err := ioutil.ReadFile(certFile)
	assert.NoError(t, err)
	assert.NotEqual(t, "", string(certData))

	keyData, err := ioutil.ReadFile(keyFile)
	assert.NoError(t, err)
	assert.NotEqual(t, "", string(keyData))

	// Get HTTPSCreds with client cert creds specified, and insecure connection
	creds := NewHTTPSCreds("test", "test", string(certData), string(keyData), "", false)
	client := GetRepoHTTPClient("https://localhost:9443/foo/bar", false, creds)
	assert.NotNil(t, client)
	assert.NotNil(t, client.Transport)
	if client.Transport != nil {
		httpClient := client.Transport.(*http.Transport)
		assert.NotNil(t, httpClient.TLSClientConfig)

		assert.Equal(t, false, httpClient.TLSClientConfig.InsecureSkipVerify)

		assert.NotNil(t, httpClient.TLSClientConfig.GetClientCertificate)
		if httpClient.TLSClientConfig.GetClientCertificate != nil {
			cert, err := httpClient.TLSClientConfig.GetClientCertificate(nil)
			assert.NoError(t, err)
			if err == nil {
				assert.NotNil(t, cert)
				assert.NotEqual(t, 0, len(cert.Certificate))
				assert.NotNil(t, cert.PrivateKey)
			}
		}
	}

	// Get HTTPSCreds without client cert creds, but insecure connection
	creds = NewHTTPSCreds("test", "test", "", "", "", true)
	client = GetRepoHTTPClient("https://localhost:9443/foo/bar", true, creds)
	assert.NotNil(t, client)
	assert.NotNil(t, client.Transport)
	if client.Transport != nil {
		httpClient := client.Transport.(*http.Transport)
		assert.NotNil(t, httpClient.TLSClientConfig)

		assert.Equal(t, true, httpClient.TLSClientConfig.InsecureSkipVerify)

		assert.NotNil(t, httpClient.TLSClientConfig.GetClientCertificate)
		if httpClient.TLSClientConfig.GetClientCertificate != nil {
			cert, err := httpClient.TLSClientConfig.GetClientCertificate(nil)
			assert.NoError(t, err)
			if err == nil {
				assert.NotNil(t, cert)
				assert.Equal(t, 0, len(cert.Certificate))
				assert.Nil(t, cert.PrivateKey)
			}
		}
	}
}

func TestNewClient(t *testing.T) {
	newClient := func(fetchRefspecs ...string) error {
		reporter := &mocks.EventReporter{}
		_, err := NewClient("https://github.com/argoproj/argo-cd.git", "/tmp", NopCreds{}, false, false, reporter, fetchRefspecs)
		return err
	}

	assert.NoError(t, newClient("+refs/heads/*:refs/remotes/origin/*"))
	assert.NoError(t, newClient("+refs/pull/*/head:refs/remotes/origin/pull-requests/*"))
	assert.NoError(t, newClient("+refs/heads/*:refs/remotes/origin/*", "+refs/pull/*/head:refs/remotes/origin/pull-requests/*"))

	assert.Error(t, newClient("+refs/heads/*:*"))
	assert.Error(t, newClient("+refs/heads/master:origin/master"))
}

func TestLsRemote(t *testing.T) {
<<<<<<< HEAD
	eventReporter := &mocks.EventReporter{}
	eventReporter.On("Event", "https://github.com/argoproj/argo-cd.git", "GitRequestTypeLsRemote").Return()
	clnt, err := NewClient("https://github.com/argoproj/argo-cd.git", "/tmp", NopCreds{}, false, false, eventReporter, nil)
=======
	clnt, err := NewClient("https://github.com/argoproj/argo-cd.git", "/tmp", NopCreds{}, false, false)
>>>>>>> b609a8ae
	assert.NoError(t, err)
	xpass := []string{
		"HEAD",
		"master",
		"release-0.8",
		"v0.8.0",
		"4e22a3cb21fa447ca362a05a505a69397c8a0d44",
		//"4e22a3c",
	}
	for _, revision := range xpass {
		commitSHA, err := clnt.LsRemote(revision)
		assert.NoError(t, err)
		assert.True(t, IsCommitSHA(commitSHA))
	}

	// We do not resolve truncated git hashes and return the commit as-is if it appears to be a commit
	commitSHA, err := clnt.LsRemote("4e22a3c")
	assert.NoError(t, err)
	assert.False(t, IsCommitSHA(commitSHA))
	assert.True(t, IsTruncatedCommitSHA(commitSHA))

	xfail := []string{
		"unresolvable",
		"4e22a3", // too short (6 characters)
	}
	for _, revision := range xfail {
		_, err := clnt.LsRemote(revision)
		assert.Error(t, err)
	}
}

func TestLsRemoteWithFetchRefspec(t *testing.T) {
	eventReporter := &mocks.EventReporter{}
	eventReporter.On("Event", "https://github.com/argoproj/argo-cd.git", "GitRequestTypeLsRemote").Return()
	clnt, err := NewClient("https://github.com/argoproj/argo-cd.git", "/tmp", NopCreds{}, false, false, eventReporter, []string{"+refs/pull/*/head:refs/remotes/origin/pull-requests/*"})
	assert.NoError(t, err)
	if err != nil {
		t.FailNow()
	}

	xpass := []string{
		"pull-requests/1",
		"pull-requests/2",
		"pull-requests/3",
		"v0.8.0",
		"4e22a3cb21fa447ca362a05a505a69397c8a0d44",
	}
	for _, revision := range xpass {
		t.Run(revision, func(t *testing.T) {
			commitSHA, err := clnt.LsRemote(revision)
			assert.NoError(t, err)
			assert.True(t, IsCommitSHA(commitSHA))
		})
	}

	// We do not resolve truncated git hashes and return the commit as-is if it appears to be a commit
	commitSHA, err := clnt.LsRemote("4e22a3c")
	assert.NoError(t, err)
	assert.False(t, IsCommitSHA(commitSHA))
	assert.True(t, IsTruncatedCommitSHA(commitSHA))

	xfail := []string{
		"HEAD",
		"master",
		"release-0.8",
		"unresolvable",
		"4e22a3", // too short (6 characters)
	}
	for _, revision := range xfail {
		t.Run(revision, func(t *testing.T) {
			_, err := clnt.LsRemote(revision)
			assert.Error(t, err)
			assert.Equal(t, fmt.Sprintf("Unable to resolve '%s' to a commit SHA", revision), err.Error())
		})
	}
}

// Running this test requires git-lfs to be installed on your machine.
func TestLFSClient(t *testing.T) {

	// temporary disable LFS test
	// TODO(alexmt): dockerize tests in and enabled it
	t.Skip()

	tempDir, err := ioutil.TempDir("", "git-client-lfs-test-")
	assert.NoError(t, err)
	if err == nil {
		defer func() { _ = os.RemoveAll(tempDir) }()
	}

<<<<<<< HEAD
	client, err := NewClient("https://github.com/argoproj-labs/argocd-testrepo-lfs", tempDir, NopCreds{}, false, true, &mocks.EventReporter{}, nil)
=======
	client, err := NewClient("https://github.com/argoproj-labs/argocd-testrepo-lfs", tempDir, NopCreds{}, false, true)
>>>>>>> b609a8ae
	assert.NoError(t, err)

	commitSHA, err := client.LsRemote("HEAD")
	assert.NoError(t, err)
	assert.NotEqual(t, "", commitSHA)

	err = client.Init()
	assert.NoError(t, err)

	err = client.Fetch()
	assert.NoError(t, err)

	err = client.Checkout(commitSHA)
	assert.NoError(t, err)

	largeFiles, err := client.LsLargeFiles()
	assert.NoError(t, err)
	assert.Equal(t, 3, len(largeFiles))

	fileHandle, err := os.Open(fmt.Sprintf("%s/test3.yaml", tempDir))
	assert.NoError(t, err)
	if err == nil {
		defer fileHandle.Close()
		text, err := ioutil.ReadAll(fileHandle)
		assert.NoError(t, err)
		if err == nil {
			assert.Equal(t, "This is not a YAML, sorry.\n", string(text))
		}
	}
}

func TestNewFactory(t *testing.T) {
	addBinDirToPath := path.NewBinDirToPath()
	defer addBinDirToPath.Close()
	closer := log.Debug()
	defer closer()

	type args struct {
		url                   string
		insecureIgnoreHostKey bool
	}
	tests := []struct {
		name string
		args args
	}{
		{"Github", args{url: "https://github.com/argoproj/argocd-example-apps"}},
		{"Azure", args{url: "https://jsuen0437@dev.azure.com/jsuen0437/jsuen/_git/jsuen"}},
	}
	for _, tt := range tests {

		if tt.name == "PrivateSSHRepo" {
			test.Flaky(t)
		}

		dirName, err := ioutil.TempDir("", "git-client-test-")
		assert.NoError(t, err)
		defer func() { _ = os.RemoveAll(dirName) }()

<<<<<<< HEAD
		metrics := &mocks.EventReporter{}
		metrics.On("Event", tt.args.url, "GitRequestTypeLsRemote").Return()
		metrics.On("Event", tt.args.url, "GitRequestTypeFetch").Return()
		client, err := NewClient(tt.args.url, dirName, NopCreds{}, tt.args.insecureIgnoreHostKey, false, metrics, nil)
=======
		client, err := NewClient(tt.args.url, dirName, NopCreds{}, tt.args.insecureIgnoreHostKey, false)
>>>>>>> b609a8ae
		assert.NoError(t, err)
		commitSHA, err := client.LsRemote("HEAD")
		assert.NoError(t, err)

		err = client.Init()
		assert.NoError(t, err)

		err = client.Fetch()
		assert.NoError(t, err)

		// Do a second fetch to make sure we can treat `already up-to-date` error as not an error
		err = client.Fetch()
		assert.NoError(t, err)

		err = client.Checkout(commitSHA)
		assert.NoError(t, err)

		revisionMetadata, err := client.RevisionMetadata(commitSHA)
		assert.NoError(t, err)
		assert.NotNil(t, revisionMetadata)
		assert.Regexp(t, "^.*<.*>$", revisionMetadata.Author)
		assert.Len(t, revisionMetadata.Tags, 0)
		assert.NotEmpty(t, revisionMetadata.Date)
		assert.NotEmpty(t, revisionMetadata.Message)

		commitSHA2, err := client.CommitSHA()
		assert.NoError(t, err)

		assert.Equal(t, commitSHA, commitSHA2)
	}
}<|MERGE_RESOLUTION|>--- conflicted
+++ resolved
@@ -175,8 +175,7 @@
 
 func TestNewClient(t *testing.T) {
 	newClient := func(fetchRefspecs ...string) error {
-		reporter := &mocks.EventReporter{}
-		_, err := NewClient("https://github.com/argoproj/argo-cd.git", "/tmp", NopCreds{}, false, false, reporter, fetchRefspecs)
+		_, err := NewClient("https://github.com/argoproj/argo-cd.git", "/tmp", NopCreds{}, false, false, fetchRefspecs)
 		return err
 	}
 
@@ -189,13 +188,7 @@
 }
 
 func TestLsRemote(t *testing.T) {
-<<<<<<< HEAD
-	eventReporter := &mocks.EventReporter{}
-	eventReporter.On("Event", "https://github.com/argoproj/argo-cd.git", "GitRequestTypeLsRemote").Return()
-	clnt, err := NewClient("https://github.com/argoproj/argo-cd.git", "/tmp", NopCreds{}, false, false, eventReporter, nil)
-=======
-	clnt, err := NewClient("https://github.com/argoproj/argo-cd.git", "/tmp", NopCreds{}, false, false)
->>>>>>> b609a8ae
+	clnt, err := NewClient("https://github.com/argoproj/argo-cd.git", "/tmp", NopCreds{}, false, false, nil)
 	assert.NoError(t, err)
 	xpass := []string{
 		"HEAD",
@@ -228,9 +221,7 @@
 }
 
 func TestLsRemoteWithFetchRefspec(t *testing.T) {
-	eventReporter := &mocks.EventReporter{}
-	eventReporter.On("Event", "https://github.com/argoproj/argo-cd.git", "GitRequestTypeLsRemote").Return()
-	clnt, err := NewClient("https://github.com/argoproj/argo-cd.git", "/tmp", NopCreds{}, false, false, eventReporter, []string{"+refs/pull/*/head:refs/remotes/origin/pull-requests/*"})
+	clnt, err := NewClient("https://github.com/argoproj/argo-cd.git", "/tmp", NopCreds{}, false, false, []string{"+refs/pull/*/head:refs/remotes/origin/pull-requests/*"})
 	assert.NoError(t, err)
 	if err != nil {
 		t.FailNow()
@@ -286,11 +277,7 @@
 		defer func() { _ = os.RemoveAll(tempDir) }()
 	}
 
-<<<<<<< HEAD
-	client, err := NewClient("https://github.com/argoproj-labs/argocd-testrepo-lfs", tempDir, NopCreds{}, false, true, &mocks.EventReporter{}, nil)
-=======
-	client, err := NewClient("https://github.com/argoproj-labs/argocd-testrepo-lfs", tempDir, NopCreds{}, false, true)
->>>>>>> b609a8ae
+	client, err := NewClient("https://github.com/argoproj-labs/argocd-testrepo-lfs", tempDir, NopCreds{}, false, true, nil)
 	assert.NoError(t, err)
 
 	commitSHA, err := client.LsRemote("HEAD")
@@ -349,14 +336,7 @@
 		assert.NoError(t, err)
 		defer func() { _ = os.RemoveAll(dirName) }()
 
-<<<<<<< HEAD
-		metrics := &mocks.EventReporter{}
-		metrics.On("Event", tt.args.url, "GitRequestTypeLsRemote").Return()
-		metrics.On("Event", tt.args.url, "GitRequestTypeFetch").Return()
-		client, err := NewClient(tt.args.url, dirName, NopCreds{}, tt.args.insecureIgnoreHostKey, false, metrics, nil)
-=======
-		client, err := NewClient(tt.args.url, dirName, NopCreds{}, tt.args.insecureIgnoreHostKey, false)
->>>>>>> b609a8ae
+		client, err := NewClient(tt.args.url, dirName, NopCreds{}, tt.args.insecureIgnoreHostKey, false, nil)
 		assert.NoError(t, err)
 		commitSHA, err := client.LsRemote("HEAD")
 		assert.NoError(t, err)
