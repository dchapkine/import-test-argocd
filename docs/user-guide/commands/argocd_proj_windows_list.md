--- conflicted
+++ resolved
@@ -11,7 +11,6 @@
 ### Examples
 
 ```
-<<<<<<< HEAD
 #Listing Windows for Project 'my-project-id' in Argo CD with Custom Configuration
 argocd proj windows list my-project-id \
     --auth-token "your-auth-token" \
@@ -23,14 +22,12 @@
     --client-crt-key "/path/to/client.key" \
     --insecure \
     --server-crt "/path/to/server.crt"
-=======
 # List project windows
 argocd proj windows list PROJECT
 		
 # List project windows in yaml format
 argocd proj windows list PROJECT -o yaml
 
->>>>>>> 6e2f2c9d
 ```
 
 ### Options
