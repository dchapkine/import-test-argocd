## argocd app set

Set application parameters

### Synopsis

Set application parameters

```
argocd app set APPNAME [flags]
```

### Options

```
<<<<<<< HEAD
      --allow-empty                          Set allow zero live resources when sync is automated
      --auto-prune                           Set automatic pruning when sync is automated
      --config-management-plugin string      Config management plugin name
      --dest-name string                     K8s cluster Name (e.g. minikube)
      --dest-namespace string                K8s target namespace (overrides the namespace specified in the ksonnet app.yaml)
      --dest-server string                   K8s cluster URL (e.g. https://kubernetes.default.svc)
      --directory-recurse                    Recurse directory
      --env string                           Application environment to monitor
      --exclusions stringArray               Set file exclusions
      --helm-chart string                    Helm Chart name
      --helm-set stringArray                 Helm set values on the command line (can be repeated to set several values: --helm-set key1=val1 --helm-set key2=val2)
      --helm-set-file stringArray            Helm set values from respective files specified via the command line (can be repeated to set several values: --helm-set-file key1=path1 --helm-set-file key2=path2)
      --helm-set-string stringArray          Helm set STRING values on the command line (can be repeated to set several values: --helm-set-string key1=val1 --helm-set-string key2=val2)
      --helm-version string                  Helm version
  -h, --help                                 help for set
      --jsonnet-ext-var-code stringArray     Jsonnet ext var
      --jsonnet-ext-var-str stringArray      Jsonnet string ext var
      --jsonnet-libs stringArray             Additional jsonnet libs (prefixed by repoRoot)
      --jsonnet-tla-code stringArray         Jsonnet top level code arguments
      --jsonnet-tla-str stringArray          Jsonnet top level string arguments
      --kustomize-common-label stringArray   Set common labels in Kustomize
      --kustomize-image stringArray          Kustomize images (e.g. --kustomize-image node:8.15.0 --kustomize-image mysql=mariadb,alpine@sha256:24a0c4b4a4c0eb97a1aabb8e29f18e917d05abfe1b7a7c07857230879ce7d3d)
      --kustomize-version string             Kustomize version
      --nameprefix string                    Kustomize nameprefix
      --namesuffix string                    Kustomize namesuffix
  -p, --parameter stringArray                set a parameter override (e.g. -p guestbook=image=example/guestbook:latest)
      --path string                          Path in repository to the app directory, ignored if a file is set
      --project string                       Application project name
      --release-name string                  Helm release-name
      --repo string                          Repository URL, ignored if a file is set
      --revision string                      The tracking source branch, tag, commit or Helm chart version the application will sync to
      --revision-history-limit int           How many items to keep in revision history (default 10)
      --self-heal                            Set self healing when sync is automated
      --sync-option Prune=false              Add or remove a sync options, e.g add Prune=false. Remove using `!` prefix, e.g. `!Prune=false`
      --sync-policy string                   Set the sync policy (one of: none, automated (aliases of automated: auto, automatic))
      --validate                             Validation of repo and cluster (default true)
      --values stringArray                   Helm values file(s) to use
      --values-literal-file string           Filename or URL to import as a literal Helm values block
=======
      --allow-empty                               Set allow zero live resources when sync is automated
      --auto-prune                                Set automatic pruning when sync is automated
      --config-management-plugin string           Config management plugin name
      --dest-name string                          K8s cluster Name (e.g. minikube)
      --dest-namespace string                     K8s target namespace (overrides the namespace specified in the ksonnet app.yaml)
      --dest-server string                        K8s cluster URL (e.g. https://kubernetes.default.svc)
      --directory-recurse                         Recurse directory
      --env string                                Application environment to monitor
      --helm-chart string                         Helm Chart name
      --helm-set stringArray                      Helm set values on the command line (can be repeated to set several values: --helm-set key1=val1 --helm-set key2=val2)
      --helm-set-file stringArray                 Helm set values from respective files specified via the command line (can be repeated to set several values: --helm-set-file key1=path1 --helm-set-file key2=path2)
      --helm-set-string stringArray               Helm set STRING values on the command line (can be repeated to set several values: --helm-set-string key1=val1 --helm-set-string key2=val2)
      --helm-version string                       Helm version
  -h, --help                                      help for set
      --jsonnet-ext-var-code stringArray          Jsonnet ext var
      --jsonnet-ext-var-str stringArray           Jsonnet string ext var
      --jsonnet-libs stringArray                  Additional jsonnet libs (prefixed by repoRoot)
      --jsonnet-tla-code stringArray              Jsonnet top level code arguments
      --jsonnet-tla-str stringArray               Jsonnet top level string arguments
      --kustomize-common-annotation stringArray   Set common labels in Kustomize
      --kustomize-common-label stringArray        Set common labels in Kustomize
      --kustomize-image stringArray               Kustomize images (e.g. --kustomize-image node:8.15.0 --kustomize-image mysql=mariadb,alpine@sha256:24a0c4b4a4c0eb97a1aabb8e29f18e917d05abfe1b7a7c07857230879ce7d3d)
      --kustomize-version string                  Kustomize version
      --nameprefix string                         Kustomize nameprefix
      --namesuffix string                         Kustomize namesuffix
  -p, --parameter stringArray                     set a parameter override (e.g. -p guestbook=image=example/guestbook:latest)
      --path string                               Path in repository to the app directory, ignored if a file is set
      --project string                            Application project name
      --release-name string                       Helm release-name
      --repo string                               Repository URL, ignored if a file is set
      --revision string                           The tracking source branch, tag, commit or Helm chart version the application will sync to
      --revision-history-limit int                How many items to keep in revision history (default 10)
      --self-heal                                 Set self healing when sync is automated
      --sync-option Prune=false                   Add or remove a sync options, e.g add Prune=false. Remove using `!` prefix, e.g. `!Prune=false`
      --sync-policy string                        Set the sync policy (one of: none, automated (aliases of automated: auto, automatic))
      --validate                                  Validation of repo and cluster (default true)
      --values stringArray                        Helm values file(s) to use
      --values-literal-file string                Filename or URL to import as a literal Helm values block
>>>>>>> 21304ee2
```

### Options inherited from parent commands

```
      --auth-token string               Authentication token
      --client-crt string               Client certificate file
      --client-crt-key string           Client certificate key file
      --config string                   Path to Argo CD config (default "/home/user/.argocd/config")
      --grpc-web                        Enables gRPC-web protocol. Useful if Argo CD server is behind proxy which does not support HTTP2.
      --grpc-web-root-path string       Enables gRPC-web protocol. Useful if Argo CD server is behind proxy which does not support HTTP2. Set web root.
  -H, --header strings                  Sets additional header to all requests made by Argo CD CLI. (Can be repeated multiple times to add multiple headers, also supports comma separated headers)
      --insecure                        Skip server certificate and domain verification
      --logformat string                Set the logging format. One of: text|json (default "text")
      --loglevel string                 Set the logging level. One of: debug|info|warn|error (default "info")
      --plaintext                       Disable TLS
      --port-forward                    Connect to a random argocd-server port using port forwarding
      --port-forward-namespace string   Namespace name which should be used for port forwarding
      --server string                   Argo CD server address
      --server-crt string               Server certificate file
```

### SEE ALSO

* [argocd app](argocd_app.md)	 - Manage applications
<|MERGE_RESOLUTION|>--- conflicted
+++ resolved
@@ -13,46 +13,6 @@
 ### Options
 
 ```
-<<<<<<< HEAD
-      --allow-empty                          Set allow zero live resources when sync is automated
-      --auto-prune                           Set automatic pruning when sync is automated
-      --config-management-plugin string      Config management plugin name
-      --dest-name string                     K8s cluster Name (e.g. minikube)
-      --dest-namespace string                K8s target namespace (overrides the namespace specified in the ksonnet app.yaml)
-      --dest-server string                   K8s cluster URL (e.g. https://kubernetes.default.svc)
-      --directory-recurse                    Recurse directory
-      --env string                           Application environment to monitor
-      --exclusions stringArray               Set file exclusions
-      --helm-chart string                    Helm Chart name
-      --helm-set stringArray                 Helm set values on the command line (can be repeated to set several values: --helm-set key1=val1 --helm-set key2=val2)
-      --helm-set-file stringArray            Helm set values from respective files specified via the command line (can be repeated to set several values: --helm-set-file key1=path1 --helm-set-file key2=path2)
-      --helm-set-string stringArray          Helm set STRING values on the command line (can be repeated to set several values: --helm-set-string key1=val1 --helm-set-string key2=val2)
-      --helm-version string                  Helm version
-  -h, --help                                 help for set
-      --jsonnet-ext-var-code stringArray     Jsonnet ext var
-      --jsonnet-ext-var-str stringArray      Jsonnet string ext var
-      --jsonnet-libs stringArray             Additional jsonnet libs (prefixed by repoRoot)
-      --jsonnet-tla-code stringArray         Jsonnet top level code arguments
-      --jsonnet-tla-str stringArray          Jsonnet top level string arguments
-      --kustomize-common-label stringArray   Set common labels in Kustomize
-      --kustomize-image stringArray          Kustomize images (e.g. --kustomize-image node:8.15.0 --kustomize-image mysql=mariadb,alpine@sha256:24a0c4b4a4c0eb97a1aabb8e29f18e917d05abfe1b7a7c07857230879ce7d3d)
-      --kustomize-version string             Kustomize version
-      --nameprefix string                    Kustomize nameprefix
-      --namesuffix string                    Kustomize namesuffix
-  -p, --parameter stringArray                set a parameter override (e.g. -p guestbook=image=example/guestbook:latest)
-      --path string                          Path in repository to the app directory, ignored if a file is set
-      --project string                       Application project name
-      --release-name string                  Helm release-name
-      --repo string                          Repository URL, ignored if a file is set
-      --revision string                      The tracking source branch, tag, commit or Helm chart version the application will sync to
-      --revision-history-limit int           How many items to keep in revision history (default 10)
-      --self-heal                            Set self healing when sync is automated
-      --sync-option Prune=false              Add or remove a sync options, e.g add Prune=false. Remove using `!` prefix, e.g. `!Prune=false`
-      --sync-policy string                   Set the sync policy (one of: none, automated (aliases of automated: auto, automatic))
-      --validate                             Validation of repo and cluster (default true)
-      --values stringArray                   Helm values file(s) to use
-      --values-literal-file string           Filename or URL to import as a literal Helm values block
-=======
       --allow-empty                               Set allow zero live resources when sync is automated
       --auto-prune                                Set automatic pruning when sync is automated
       --config-management-plugin string           Config management plugin name
@@ -61,6 +21,7 @@
       --dest-server string                        K8s cluster URL (e.g. https://kubernetes.default.svc)
       --directory-recurse                         Recurse directory
       --env string                                Application environment to monitor
+      --exclusions stringArray  
       --helm-chart string                         Helm Chart name
       --helm-set stringArray                      Helm set values on the command line (can be repeated to set several values: --helm-set key1=val1 --helm-set key2=val2)
       --helm-set-file stringArray                 Helm set values from respective files specified via the command line (can be repeated to set several values: --helm-set-file key1=path1 --helm-set-file key2=path2)
@@ -91,7 +52,6 @@
       --validate                                  Validation of repo and cluster (default true)
       --values stringArray                        Helm values file(s) to use
       --values-literal-file string                Filename or URL to import as a literal Helm values block
->>>>>>> 21304ee2
 ```
 
 ### Options inherited from parent commands
