--- conflicted
+++ resolved
@@ -15,16 +15,6 @@
 ### Options
 
 ```
-<<<<<<< HEAD
-      --exec-timeout duration    Timeout for external commands invoked during manifest generation (such as git) (default 1m30s)
-      --exit-code                Return non-zero exit code when there is a diff (default true)
-      --hard-refresh             Refresh application data as well as target manifests cache
-  -h, --help                     help for diff
-      --local string             Compare live app to a local manifests
-      --local-repo-root string   Path to the repository root. Used together with --local allows setting the repository root (default "/")
-      --refresh                  Refresh application data when retrieving
-      --revision string          Compare live app to a particular revision
-=======
       --exit-code                   Return non-zero exit code when there is a diff (default true)
       --hard-refresh                Refresh application data as well as target manifests cache
   -h, --help                        help for diff
@@ -34,7 +24,6 @@
       --refresh                     Refresh application data when retrieving
       --revision string             Compare live app to a particular revision
       --server-side-generate        Used with --local, this will send your manifests to the server for diffing
->>>>>>> 2fb2c233
 ```
 
 ### Options inherited from parent commands
