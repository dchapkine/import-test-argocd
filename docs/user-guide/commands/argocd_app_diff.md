--- conflicted
+++ resolved
@@ -21,10 +21,6 @@
       --hard-refresh                Refresh application data as well as target manifests cache
   -h, --help                        help for diff
       --local string                Compare live app to a local manifests
-<<<<<<< HEAD
-      --include-resource-hook    Display the diff of resource hooks. Used together with --local or --revision
-=======
->>>>>>> af17c8d0
       --local-include stringArray   Used with --server-side-generate, specify patterns of filenames to send. Matching is based on filename and not path. (default [*.yaml,*.yml,*.json])
       --local-repo-root string      Path to the repository root. Used together with --local allows setting the repository root (default "/")
       --refresh                     Refresh application data when retrieving
