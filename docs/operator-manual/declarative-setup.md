# Declarative Setup

Argo CD applications, projects and settings can be defined declaratively using Kubernetes manifests. These can be updated using `kubectl apply`, without needing to touch the `argocd` command-line tool.

## Quick Reference

All resources, including `Application` and `AppProject` specs, have to be installed in the Argo CD namespace (by default `argocd`).

### Atomic configuration

| Sample File                                                           | Resource Name                                                                      | Kind      | Description                                                                          |
|-----------------------------------------------------------------------|------------------------------------------------------------------------------------|-----------|--------------------------------------------------------------------------------------|
| [`argocd-cm.yaml`](argocd-cm-yaml.md)                                 | argocd-cm                                                                          | ConfigMap | General Argo CD configuration                                                        |
| [`argocd-repositories.yaml`](argocd-repositories-yaml.md)             | my-private-repo / istio-helm-repo / private-helm-repo / private-repo               | Secrets   | Sample repository connection details                                                 |
| [`argocd-repo-creds.yaml`](argocd-repo-creds-yaml.md)                    | argoproj-https-creds / argoproj-ssh-creds / github-creds / github-enterprise-creds | Secrets   | Sample repository credential templates                                               |
| [`argocd-cmd-params-cm.yaml`](argocd-cmd-params-cm-yaml.md)           | argocd-cmd-params-cm                                                               | ConfigMap | Argo CD env variables configuration                                                  |
| [`argocd-secret.yaml`](argocd-secret-yaml.md)                         | argocd-secret                                                                      | Secret    | User Passwords, Certificates (deprecated), Signing Key, Dex secrets, Webhook secrets |
| [`argocd-rbac-cm.yaml`](argocd-rbac-cm-yaml.md)                       | argocd-rbac-cm                                                                     | ConfigMap | RBAC Configuration                                                                   |
| [`argocd-tls-certs-cm.yaml`](argocd-tls-certs-cm-yaml.md)             | argocd-tls-certs-cm                                                                | ConfigMap | Custom TLS certificates for connecting Git repositories via HTTPS (v1.2 and later)   |
| [`argocd-ssh-known-hosts-cm.yaml`](argocd-ssh-known-hosts-cm-yaml.md) | argocd-ssh-known-hosts-cm                                                          | ConfigMap | SSH known hosts data for connecting Git repositories via SSH (v1.2 and later)        |

For each specific kind of ConfigMap and Secret resource, there is only a single supported resource name (as listed in the above table) - if you need to merge things you need to do it before creating them.

!!!warning "A note about ConfigMap resources"
    Be sure to annotate your ConfigMap resources using the label `app.kubernetes.io/part-of: argocd`, otherwise Argo CD will not be able to use them.

### Multiple configuration objects

| Sample File                                                      | Kind        | Description              |
|------------------------------------------------------------------|-------------|--------------------------|
| [`application.yaml`](../user-guide/application-specification.md) | Application | Example application spec |
| [`project.yaml`](./project-specification.md)                     | AppProject  | Example project spec     |
| [`argocd-repositories.yaml`](./argocd-repositories-yaml.md)                                                                | Secret      | Repository credentials   |

For `Application` and `AppProject` resources, the name of the resource equals the name of the application or project within Argo CD. This also means that application and project names are unique within a given Argo CD installation - you cannot have the same application name for two different applications.

## Applications

The Application CRD is the Kubernetes resource object representing a deployed application instance
in an environment. It is defined by two key pieces of information:

* `source` reference to the desired state in Git (repository, revision, path, environment)
* `destination` reference to the target cluster and namespace. For the cluster one of server or name can be used, but not both (which will result in an error). Under the hood when the server is missing, it is calculated based on the name and used for any operations.

A minimal Application spec is as follows:

```yaml
apiVersion: argoproj.io/v1alpha1
kind: Application
metadata:
  name: guestbook
  namespace: argocd
spec:
  project: default
  source:
    repoURL: https://github.com/argoproj/argocd-example-apps.git
    targetRevision: HEAD
    path: guestbook
  destination:
    server: https://kubernetes.default.svc
    namespace: guestbook
```

See [application.yaml](application.yaml) for additional fields. As long as you have completed the first step of [Getting Started](../getting_started.md#1-install-argo-cd), you can apply this with `kubectl apply -n argocd -f application.yaml` and Argo CD will start deploying the guestbook application.

!!! note
    The namespace must match the namespace of your Argo CD instance - typically this is `argocd`.

!!! note
    When creating an application from a Helm repository, the `chart` attribute must be specified instead of the `path` attribute within `spec.source`.

```yaml
spec:
  source:
    repoURL: https://argoproj.github.io/argo-helm
    chart: argo
```

!!! warning
    Without the `resources-finalizer.argocd.argoproj.io` finalizer, deleting an application will not delete the resources it manages. To perform a cascading delete, you must add the finalizer. See [App Deletion](../user-guide/app_deletion.md#about-the-deletion-finalizer).

```yaml
metadata:
  finalizers:
    - resources-finalizer.argocd.argoproj.io
```

### App of Apps

You can create an app that creates other apps, which in turn can create other apps.
This allows you to declaratively manage a group of apps that can be deployed and configured in concert.

See [cluster bootstrapping](cluster-bootstrapping.md).

## Projects

The AppProject CRD is the Kubernetes resource object representing a logical grouping of applications.
It is defined by the following key pieces of information:

* `sourceRepos` reference to the repositories that applications within the project can pull manifests from.
* `destinations` reference to clusters and namespaces that applications within the project can deploy into.
* `roles` list of entities with definitions of their access to resources within the project.

!!!warning "Projects which can deploy to the Argo CD namespace grant admin access"
    If a Project's `destinations` configuration allows deploying to the namespace in which Argo CD is installed, then
    Applications under that project have admin-level access. [RBAC access](https://argo-cd.readthedocs.io/en/stable/operator-manual/rbac/)
    to admin-level Projects should be carefully restricted, and push access to allowed `sourceRepos` should be limited
    to only admins.

An example spec is as follows:

```yaml
apiVersion: argoproj.io/v1alpha1
kind: AppProject
metadata:
  name: my-project
  namespace: argocd
  # Finalizer that ensures that project is not deleted until it is not referenced by any application
  finalizers:
    - resources-finalizer.argocd.argoproj.io
spec:
  description: Example Project
  # Allow manifests to deploy from any Git repos
  sourceRepos:
  - '*'
  # Only permit applications to deploy to the guestbook namespace in the same cluster
  destinations:
  - namespace: guestbook
    server: https://kubernetes.default.svc
  # Deny all cluster-scoped resources from being created, except for Namespace
  clusterResourceWhitelist:
  - group: ''
    kind: Namespace
  # Allow all namespaced-scoped resources to be created, except for ResourceQuota, LimitRange, NetworkPolicy
  namespaceResourceBlacklist:
  - group: ''
    kind: ResourceQuota
  - group: ''
    kind: LimitRange
  - group: ''
    kind: NetworkPolicy
  # Deny all namespaced-scoped resources from being created, except for Deployment and StatefulSet
  namespaceResourceWhitelist:
  - group: 'apps'
    kind: Deployment
  - group: 'apps'
    kind: StatefulSet
  roles:
  # A role which provides read-only access to all applications in the project
  - name: read-only
    description: Read-only privileges to my-project
    policies:
    - p, proj:my-project:read-only, applications, get, my-project/*, allow
    groups:
    - my-oidc-group
  # A role which provides sync privileges to only the guestbook-dev application, e.g. to provide
  # sync privileges to a CI system
  - name: ci-role
    description: Sync privileges for guestbook-dev
    policies:
    - p, proj:my-project:ci-role, applications, sync, my-project/guestbook-dev, allow
    # NOTE: JWT tokens can only be generated by the API server and the token is not persisted
    # anywhere by Argo CD. It can be prematurely revoked by removing the entry from this list.
    jwtTokens:
    - iat: 1535390316
```

## Repositories

!!!note
    Some Git hosters - notably GitLab and possibly on-premise GitLab instances as well - require you to
    specify the `.git` suffix in the repository URL, otherwise they will send a HTTP 301 redirect to the
    repository URL suffixed with `.git`. Argo CD will **not** follow these redirects, so you have to
    adjust your repository URL to be suffixed with `.git`.

Repository details are stored in secrets. To configure a repo, create a secret which contains repository details.
Consider using [bitnami-labs/sealed-secrets](https://github.com/bitnami-labs/sealed-secrets) to store an encrypted secret definition as a Kubernetes manifest.
Each repository must have a `url` field and, depending on whether you connect using HTTPS, SSH, or GitHub App, `username` and `password` (for HTTPS), `sshPrivateKey` (for SSH), or `githubAppPrivateKey` (for GitHub App).
Credentials can be scoped to a project using the optional `project` field. When omitted, the credential will be used as the default for all projects without a scoped credential.

!!!warning
    When using [bitnami-labs/sealed-secrets](https://github.com/bitnami-labs/sealed-secrets) the labels will be removed and have to be readded as described here: https://github.com/bitnami-labs/sealed-secrets#sealedsecrets-as-templates-for-secrets

Example for HTTPS:

```yaml
apiVersion: v1
kind: Secret
metadata:
  name: private-repo
  namespace: argocd
  labels:
    argocd.argoproj.io/secret-type: repository
stringData:
  type: git
  url: https://github.com/argoproj/private-repo
  password: my-password
  username: my-username
  project: my-project
```

Example for SSH:

```yaml
apiVersion: v1
kind: Secret
metadata:
  name: private-repo
  namespace: argocd
  labels:
    argocd.argoproj.io/secret-type: repository
stringData:
  type: git
  url: git@github.com:argoproj/my-private-repository.git
  sshPrivateKey: |
    -----BEGIN OPENSSH PRIVATE KEY-----
    ...
    -----END OPENSSH PRIVATE KEY-----
```

Example for GitHub App:

```yaml
apiVersion: v1
kind: Secret
metadata:
  name: github-repo
  namespace: argocd
  labels:
    argocd.argoproj.io/secret-type: repository
stringData:
  type: git
  url: https://github.com/argoproj/my-private-repository
  githubAppID: 1
  githubAppInstallationID: 2
  githubAppPrivateKey: |
    -----BEGIN OPENSSH PRIVATE KEY-----
    ...
    -----END OPENSSH PRIVATE KEY-----
---
apiVersion: v1
kind: Secret
metadata:
  name: github-enterprise-repo
  namespace: argocd
  labels:
    argocd.argoproj.io/secret-type: repository
stringData:
  type: git
  url: https://ghe.example.com/argoproj/my-private-repository
  githubAppID: 1
  githubAppInstallationID: 2
  githubAppEnterpriseBaseUrl: https://ghe.example.com/api/v3
  githubAppPrivateKey: |
    -----BEGIN OPENSSH PRIVATE KEY-----
    ...
    -----END OPENSSH PRIVATE KEY-----
```

Example for Google Cloud Source repositories:

```yaml
kind: Secret
metadata:
  name: github-repo
  namespace: argocd
  labels:
    argocd.argoproj.io/secret-type: repository
stringData:
  type: git
  url: https://source.developers.google.com/p/my-google-project/r/my-repo
  gcpServiceAccountKey: |
    {
      "type": "service_account",
      "project_id": "my-google-project",
      "private_key_id": "REDACTED",
      "private_key": "-----BEGIN PRIVATE KEY-----\nREDACTED\n-----END PRIVATE KEY-----\n",
      "client_email": "argocd-service-account@my-google-project.iam.gserviceaccount.com",
      "client_id": "REDACTED",
      "auth_uri": "https://accounts.google.com/o/oauth2/auth",
      "token_uri": "https://oauth2.googleapis.com/token",
      "auth_provider_x509_cert_url": "https://www.googleapis.com/oauth2/v1/certs",
      "client_x509_cert_url": "https://www.googleapis.com/robot/v1/metadata/x509/argocd-service-account%40my-google-project.iam.gserviceaccount.com"
    }
```

!!! tip
    The Kubernetes documentation has [instructions for creating a secret containing a private key](https://kubernetes.io/docs/concepts/configuration/secret/#use-case-pod-with-ssh-keys).

### Repository Credentials

If you want to use the same credentials for multiple repositories, you can configure credential templates. Credential templates can carry the same credentials information as repositories.

```yaml
apiVersion: v1
kind: Secret
metadata:
  name: first-repo
  namespace: argocd
  labels:
    argocd.argoproj.io/secret-type: repository
stringData:
  type: git
  url: https://github.com/argoproj/private-repo
---
apiVersion: v1
kind: Secret
metadata:
  name: second-repo
  namespace: argocd
  labels:
    argocd.argoproj.io/secret-type: repository
stringData:
  type: git
  url: https://github.com/argoproj/other-private-repo
---
apiVersion: v1
kind: Secret
metadata:
  name: private-repo-creds
  namespace: argocd
  labels:
    argocd.argoproj.io/secret-type: repo-creds
stringData:
  type: git
  url: https://github.com/argoproj
  password: my-password
  username: my-username
```

In the above example, every repository accessed via HTTPS whose URL is prefixed with `https://github.com/argoproj` would use a username stored in the key `username` and a password stored in the key `password` of the secret `private-repo-creds` for connecting to Git.

In order for Argo CD to use a credential template for any given repository, the following conditions must be met:

* The repository must either not be configured at all, or if configured, must not contain any credential information (i.e. contain none of `sshPrivateKey`, `username`, `password` )
* The URL configured for a credential template (e.g. `https://github.com/argoproj`) must match as prefix for the repository URL (e.g. `https://github.com/argoproj/argocd-example-apps`).

!!! note
    Matching credential template URL prefixes is done on a _best match_ effort, so the longest (best) match will take precedence. The order of definition is not important, as opposed to pre v1.4 configuration.

The following keys are valid to refer to credential secrets:

#### SSH repositories

* `sshPrivateKey` refers to the SSH private key for accessing the repositories

#### HTTPS repositories

* `username` and `password` refer to the username and/or password for accessing the repositories
* `tlsClientCertData` and `tlsClientCertKey` refer to secrets where a TLS client certificate (`tlsClientCertData`) and the corresponding private key `tlsClientCertKey` are stored for accessing the repositories

#### GitHub App repositories

* `githubAppPrivateKey` refers to the GitHub App private key for accessing the repositories
* `githubAppID` refers to the GitHub Application ID for the application you created.
* `githubAppInstallationID` refers to the Installation ID of the GitHub app you created and installed.
* `githubAppEnterpriseBaseUrl` refers to the base api URL for GitHub Enterprise (e.g. `https://ghe.example.com/api/v3`)
* `tlsClientCertData` and `tlsClientCertKey` refer to secrets where a TLS client certificate (`tlsClientCertData`) and the corresponding private key `tlsClientCertKey` are stored for accessing GitHub Enterprise if custom certificates are used.

### Repositories using self-signed TLS certificates (or are signed by custom CA)

You can manage the TLS certificates used to verify the authenticity of your repository servers in a ConfigMap object named `argocd-tls-certs-cm`. The data section should contain a map, with the repository server's hostname part (not the complete URL) as key, and the certificate(s) in PEM format as data. So, if you connect to a repository with the URL `https://server.example.com/repos/my-repo`, you should use `server.example.com` as key. The certificate data should be either the server's certificate (in case of self-signed certificate) or the certificate of the CA that was used to sign the server's certificate. You can configure multiple certificates for each server, e.g. if you are having a certificate roll-over planned.

If there are no dedicated certificates configured for a repository server, the system's default trust store is used for validating the server's repository. This should be good enough for most (if not all) public Git repository services such as GitLab, GitHub and Bitbucket as well as most privately hosted sites which use certificates from well-known CAs, including Let's Encrypt certificates.

An example ConfigMap object:

```yaml
apiVersion: v1
kind: ConfigMap
metadata:
  name: argocd-tls-certs-cm
  namespace: argocd
  labels:
    app.kubernetes.io/name: argocd-cm
    app.kubernetes.io/part-of: argocd
data:
  server.example.com: |
    -----BEGIN CERTIFICATE-----
    MIIF1zCCA7+gAwIBAgIUQdTcSHY2Sxd3Tq/v1eIEZPCNbOowDQYJKoZIhvcNAQEL
    BQAwezELMAkGA1UEBhMCREUxFTATBgNVBAgMDExvd2VyIFNheG9ueTEQMA4GA1UE
    BwwHSGFub3ZlcjEVMBMGA1UECgwMVGVzdGluZyBDb3JwMRIwEAYDVQQLDAlUZXN0
    c3VpdGUxGDAWBgNVBAMMD2Jhci5leGFtcGxlLmNvbTAeFw0xOTA3MDgxMzU2MTda
    Fw0yMDA3MDcxMzU2MTdaMHsxCzAJBgNVBAYTAkRFMRUwEwYDVQQIDAxMb3dlciBT
    YXhvbnkxEDAOBgNVBAcMB0hhbm92ZXIxFTATBgNVBAoMDFRlc3RpbmcgQ29ycDES
    MBAGA1UECwwJVGVzdHN1aXRlMRgwFgYDVQQDDA9iYXIuZXhhbXBsZS5jb20wggIi
    MA0GCSqGSIb3DQEBAQUAA4ICDwAwggIKAoICAQCv4mHMdVUcafmaSHVpUM0zZWp5
    NFXfboxA4inuOkE8kZlbGSe7wiG9WqLirdr39Ts+WSAFA6oANvbzlu3JrEQ2CHPc
    CNQm6diPREFwcDPFCe/eMawbwkQAPVSHPts0UoRxnpZox5pn69ghncBR+jtvx+/u
    P6HdwW0qqTvfJnfAF1hBJ4oIk2AXiip5kkIznsAh9W6WRy6nTVCeetmIepDOGe0G
    ZJIRn/OfSz7NzKylfDCat2z3EAutyeT/5oXZoWOmGg/8T7pn/pR588GoYYKRQnp+
    YilqCPFX+az09EqqK/iHXnkdZ/Z2fCuU+9M/Zhrnlwlygl3RuVBI6xhm/ZsXtL2E
    Gxa61lNy6pyx5+hSxHEFEJshXLtioRd702VdLKxEOuYSXKeJDs1x9o6cJ75S6hko
    Ml1L4zCU+xEsMcvb1iQ2n7PZdacqhkFRUVVVmJ56th8aYyX7KNX6M9CD+kMpNm6J
    kKC1li/Iy+RI138bAvaFplajMF551kt44dSvIoJIbTr1LigudzWPqk31QaZXV/4u
    kD1n4p/XMc9HYU/was/CmQBFqmIZedTLTtK7clkuFN6wbwzdo1wmUNgnySQuMacO
    gxhHxxzRWxd24uLyk9Px+9U3BfVPaRLiOPaPoC58lyVOykjSgfpgbus7JS69fCq7
    bEH4Jatp/10zkco+UQIDAQABo1MwUTAdBgNVHQ4EFgQUjXH6PHi92y4C4hQpey86
    r6+x1ewwHwYDVR0jBBgwFoAUjXH6PHi92y4C4hQpey86r6+x1ewwDwYDVR0TAQH/
    BAUwAwEB/zANBgkqhkiG9w0BAQsFAAOCAgEAFE4SdKsX9UsLy+Z0xuHSxhTd0jfn
    Iih5mtzb8CDNO5oTw4z0aMeAvpsUvjJ/XjgxnkiRACXh7K9hsG2r+ageRWGevyvx
    CaRXFbherV1kTnZw4Y9/pgZTYVWs9jlqFOppz5sStkfjsDQ5lmPJGDii/StENAz2
    XmtiPOgfG9Upb0GAJBCuKnrU9bIcT4L20gd2F4Y14ccyjlf8UiUi192IX6yM9OjT
    +TuXwZgqnTOq6piVgr+FTSa24qSvaXb5z/mJDLlk23npecTouLg83TNSn3R6fYQr
    d/Y9eXuUJ8U7/qTh2Ulz071AO9KzPOmleYPTx4Xty4xAtWi1QE5NHW9/Ajlv5OtO
    OnMNWIs7ssDJBsB7VFC8hcwf79jz7kC0xmQqDfw51Xhhk04kla+v+HZcFW2AO9so
    6ZdVHHQnIbJa7yQJKZ+hK49IOoBR6JgdB5kymoplLLiuqZSYTcwSBZ72FYTm3iAr
    jzvt1hxpxVDmXvRnkhRrIRhK4QgJL0jRmirBjDY+PYYd7bdRIjN7WNZLFsgplnS8
    9w6CwG32pRlm0c8kkiQ7FXA6BYCqOsDI8f1VGQv331OpR2Ck+FTv+L7DAmg6l37W
    +LB9LGh4OAp68ImTjqf6ioGKG0RBSznwME+r4nXtT1S/qLR6ASWUS4ViWRhbRlNK
    XWyb96wrUlv+E8I=
    -----END CERTIFICATE-----

```

!!! note
    The `argocd-tls-certs-cm` ConfigMap will be mounted as a volume at the mount path `/app/config/tls` in the pods of `argocd-server` and `argocd-repo-server`. It will create files for each data key in the mount path directory, so above example would leave the file `/app/config/tls/server.example.com`, which contains the certificate data. It might take a while for changes in the ConfigMap to be reflected in your pods, depending on your Kubernetes configuration.

### SSH known host public keys

If you are configuring repositories to use SSH, Argo CD will need to know their SSH public keys. In order for Argo CD to connect via SSH the public key(s) for each repository server must be pre-configured in Argo CD (unlike TLS configuration), otherwise the connections to the repository will fail.

You can manage the SSH known hosts data in the `argocd-ssh-known-hosts-cm` ConfigMap. This ConfigMap contains a single entry, `ssh_known_hosts`, with the public keys of the SSH servers as its value. The value can be filled in from any existing `ssh_known_hosts` file, or from the output of the `ssh-keyscan` utility (which is part of OpenSSH's client package). The basic format is `<server_name> <keytype> <base64-encoded_key>`, one entry per line.

Here is an example of running `ssh-keyscan`:
```bash
$ for host in bitbucket.org github.com gitlab.com ssh.dev.azure.com vs-ssh.visualstudio.com ; do ssh-keyscan $host 2> /dev/null ; done
bitbucket.org ssh-rsa AAAAB3NzaC1yc2EAAAADAQABAAABgQDQeJzhupRu0u0cdegZIa8e86EG2qOCsIsD1Xw0xSeiPDlCr7kq97NLmMbpKTX6Esc30NuoqEEHCuc7yWtwp8dI76EEEB1VqY9QJq6vk+aySyboD5QF61I/1WeTwu+deCbgKMGbUijeXhtfbxSxm6JwGrXrhBdofTsbKRUsrN1WoNgUa8uqN1Vx6WAJw1JHPhglEGGHea6QICwJOAr/6mrui/oB7pkaWKHj3z7d1IC4KWLtY47elvjbaTlkN04Kc/5LFEirorGYVbt15kAUlqGM65pk6ZBxtaO3+30LVlORZkxOh+LKL/BvbZ/iRNhItLqNyieoQj/uh/7Iv4uyH/cV/0b4WDSd3DptigWq84lJubb9t/DnZlrJazxyDCulTmKdOR7vs9gMTo+uoIrPSb8ScTtvw65+odKAlBj59dhnVp9zd7QUojOpXlL62Aw56U4oO+FALuevvMjiWeavKhJqlR7i5n9srYcrNV7ttmDw7kf/97P5zauIhxcjX+xHv4M=
github.com ssh-ed25519 AAAAC3NzaC1lZDI1NTE5AAAAIOMqqnkVzrm0SdG6UOoqKLsabgH5C9okWi0dh2l9GKJl
github.com ssh-rsa AAAAB3NzaC1yc2EAAAADAQABAAABgQCj7ndNxQowgcQnjshcLrqPEiiphnt+VTTvDP6mHBL9j1aNUkY4Ue1gvwnGLVlOhGeYrnZaMgRK6+PKCUXaDbC7qtbW8gIkhL7aGCsOr/C56SJMy/BCZfxd1nWzAOxSDPgVsmerOBYfNqltV9/hWCqBywINIR+5dIg6JTJ72pcEpEjcYgXkE2YEFXV1JHnsKgbLWNlhScqb2UmyRkQyytRLtL+38TGxkxCflmO+5Z8CSSNY7GidjMIZ7Q4zMjA2n1nGrlTDkzwDCsw+wqFPGQA179cnfGWOWRVruj16z6XyvxvjJwbz0wQZ75XK5tKSb7FNyeIEs4TT4jk+S4dhPeAUC5y+bDYirYgM4GC7uEnztnZyaVWQ7B381AK4Qdrwt51ZqExKbQpTUNn+EjqoTwvqNj4kqx5QUCI0ThS/YkOxJCXmPUWZbhjpCg56i+2aB6CmK2JGhn57K5mj0MNdBXA4/WnwH6XoPWJzK5Nyu2zB3nAZp+S5hpQs+p1vN1/wsjk=
github.com ecdsa-sha2-nistp256 AAAAE2VjZHNhLXNoYTItbmlzdHAyNTYAAAAIbmlzdHAyNTYAAABBBEmKSENjQEezOmxkZMy7opKgwFB9nkt5YRrYMjNuG5N87uRgg6CLrbo5wAdT/y6v0mKV0U2w0WZ2YB/++Tpockg=
gitlab.com ecdsa-sha2-nistp256 AAAAE2VjZHNhLXNoYTItbmlzdHAyNTYAAAAIbmlzdHAyNTYAAABBBFSMqzJeV9rUzU4kWitGjeR4PWSa29SPqJ1fVkhtj3Hw9xjLVXVYrU9QlYWrOLXBpQ6KWjbjTDTdDkoohFzgbEY=
gitlab.com ssh-ed25519 AAAAC3NzaC1lZDI1NTE5AAAAIAfuCHKVTjquxvt6CM6tdG4SLp1Btn/nOeHHE5UOzRdf
gitlab.com ssh-rsa AAAAB3NzaC1yc2EAAAADAQABAAABAQCsj2bNKTBSpIYDEGk9KxsGh3mySTRgMtXL583qmBpzeQ+jqCMRgBqB98u3z++J1sKlXHWfM9dyhSevkMwSbhoR8XIq/U0tCNyokEi/ueaBMCvbcTHhO7FcwzY92WK4Yt0aGROY5qX2UKSeOvuP4D6TPqKF1onrSzH9bx9XUf2lEdWT/ia1NEKjunUqu1xOB/StKDHMoX4/OKyIzuS0q/T1zOATthvasJFoPrAjkohTyaDUz2LN5JoH839hViyEG82yB+MjcFV5MU3N1l1QL3cVUCh93xSaua1N85qivl+siMkPGbO5xR/En4iEY6K2XPASUEMaieWVNTRCtJ4S8H+9
ssh.dev.azure.com ssh-rsa AAAAB3NzaC1yc2EAAAADAQABAAABAQC7Hr1oTWqNqOlzGJOfGJ4NakVyIzf1rXYd4d7wo6jBlkLvCA4odBlL0mDUyZ0/QUfTTqeu+tm22gOsv+VrVTMk6vwRU75gY/y9ut5Mb3bR5BV58dKXyq9A9UeB5Cakehn5Zgm6x1mKoVyf+FFn26iYqXJRgzIZZcZ5V6hrE0Qg39kZm4az48o0AUbf6Sp4SLdvnuMa2sVNwHBboS7EJkm57XQPVU3/QpyNLHbWDdzwtrlS+ez30S3AdYhLKEOxAG8weOnyrtLJAUen9mTkol8oII1edf7mWWbWVf0nBmly21+nZcmCTISQBtdcyPaEno7fFQMDD26/s0lfKob4Kw8H
vs-ssh.visualstudio.com ssh-rsa AAAAB3NzaC1yc2EAAAADAQABAAABAQC7Hr1oTWqNqOlzGJOfGJ4NakVyIzf1rXYd4d7wo6jBlkLvCA4odBlL0mDUyZ0/QUfTTqeu+tm22gOsv+VrVTMk6vwRU75gY/y9ut5Mb3bR5BV58dKXyq9A9UeB5Cakehn5Zgm6x1mKoVyf+FFn26iYqXJRgzIZZcZ5V6hrE0Qg39kZm4az48o0AUbf6Sp4SLdvnuMa2sVNwHBboS7EJkm57XQPVU3/QpyNLHbWDdzwtrlS+ez30S3AdYhLKEOxAG8weOnyrtLJAUen9mTkol8oII1edf7mWWbWVf0nBmly21+nZcmCTISQBtdcyPaEno7fFQMDD26/s0lfKob4Kw8H
```

Here is an example `ConfigMap` object using the output from `ssh-keyscan` above:

```yaml
apiVersion: v1
kind: ConfigMap
metadata:
  labels:
    app.kubernetes.io/name: argocd-ssh-known-hosts-cm
    app.kubernetes.io/part-of: argocd
  name: argocd-ssh-known-hosts-cm
data:
  ssh_known_hosts: |
    # This file was automatically generated by hack/update-ssh-known-hosts.sh. DO NOT EDIT
    [ssh.github.com]:443 ecdsa-sha2-nistp256 AAAAE2VjZHNhLXNoYTItbmlzdHAyNTYAAAAIbmlzdHAyNTYAAABBBEmKSENjQEezOmxkZMy7opKgwFB9nkt5YRrYMjNuG5N87uRgg6CLrbo5wAdT/y6v0mKV0U2w0WZ2YB/++Tpockg=
    [ssh.github.com]:443 ssh-ed25519 AAAAC3NzaC1lZDI1NTE5AAAAIOMqqnkVzrm0SdG6UOoqKLsabgH5C9okWi0dh2l9GKJl
    [ssh.github.com]:443 ssh-rsa AAAAB3NzaC1yc2EAAAADAQABAAABgQCj7ndNxQowgcQnjshcLrqPEiiphnt+VTTvDP6mHBL9j1aNUkY4Ue1gvwnGLVlOhGeYrnZaMgRK6+PKCUXaDbC7qtbW8gIkhL7aGCsOr/C56SJMy/BCZfxd1nWzAOxSDPgVsmerOBYfNqltV9/hWCqBywINIR+5dIg6JTJ72pcEpEjcYgXkE2YEFXV1JHnsKgbLWNlhScqb2UmyRkQyytRLtL+38TGxkxCflmO+5Z8CSSNY7GidjMIZ7Q4zMjA2n1nGrlTDkzwDCsw+wqFPGQA179cnfGWOWRVruj16z6XyvxvjJwbz0wQZ75XK5tKSb7FNyeIEs4TT4jk+S4dhPeAUC5y+bDYirYgM4GC7uEnztnZyaVWQ7B381AK4Qdrwt51ZqExKbQpTUNn+EjqoTwvqNj4kqx5QUCI0ThS/YkOxJCXmPUWZbhjpCg56i+2aB6CmK2JGhn57K5mj0MNdBXA4/WnwH6XoPWJzK5Nyu2zB3nAZp+S5hpQs+p1vN1/wsjk=
    bitbucket.org ecdsa-sha2-nistp256 AAAAE2VjZHNhLXNoYTItbmlzdHAyNTYAAAAIbmlzdHAyNTYAAABBBPIQmuzMBuKdWeF4+a2sjSSpBK0iqitSQ+5BM9KhpexuGt20JpTVM7u5BDZngncgrqDMbWdxMWWOGtZ9UgbqgZE=
    bitbucket.org ssh-ed25519 AAAAC3NzaC1lZDI1NTE5AAAAIIazEu89wgQZ4bqs3d63QSMzYVa0MuJ2e2gKTKqu+UUO
    bitbucket.org ssh-rsa AAAAB3NzaC1yc2EAAAADAQABAAABgQDQeJzhupRu0u0cdegZIa8e86EG2qOCsIsD1Xw0xSeiPDlCr7kq97NLmMbpKTX6Esc30NuoqEEHCuc7yWtwp8dI76EEEB1VqY9QJq6vk+aySyboD5QF61I/1WeTwu+deCbgKMGbUijeXhtfbxSxm6JwGrXrhBdofTsbKRUsrN1WoNgUa8uqN1Vx6WAJw1JHPhglEGGHea6QICwJOAr/6mrui/oB7pkaWKHj3z7d1IC4KWLtY47elvjbaTlkN04Kc/5LFEirorGYVbt15kAUlqGM65pk6ZBxtaO3+30LVlORZkxOh+LKL/BvbZ/iRNhItLqNyieoQj/uh/7Iv4uyH/cV/0b4WDSd3DptigWq84lJubb9t/DnZlrJazxyDCulTmKdOR7vs9gMTo+uoIrPSb8ScTtvw65+odKAlBj59dhnVp9zd7QUojOpXlL62Aw56U4oO+FALuevvMjiWeavKhJqlR7i5n9srYcrNV7ttmDw7kf/97P5zauIhxcjX+xHv4M=
    github.com ecdsa-sha2-nistp256 AAAAE2VjZHNhLXNoYTItbmlzdHAyNTYAAAAIbmlzdHAyNTYAAABBBEmKSENjQEezOmxkZMy7opKgwFB9nkt5YRrYMjNuG5N87uRgg6CLrbo5wAdT/y6v0mKV0U2w0WZ2YB/++Tpockg=
    github.com ssh-ed25519 AAAAC3NzaC1lZDI1NTE5AAAAIOMqqnkVzrm0SdG6UOoqKLsabgH5C9okWi0dh2l9GKJl
    github.com ssh-rsa AAAAB3NzaC1yc2EAAAADAQABAAABgQCj7ndNxQowgcQnjshcLrqPEiiphnt+VTTvDP6mHBL9j1aNUkY4Ue1gvwnGLVlOhGeYrnZaMgRK6+PKCUXaDbC7qtbW8gIkhL7aGCsOr/C56SJMy/BCZfxd1nWzAOxSDPgVsmerOBYfNqltV9/hWCqBywINIR+5dIg6JTJ72pcEpEjcYgXkE2YEFXV1JHnsKgbLWNlhScqb2UmyRkQyytRLtL+38TGxkxCflmO+5Z8CSSNY7GidjMIZ7Q4zMjA2n1nGrlTDkzwDCsw+wqFPGQA179cnfGWOWRVruj16z6XyvxvjJwbz0wQZ75XK5tKSb7FNyeIEs4TT4jk+S4dhPeAUC5y+bDYirYgM4GC7uEnztnZyaVWQ7B381AK4Qdrwt51ZqExKbQpTUNn+EjqoTwvqNj4kqx5QUCI0ThS/YkOxJCXmPUWZbhjpCg56i+2aB6CmK2JGhn57K5mj0MNdBXA4/WnwH6XoPWJzK5Nyu2zB3nAZp+S5hpQs+p1vN1/wsjk=
    gitlab.com ecdsa-sha2-nistp256 AAAAE2VjZHNhLXNoYTItbmlzdHAyNTYAAAAIbmlzdHAyNTYAAABBBFSMqzJeV9rUzU4kWitGjeR4PWSa29SPqJ1fVkhtj3Hw9xjLVXVYrU9QlYWrOLXBpQ6KWjbjTDTdDkoohFzgbEY=
    gitlab.com ssh-ed25519 AAAAC3NzaC1lZDI1NTE5AAAAIAfuCHKVTjquxvt6CM6tdG4SLp1Btn/nOeHHE5UOzRdf
    gitlab.com ssh-rsa AAAAB3NzaC1yc2EAAAADAQABAAABAQCsj2bNKTBSpIYDEGk9KxsGh3mySTRgMtXL583qmBpzeQ+jqCMRgBqB98u3z++J1sKlXHWfM9dyhSevkMwSbhoR8XIq/U0tCNyokEi/ueaBMCvbcTHhO7FcwzY92WK4Yt0aGROY5qX2UKSeOvuP4D6TPqKF1onrSzH9bx9XUf2lEdWT/ia1NEKjunUqu1xOB/StKDHMoX4/OKyIzuS0q/T1zOATthvasJFoPrAjkohTyaDUz2LN5JoH839hViyEG82yB+MjcFV5MU3N1l1QL3cVUCh93xSaua1N85qivl+siMkPGbO5xR/En4iEY6K2XPASUEMaieWVNTRCtJ4S8H+9
    ssh.dev.azure.com ssh-rsa AAAAB3NzaC1yc2EAAAADAQABAAABAQC7Hr1oTWqNqOlzGJOfGJ4NakVyIzf1rXYd4d7wo6jBlkLvCA4odBlL0mDUyZ0/QUfTTqeu+tm22gOsv+VrVTMk6vwRU75gY/y9ut5Mb3bR5BV58dKXyq9A9UeB5Cakehn5Zgm6x1mKoVyf+FFn26iYqXJRgzIZZcZ5V6hrE0Qg39kZm4az48o0AUbf6Sp4SLdvnuMa2sVNwHBboS7EJkm57XQPVU3/QpyNLHbWDdzwtrlS+ez30S3AdYhLKEOxAG8weOnyrtLJAUen9mTkol8oII1edf7mWWbWVf0nBmly21+nZcmCTISQBtdcyPaEno7fFQMDD26/s0lfKob4Kw8H
    vs-ssh.visualstudio.com ssh-rsa AAAAB3NzaC1yc2EAAAADAQABAAABAQC7Hr1oTWqNqOlzGJOfGJ4NakVyIzf1rXYd4d7wo6jBlkLvCA4odBlL0mDUyZ0/QUfTTqeu+tm22gOsv+VrVTMk6vwRU75gY/y9ut5Mb3bR5BV58dKXyq9A9UeB5Cakehn5Zgm6x1mKoVyf+FFn26iYqXJRgzIZZcZ5V6hrE0Qg39kZm4az48o0AUbf6Sp4SLdvnuMa2sVNwHBboS7EJkm57XQPVU3/QpyNLHbWDdzwtrlS+ez30S3AdYhLKEOxAG8weOnyrtLJAUen9mTkol8oII1edf7mWWbWVf0nBmly21+nZcmCTISQBtdcyPaEno7fFQMDD26/s0lfKob4Kw8H
```

!!! note
    The `argocd-ssh-known-hosts-cm` ConfigMap will be mounted as a volume at the mount path `/app/config/ssh` in the pods of `argocd-server` and `argocd-repo-server`. It will create a file `ssh_known_hosts` in that directory, which contains the SSH known hosts data used by Argo CD for connecting to Git repositories via SSH. It might take a while for changes in the ConfigMap to be reflected in your pods, depending on your Kubernetes configuration.

### Configure repositories with proxy

Proxy for your repository can be specified in the `proxy` field of the repository secret, along with a corresponding `noProxy` config. Argo CD uses this proxy/noProxy config to access the repository and do related helm/kustomize operations. Argo CD looks for the standard proxy environment variables in the repository server if the custom proxy config is absent.

An example repository with proxy and noProxy:

```yaml
apiVersion: v1
kind: Secret
metadata:
  name: private-repo
  namespace: argocd
  labels:
    argocd.argoproj.io/secret-type: repository
stringData:
  type: git
  url: https://github.com/argoproj/private-repo
  proxy: https://proxy-server-url:8888
  noProxy: ".internal.example.com,company.org,10.123.0.0/16"
  password: my-password
  username: my-username
```

A note on noProxy: Argo CD uses exec to interact with different tools such as helm and kustomize. Not all of these tools support the same noProxy syntax as the [httpproxy go package](https://cs.opensource.google/go/x/net/+/internal-branch.go1.21-vendor:http/httpproxy/proxy.go;l=38-50) does. In case you run in trouble with noProxy not beeing respected you might want to try using the full domain instead of a wildcard pattern or IP range to find a common syntax that all tools support.

### Legacy behaviour

In Argo CD version 2.0 and earlier, repositories were stored as part of the `argocd-cm` config map. For
backward-compatibility, Argo CD will still honor repositories in the config map, but this style of repository
configuration is deprecated and support for it will be removed in a future version.

```yaml
apiVersion: v1
kind: ConfigMap
data:
  repositories: |
    - url: https://github.com/argoproj/my-private-repository
      passwordSecret:
        name: my-secret
        key: password
      usernameSecret:
        name: my-secret
        key: username
  repository.credentials: |
    - url: https://github.com/argoproj
      passwordSecret:
        name: my-secret
        key: password
      usernameSecret:
        name: my-secret
        key: username
---
apiVersion: v1
kind: Secret
metadata:
  name: my-secret
  namespace: argocd
stringData:
  password: my-password
  username: my-username
```

## Clusters

Cluster credentials are stored in secrets same as repositories or repository credentials. Each secret must have label
`argocd.argoproj.io/secret-type: cluster`.

The secret data must include following fields:

* `name` - cluster name
* `server` - cluster api server url
* `namespaces` - optional comma-separated list of namespaces which are accessible in that cluster. Cluster level resources would be ignored if namespace list is not empty.
* `clusterResources` - optional boolean string (`"true"` or `"false"`) determining whether Argo CD can manage cluster-level resources on this cluster. This setting is used only if the list of managed namespaces is not empty.
* `project` - optional string to designate this as a project-scoped cluster.
* `config` - JSON representation of following data structure:

```yaml
# Basic authentication settings
username: string
password: string
# Bearer authentication settings
bearerToken: string
# IAM authentication configuration
awsAuthConfig:
    clusterName: string
    roleARN: string
    profile: string
# Configure external command to supply client credentials
# See https://godoc.org/k8s.io/client-go/tools/clientcmd/api#ExecConfig
execProviderConfig:
    command: string
    args: [
      string
    ]
    env: {
      key: value
    }
    apiVersion: string
    installHint: string
# Transport layer security configuration settings
tlsClientConfig:
    # Base64 encoded PEM-encoded bytes (typically read from a client certificate file).
    caData: string
    # Base64 encoded PEM-encoded bytes (typically read from a client certificate file).
    certData: string
    # Server should be accessed without verifying the TLS certificate
    insecure: boolean
    # Base64 encoded PEM-encoded bytes (typically read from a client certificate key file).
    keyData: string
    # ServerName is passed to the server for SNI and is used in the client to check server
    # certificates against. If ServerName is empty, the hostname used to contact the
    # server is used.
    serverName: string
```

Note that if you specify a command to run under `execProviderConfig`, that command must be available in the Argo CD image. See [BYOI (Build Your Own Image)](custom_tools.md#byoi-build-your-own-image).

Cluster secret example:

```yaml
apiVersion: v1
kind: Secret
metadata:
  name: mycluster-secret
  labels:
    argocd.argoproj.io/secret-type: cluster
type: Opaque
stringData:
  name: mycluster.example.com
  server: https://mycluster.example.com
  config: |
    {
      "bearerToken": "<authentication token>",
      "tlsClientConfig": {
        "insecure": false,
        "caData": "<base64 encoded certificate>"
      }
    }
```

### EKS

EKS cluster secret example using argocd-k8s-auth and [IRSA](https://docs.aws.amazon.com/eks/latest/userguide/iam-roles-for-service-accounts.html):

```yaml
apiVersion: v1
kind: Secret
metadata:
  name: mycluster-secret
  labels:
    argocd.argoproj.io/secret-type: cluster
type: Opaque
stringData:
  name: "mycluster.example.com"
  server: "https://mycluster.example.com"
  config: |
    {
      "awsAuthConfig": {
        "clusterName": "my-eks-cluster-name",
        "roleARN": "arn:aws:iam::<AWS_ACCOUNT_ID>:role/<IAM_ROLE_NAME>"
      },
      "tlsClientConfig": {
        "insecure": false,
        "caData": "<base64 encoded certificate>"
      }        
    }
```

Note that you should have IRSA enabled on your EKS cluster, create an appropriate IAM role which allows it to assume 
other IAM roles (whichever `roleARN`s that Argo CD needs to assume) and have an assume role policy which allows 
the argocd-application-controller and argocd-server pods to assume said role via OIDC.

Example trust relationship config for `<arn:aws:iam::<AWS_ACCOUNT_ID>:role/<ARGO_CD_MANAGEMENT_IAM_ROLE_NAME>`, which 
is required for Argo CD to perform actions via IAM. Ensure that the cluster has an [IAM OIDC provider configured](https://docs.aws.amazon.com/eks/latest/userguide/enable-iam-roles-for-service-accounts.html) 
for it.  

```json
{
    "Version": "2012-10-17",
    "Statement": [
        {
            "Effect": "Allow",
            "Principal": {
                "Federated": "arn:aws:iam::<AWS_ACCOUNT_ID>:oidc-provider/oidc.eks.<AWS_REGION>.amazonaws.com/id/EXAMPLED539D4633E53DE1B71EXAMPLE"
            },
            "Action": "sts:AssumeRoleWithWebIdentity",
            "Condition": {
                "StringEquals": {
                    "oidc.eks.<AWS_REGION>.amazonaws.com/id/EXAMPLED539D4633E53DE1B71EXAMPLE:sub": ["system:serviceaccount:argocd:argocd-application-controller", "system:serviceaccount:argocd:argocd-server"],
                    "oidc.eks.<AWS_REGION>.amazonaws.com/id/EXAMPLED539D4633E53DE1B71EXAMPLE:aud": "sts.amazonaws.com"
                }
            }
        }
    ]
}
```

The Argo CD management role also needs to be allowed to assume other roles, in this case we want it to assume 
`arn:aws:iam::<AWS_ACCOUNT_ID>:role/<IAM_ROLE_NAME>` so that it can manage the cluster mapped to that role. This can be 
extended to allow assumption of multiple roles, either as an explicit array of role ARNs or by using `*` where appropriate.

```json
{
    "Version" : "2012-10-17",
    "Statement" : {
      "Effect" : "Allow",
      "Action" : "sts:AssumeRole",
      "Resource" : [
        "<arn:aws:iam::<AWS_ACCOUNT_ID>:role/<IAM_ROLE_NAME>"
      ]
    }
  }
```

Example service account configs for `argocd-application-controller` and `argocd-server`.

!!! warning
    Once the annotations have been set on the service accounts, both the application controller and server pods need to be restarted.

```yaml
apiVersion: v1
kind: ServiceAccount
metadata:
  annotations:
    eks.amazonaws.com/role-arn: "<arn:aws:iam::<AWS_ACCOUNT_ID>:role/<ARGO_CD_MANAGEMENT_IAM_ROLE_NAME>"
  name: argocd-application-controller
---
apiVersion: v1
kind: ServiceAccount
metadata:
  annotations:
    eks.amazonaws.com/role-arn: "<arn:aws:iam::<AWS_ACCOUNT_ID>:role/<ARGO_CD_MANAGEMENT_IAM_ROLE_NAME>"
  name: argocd-server
```

In turn, the `roleARN` of each managed cluster needs to be added to each respective cluster's `aws-auth` config map (see
[Enabling IAM principal access to your cluster](https://docs.aws.amazon.com/eks/latest/userguide/add-user-role.html)), as
well as having an assume role policy which allows it to be assumed by the Argo CD pod role.

Example assume role policy for a cluster which is managed by Argo CD:

```json
{
    "Version" : "2012-10-17",
    "Statement" : {
      "Effect" : "Allow",
      "Action" : "sts:AssumeRole",
      "Principal" : {
        "AWS" : "<arn:aws:iam::<AWS_ACCOUNT_ID>:role/<ARGO_CD_MANAGEMENT_IAM_ROLE_NAME>"
      }
    }
  }
```

Example kube-system/aws-auth configmap for your cluster managed by Argo CD:

```yaml
apiVersion: v1
data:
  # Other groups and accounts omitted for brevity. Ensure that no other rolearns and/or groups are inadvertently removed, 
  # or you risk borking access to your cluster.
  #
  # The group name is a RoleBinding which you use to map to a [Cluster]Role. See https://kubernetes.io/docs/reference/access-authn-authz/rbac/#role-binding-examples  
  mapRoles: |
    - "groups":
      - "<GROUP-NAME-IN-K8S-RBAC>"
      "rolearn": "<arn:aws:iam::<AWS_ACCOUNT_ID>:role/<IAM_ROLE_NAME>"
      "username": "<some-username>"
```

#### Alternative EKS Authentication Methods
In some scenarios it may not be possible to use IRSA, such as when the Argo CD cluster is running on a different cloud
provider's platform. In this case, there are two options:
1. Use `execProviderConfig` to call the AWS authentication mechanism which enables the injection of environment variables to supply credentials
2. Leverage the new AWS profile option available in Argo CD release 2.10

Both of these options will require the steps involving IAM and the `aws-auth` config map (defined above) to provide the 
principal with access to the cluster.

##### Using execProviderConfig with Environment Variables
```yaml
---
apiVersion: v1
kind: Secret
metadata:
  name: mycluster-secret
  labels:
    argocd.argoproj.io/secret-type: cluster
type: Opaque
stringData:
  name: mycluster
  server: https://mycluster.example.com
  namespaces: "my,managed,namespaces"
  clusterResources: "true"
  config: |
    {
      "execProviderConfig": {
        "command": "argocd-k8s-auth",
        "args": ["aws", "--cluster-name", "my-eks-cluster"],
        "apiVersion": "client.authentication.k8s.io/v1beta1",
        "env": {
          "AWS_REGION": "xx-east-1",
          "AWS_ACCESS_KEY_ID": "{{ .aws_key_id }}",
          "AWS_SECRET_ACCESS_KEY": "{{ .aws_key_secret }}",
          "AWS_SESSION_TOKEN": "{{ .aws_token }}"
        }
      },
      "tlsClientConfig": {
        "insecure": false,
        "caData": "{{ .cluster_cert }}"
      }
    }
```

This example assumes that the role being attached to the credentials that have been supplied, if this is not the case
the role can be appended to the `args` section like so:

```yaml
...
    "args": ["aws", "--cluster-name", "my-eks-cluster", "--role-arn", "arn:aws:iam::<AWS_ACCOUNT_ID>:role/<IAM_ROLE_NAME>"],
...
```
This construct can be used in conjunction with something like the External Secrets Operator to avoid storing the keys in
plain text and additionally helps to provide a foundation for key rotation.

##### Using An AWS Profile For Authentication
The option to use profiles, added in release 2.10, provides a method for supplying credentials while still using the
standard Argo CD EKS cluster declaration with an additional command flag that points to an AWS credentials file:
```yaml
apiVersion: v1
kind: Secret
metadata:
  name: mycluster-secret
  labels:
    argocd.argoproj.io/secret-type: cluster
type: Opaque
stringData:
  name: "mycluster.com"
  server: "https://mycluster.com"
  config: |
    {
      "awsAuthConfig": {
        "clusterName": "my-eks-cluster-name",
        "roleARN": "arn:aws:iam::<AWS_ACCOUNT_ID>:role/<IAM_ROLE_NAME>",
        "profile": "/mount/path/to/my-profile-file"
      },
      "tlsClientConfig": {
        "insecure": false,
        "caData": "<base64 encoded certificate>"
      }        
    }
```
This will instruct Argo CD to read the file at the provided path and use the credentials defined within to authenticate to AWS. 
The profile must be mounted in both the `argocd-server` and `argocd-application-controller` components in order for this to work.
For example, the following values can be defined in a Helm-based Argo CD deployment:

```yaml
controller:
  extraVolumes:
    - name: my-profile-volume
      secret:
        secretName: my-aws-profile
        items:
          - key: my-profile-file
            path: my-profile-file
  extraVolumeMounts:
    - name: my-profile-mount
      mountPath: /mount/path/to
      readOnly: true

server:
  extraVolumes:
    - name: my-profile-volume
      secret:
        secretName: my-aws-profile
        items:
          - key: my-profile-file
            path: my-profile-file
  extraVolumeMounts:
    - name: my-profile-mount
      mountPath: /mount/path/to
      readOnly: true
```

Where the secret is defined as follows:
```yaml
apiVersion: v1
kind: Secret
metadata:
  name: my-aws-profile
type: Opaque
stringData:
  my-profile-file: |
    [default]
    region = <aws_region>
    aws_access_key_id = <aws_access_key_id>
    aws_secret_access_key = <aws_secret_access_key>
    aws_session_token = <aws_session_token>
```

> ⚠️ Secret mounts are updated on an interval, not real time. If rotation is a requirement ensure the token lifetime outlives the mount update interval and the rotation process doesn't immediately invalidate the existing token


### GKE

GKE cluster secret example using argocd-k8s-auth and [Workload Identity](https://cloud.google.com/kubernetes-engine/docs/how-to/workload-identity):

```yaml
apiVersion: v1
kind: Secret
metadata:
  name: mycluster-secret
  labels:
    argocd.argoproj.io/secret-type: cluster
type: Opaque
stringData:
  name: mycluster.example.com
  server: https://mycluster.example.com
  config: |
    {
      "execProviderConfig": {
        "command": "argocd-k8s-auth",
        "args": ["gcp"],
        "apiVersion": "client.authentication.k8s.io/v1beta1"
      },
      "tlsClientConfig": {
        "insecure": false,
        "caData": "<base64 encoded certificate>"
      }
    }
```

Note that you must enable Workload Identity on your GKE cluster, create GCP service account with appropriate IAM role and bind it to Kubernetes service account for argocd-application-controller and argocd-server (showing Pod logs on UI). See [Use Workload Identity](https://cloud.google.com/kubernetes-engine/docs/how-to/workload-identity) and [Authenticating to the Kubernetes API server](https://cloud.google.com/kubernetes-engine/docs/how-to/api-server-authentication).

### AKS

Azure cluster secret example using argocd-k8s-auth and [kubelogin](https://github.com/Azure/kubelogin).  The option *azure* to the argocd-k8s-auth execProviderConfig encapsulates the *get-token* command for kubelogin.  Depending upon which authentication flow is desired (devicecode, spn, ropc, msi, azurecli, workloadidentity), set the environment variable AAD_LOGIN_METHOD with this value.  Set other appropriate environment variables depending upon which authentication flow is desired.

|Variable Name|Description|
|-------------|-----------|
|AAD_LOGIN_METHOD|One of devicecode, spn, ropc, msi, azurecli, or workloadidentity|
|AAD_SERVICE_PRINCIPAL_CLIENT_CERTIFICATE|AAD client cert in pfx.  Used in spn login|
|AAD_SERVICE_PRINCIPAL_CLIENT_ID|AAD client application ID|
|AAD_SERVICE_PRINCIPAL_CLIENT_SECRET|AAD client application secret|
|AAD_USER_PRINCIPAL_NAME|Used in the ropc flow|
|AAD_USER_PRINCIPAL_PASSWORD|Used in the ropc flow|
|AZURE_TENANT_ID|The AAD tenant ID.|
|AZURE_AUTHORITY_HOST|Used in the WorkloadIdentityLogin flow|
|AZURE_FEDERATED_TOKEN_FILE|Used in the WorkloadIdentityLogin flow|
|AZURE_CLIENT_ID|Used in the WorkloadIdentityLogin flow|

In addition to the environment variables above, argocd-k8s-auth accepts two extra environment variables to set the AAD environment, and to set the AAD server application ID.  The AAD server application ID will default to 6dae42f8-4368-4678-94ff-3960e28e3630 if not specified.  See [here](https://github.com/azure/kubelogin#exec-plugin-format) for details.

|Variable Name|Description|
|-------------|-----------|
|AAD_ENVIRONMENT_NAME|The azure environment to use, default of AzurePublicCloud|
|AAD_SERVER_APPLICATION_ID|The optional AAD server application ID, defaults to 6dae42f8-4368-4678-94ff-3960e28e3630|

This is an example of using the [federated workload login flow](https://github.com/Azure/kubelogin#azure-workload-federated-identity-non-interactive).  The federated token file needs to be mounted as a secret into argoCD, so it can be used in the flow.  The location of the token file needs to be set in the environment variable AZURE_FEDERATED_TOKEN_FILE.

If your AKS cluster utilizes the [Mutating Admission Webhook](https://azure.github.io/azure-workload-identity/docs/installation/mutating-admission-webhook.html) from the Azure Workload Identity project, follow these steps to enable the `argocd-application-controller` and `argocd-server` pods to use the federated identity:

1. **Label the Pods**: Add the `azure.workload.identity/use: "true"` label to the `argocd-application-controller` and `argocd-server` pods.

2. **Create Federated Identity Credential**: Generate an Azure federated identity credential for the `argocd-application-controller` and `argocd-server` service accounts. Refer to the [Federated Identity Credential](https://azure.github.io/azure-workload-identity/docs/topics/federated-identity-credential.html) documentation for detailed instructions.

3. **Add Annotations to Service Account** Add `"azure.workload.identity/client-id": "$CLIENT_ID"` and `"azure.workload.identity/tenant-id": "$TENANT_ID"` annotations to the `argocd-application-controller` and `argocd-server` service accounts using the details from the federated credential.

4. **Set the AZURE_CLIENT_ID**: Update the `AZURE_CLIENT_ID` in the cluster secret to match the client id of the newly created federated identity credential.


```yaml
apiVersion: v1
kind: Secret
metadata:
  name: mycluster-secret
  labels:
    argocd.argoproj.io/secret-type: cluster
type: Opaque
stringData:
  name: mycluster.example.com
  server: https://mycluster.example.com
  config: |
    {
      "execProviderConfig": {
        "command": "argocd-k8s-auth",
        "env": {
          "AAD_ENVIRONMENT_NAME": "AzurePublicCloud",
          "AZURE_CLIENT_ID": "fill in client id",
          "AZURE_TENANT_ID": "fill in tenant id", # optional, injected by workload identity mutating admission webhook if enabled
          "AZURE_FEDERATED_TOKEN_FILE": "/opt/path/to/federated_file.json", # optional, injected by workload identity mutating admission webhook if enabled
          "AZURE_AUTHORITY_HOST": "https://login.microsoftonline.com/", # optional, injected by workload identity mutating admission webhook if enabled
          "AAD_LOGIN_METHOD": "workloadidentity"
        },
        "args": ["azure"],
        "apiVersion": "client.authentication.k8s.io/v1beta1"
      },
      "tlsClientConfig": {
        "insecure": false,
        "caData": "<base64 encoded certificate>"
      }
    }
```

This is an example of using the spn (service principal name) flow.

```yaml
apiVersion: v1
kind: Secret
metadata:
  name: mycluster-secret
  labels:
    argocd.argoproj.io/secret-type: cluster
type: Opaque
stringData:
  name: mycluster.example.com
  server: https://mycluster.example.com
  config: |
    {
      "execProviderConfig": {
        "command": "argocd-k8s-auth",
        "env": {
          "AAD_ENVIRONMENT_NAME": "AzurePublicCloud",
          "AAD_SERVICE_PRINCIPAL_CLIENT_SECRET": "fill in your service principal client secret",
          "AZURE_TENANT_ID": "fill in tenant id",
          "AAD_SERVICE_PRINCIPAL_CLIENT_ID": "fill in your service principal client id",
          "AAD_LOGIN_METHOD": "spn"
        },
        "args": ["azure"],
        "apiVersion": "client.authentication.k8s.io/v1beta1"
      },
      "tlsClientConfig": {
        "insecure": false,
        "caData": "<base64 encoded certificate>"
      }
    }
```

## Helm Chart Repositories

Non standard Helm Chart repositories have to be registered explicitly.
Each repository must have `url`, `type` and `name` fields. For private Helm repos you may need to configure access credentials and HTTPS settings using `username`, `password`,
`tlsClientCertData` and `tlsClientCertKey` fields.

Example:

```yaml
apiVersion: v1
kind: Secret
metadata:
  name: istio
  namespace: argocd
  labels:
    argocd.argoproj.io/secret-type: repository
stringData:
  name: istio.io
  url: https://storage.googleapis.com/istio-prerelease/daily-build/master-latest-daily/charts
  type: helm
---
apiVersion: v1
kind: Secret
metadata:
  name: argo-helm
  namespace: argocd
  labels:
    argocd.argoproj.io/secret-type: repository
stringData:
  name: argo
  url: https://argoproj.github.io/argo-helm
  type: helm
  username: my-username
  password: my-password
  tlsClientCertData: ...
  tlsClientCertKey: ...
```

## Resource Exclusion/Inclusion

<<<<<<< HEAD
Resources can be excluded from discovery and sync so that Argo CD is unaware of them. For example, the apiGroup/kind `events.k8s.io/*`, `metrics.k8s.io/*`, `coordination.k8s.io/Lease`, `""/Endpoints` and `discovery.k8s.io/EndpointSlice` are always excluded. Use cases:
=======
Resources can be excluded from discovery and sync so that Argo CD is unaware of them. For example, the apiGroup/kind `events.k8s.io/*`, `metrics.k8s.io/*` and `coordination.k8s.io/Lease` are always excluded. Use cases:
>>>>>>> 3f249ffc

* You have temporal issues and you want to exclude problematic resources.
* There are many of a kind of resources that impacts Argo CD's performance.
* Restrict Argo CD's access to certain kinds of resources, e.g. secrets. See [security.md#cluster-rbac](security.md#cluster-rbac).

To configure this, edit the `argocd-cm` config map:

```shell
kubectl edit configmap argocd-cm -n argocd
```

Add `resource.exclusions`, e.g.:

```yaml
apiVersion: v1
data:
  resource.exclusions: |
    - apiGroups:
      - "*"
      kinds:
      - "*"
      clusters:
      - https://192.168.0.20
kind: ConfigMap
```

The `resource.exclusions` node is a list of objects. Each object can have:

* `apiGroups` A list of globs to match the API group.
* `kinds` A list of kinds to match. Can be `"*"` to match all.
* `clusters` A list of globs to match the cluster.

If all three match, then the resource is ignored.

In addition to exclusions, you might configure the list of included resources using the `resource.inclusions` setting.
By default, all resource group/kinds are included. The `resource.inclusions` setting allows customizing the list of included group/kinds:

```yaml
apiVersion: v1
data:
  resource.inclusions: |
    - apiGroups:
      - "*"
      kinds:
      - Deployment
      clusters:
      - https://192.168.0.20
kind: ConfigMap
```

The `resource.inclusions` and `resource.exclusions` might be used together. The final list of resources includes group/kinds specified in `resource.inclusions` minus group/kinds
specified in `resource.exclusions` setting.

Notes:

* Quote globs in your YAML to avoid parsing errors.
* Invalid globs result in the whole rule being ignored.
* If you add a rule that matches existing resources, these will appear in the interface as `OutOfSync`.

## Auto respect RBAC for controller

Argocd controller can be restricted from discovering/syncing specific resources using just controller rbac, without having to manually configure resource exclusions.
This feature can be enabled by setting `resource.respectRBAC` key in argocd cm, once it is set the controller will automatically stop watching for resources 
that it does not have the permission to list/access. Possible values for `resource.respectRBAC` are:
    - `strict` : This setting checks whether the list call made by controller is forbidden/unauthorized and if it is, it will cross-check the permission by making a `SelfSubjectAccessReview` call for the resource.
    - `normal` : This will only check whether the list call response is forbidden/unauthorized and skip `SelfSubjectAccessReview` call, to minimize any extra api-server calls.
    - unset/empty (default) : This will disable the feature and controller will continue to monitor all resources.

Users who are comfortable with an increase in kube api-server calls can opt for `strict` option while users who are concerned with higher api calls and are willing to compromise on the accuracy can opt for the `normal` option.

Notes:

* When set to use `strict` mode controller must have rbac permission to `create` a `SelfSubjectAccessReview` resource 
* The `SelfSubjectAccessReview` request will be only made for the `list` verb, it is assumed that if `list` is allowed for a resource then all other permissions are also available to the controller.

Example argocd cm with `resource.respectRBAC` set to `strict`:

```yaml
apiVersion: v1
kind: ConfigMap
metadata:
  name: argocd-cm
data:
  resource.respectRBAC: "strict"
```

## Resource Custom Labels

Custom Labels configured with `resource.customLabels` (comma separated string) will be displayed in the UI (for any resource that defines them).

## Labels on Application Events

An optional comma-separated list of `metadata.labels` keys can be configured with `resource.includeEventLabelKeys` to add to Kubernetes events generated for Argo CD Applications. When events are generated for Applications containing the specified labels, the controller adds the matching labels to the event. This establishes an easy link between the event and the application, allowing for filtering using labels. In case of conflict between labels on the Application and AppProject, the Application label values are prioritized and added to the event.

```yaml
  resource.includeEventLabelKeys: team,env*
```

To exclude certain labels from events, use the `resource.excludeEventLabelKeys` key, which takes a comma-separated list of `metadata.labels` keys.

```yaml
  resource.excludeEventLabelKeys: environment,bu
```

Both `resource.includeEventLabelKeys` and `resource.excludeEventLabelKeys` support wildcards.

## SSO & RBAC

* SSO configuration details: [SSO](./user-management/index.md)
* RBAC configuration details: [RBAC](./rbac.md)

## Manage Argo CD Using Argo CD

Argo CD is able to manage itself since all settings are represented by Kubernetes manifests. The suggested way is to create [Kustomize](https://github.com/kubernetes-sigs/kustomize)
based application which uses base Argo CD manifests from [https://github.com/argoproj/argo-cd](https://github.com/argoproj/argo-cd/tree/stable/manifests) and apply required changes on top.

Example of `kustomization.yaml`:

```yaml
# additional resources like ingress rules, cluster and repository secrets.
resources:
- github.com/argoproj/argo-cd//manifests/cluster-install?ref=stable
- clusters-secrets.yaml
- repos-secrets.yaml

# changes to config maps
patches:
- path: overlays/argo-cd-cm.yaml
```

The live example of self managed Argo CD config is available at [https://cd.apps.argoproj.io](https://cd.apps.argoproj.io) and with configuration
stored at [argoproj/argoproj-deployments](https://github.com/argoproj/argoproj-deployments/tree/master/argocd).

!!! note
    You will need to sign-in using your GitHub account to get access to [https://cd.apps.argoproj.io](https://cd.apps.argoproj.io)<|MERGE_RESOLUTION|>--- conflicted
+++ resolved
@@ -1046,11 +1046,7 @@
 
 ## Resource Exclusion/Inclusion
 
-<<<<<<< HEAD
 Resources can be excluded from discovery and sync so that Argo CD is unaware of them. For example, the apiGroup/kind `events.k8s.io/*`, `metrics.k8s.io/*`, `coordination.k8s.io/Lease`, `""/Endpoints` and `discovery.k8s.io/EndpointSlice` are always excluded. Use cases:
-=======
-Resources can be excluded from discovery and sync so that Argo CD is unaware of them. For example, the apiGroup/kind `events.k8s.io/*`, `metrics.k8s.io/*` and `coordination.k8s.io/Lease` are always excluded. Use cases:
->>>>>>> 3f249ffc
 
 * You have temporal issues and you want to exclude problematic resources.
 * There are many of a kind of resources that impacts Argo CD's performance.
