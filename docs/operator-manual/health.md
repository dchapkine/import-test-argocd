# Resource Health

## Overview
Argo CD provides built-in health assessment for several standard Kubernetes types, which is then
surfaced to the overall Application health status as a whole. The following checks are made for
specific types of kubernetes resources:

### Deployment, ReplicaSet, StatefulSet DaemonSet
* Observed generation is equal to desired generation.
* Number of **updated** replicas equals the number of desired replicas.

### Service
* If service type is of type `LoadBalancer`, the `status.loadBalancer.ingress` list is non-empty,
with at least one value for `hostname` or `IP`.

### Ingress
* The `status.loadBalancer.ingress` list is non-empty, with at least one value for `hostname` or `IP`.

### Job
* If job `.spec.suspended` is set to 'true', then the job and app health will be marked as suspended.
### PersistentVolumeClaim
* The `status.phase` is `Bound`

### Argocd App

The health assessment of `argoproj.io/Application` CRD has been removed in argocd 1.8 (see [#3781](https://github.com/argoproj/argo-cd/issues/3781) for more information).
You might need to restore it if you are using app-of-apps pattern and orchestrating synchronization using sync waves. Add the following resource customization in
`argocd-cm` ConfigMap:

```yaml
---
apiVersion: v1
kind: ConfigMap
metadata:
  name: argocd-cm
  namespace: argocd
  labels:
    app.kubernetes.io/name: argocd-cm
    app.kubernetes.io/part-of: argocd
data:
  resource.customizations: |
    argoproj.io/Application:
<<<<<<< HEAD
      health.lua: |  
=======
      health.lua: |
>>>>>>> 1ab40261
        hs = {}
        hs.status = "Progressing"
        hs.message = ""
        if obj.status ~= nil then
          if obj.status.health ~= nil then
            hs.status = obj.status.health.status
            if obj.status.health.message ~= nil then
              hs.message = obj.status.health.message
            end
          end
        end
        return hs
```

## Custom Health Checks

Argo CD supports custom health checks written in [Lua](https://www.lua.org/). This is useful if you:

* Are affected by known issues where your `Ingress` or `StatefulSet` resources are stuck in `Progressing` state because of bug in your resource controller.
* Have a custom resource for which Argo CD does not have a built-in health check.

There are two ways to configure a custom health check. The next two sections describe those ways.

### Way 1. Define a Custom Health Check in `argocd-cm` ConfigMap

<<<<<<< HEAD
Custom health checks can be defined in 
```yaml
  resource.customizations: |
    <group/kind>:
      health.lua: | 
=======
Custom health checks can be defined in
```yaml
  resource.customizations: |
    <group/kind>:
      health.lua: |
>>>>>>> 1ab40261
```
field of `argocd-cm`. If you are using argocd-operator, this is overridden by [the argocd-operator resourceCustomizations](https://argocd-operator.readthedocs.io/en/latest/reference/argocd/#resource-customizations).

The following example demonstrates a health check for `cert-manager.io/Certificate`.

```yaml
data:
  resource.customizations: |
    cert-manager.io/Certificate:
      health.lua: |
        hs = {}
        if obj.status ~= nil then
          if obj.status.conditions ~= nil then
            for i, condition in ipairs(obj.status.conditions) do
              if condition.type == "Ready" and condition.status == "False" then
                hs.status = "Degraded"
                hs.message = condition.message
                return hs
              end
              if condition.type == "Ready" and condition.status == "True" then
                hs.status = "Healthy"
                hs.message = condition.message
                return hs
              end
            end
          end
        end

        hs.status = "Progressing"
        hs.message = "Waiting for certificate"
        return hs
```
<<<<<<< HEAD
In order to prevent duplication of the same custom health check for potentially multiple resources, it is also possible to specify a wildcard in the resource kind, like this:
=======
In order to prevent duplication of the custom health check for potentially multiple resources, it is also possible to specify a wildcard in the resource kind, and anywhere in the resource group, like this:
>>>>>>> 1ab40261

```yaml
  resource.customizations: |
    ec2.aws.crossplane.io/*:
<<<<<<< HEAD
      health.lua: | 
=======
      health.lua: |
>>>>>>> 1ab40261
        ...
```

```yaml
  resource.customizations: |
    *.aws.crossplane.io/*:
      health.lua: | 
        ...
```



The `obj` is a global variable which contains the resource. The script must return an object with status and optional message field.
The custom health check might return one of the following health statuses:

  * `Healthy` - the resource is healthy
  * `Progressing` - the resource is not healthy yet but still making progress and might be healthy soon
  * `Degraded` - the resource is degraded
  * `Suspended` - the resource is suspended and waiting for some external event to resume (e.g. suspended CronJob or paused Deployment)

By default health typically returns `Progressing` status.

NOTE: As a security measure, access to the standard Lua libraries will be disabled by default. Admins can control access by
setting `resource.customizations.useOpenLibs.<group_kind>`. In the following example, standard libraries are enabled for health check of `cert-manager.io/Certificate`.

```yaml
data:
  resource.customizations.useOpenLibs.cert-manager.io_Certificate: "true"
  resource.customizations.health.cert-manager.io_Certificate:
    -- Lua standard libraries are enabled for this script
```

### Way 2. Contribute a Custom Health Check

A health check can be bundled into Argo CD. Custom health check scripts are located in the `resource_customizations` directory of [https://github.com/argoproj/argo-cd](https://github.com/argoproj/argo-cd). This must have the following directory structure:

```
argo-cd
|-- resource_customizations
|    |-- your.crd.group.io               # CRD group
|    |    |-- MyKind                     # Resource kind
|    |    |    |-- health.lua            # Health check
|    |    |    |-- health_test.yaml      # Test inputs and expected results
|    |    |    +-- testdata              # Directory with test resource YAML definitions
```

Each health check must have tests defined in `health_test.yaml` file. The `health_test.yaml` is a YAML file with the following structure:

```yaml
tests:
- healthStatus:
    status: ExpectedStatus
    message: Expected message
  inputPath: testdata/test-resource-definition.yaml
```

To test the implemented custom health checks, run `go test -v ./util/lua/`.

The [PR#1139](https://github.com/argoproj/argo-cd/pull/1139) is an example of Cert Manager CRDs custom health check.

Please note that bundled health checks with wildcards are not supported.<|MERGE_RESOLUTION|>--- conflicted
+++ resolved
@@ -40,11 +40,7 @@
 data:
   resource.customizations: |
     argoproj.io/Application:
-<<<<<<< HEAD
-      health.lua: |  
-=======
       health.lua: |
->>>>>>> 1ab40261
         hs = {}
         hs.status = "Progressing"
         hs.message = ""
@@ -70,19 +66,11 @@
 
 ### Way 1. Define a Custom Health Check in `argocd-cm` ConfigMap
 
-<<<<<<< HEAD
-Custom health checks can be defined in 
-```yaml
-  resource.customizations: |
-    <group/kind>:
-      health.lua: | 
-=======
 Custom health checks can be defined in
 ```yaml
   resource.customizations: |
     <group/kind>:
       health.lua: |
->>>>>>> 1ab40261
 ```
 field of `argocd-cm`. If you are using argocd-operator, this is overridden by [the argocd-operator resourceCustomizations](https://argocd-operator.readthedocs.io/en/latest/reference/argocd/#resource-customizations).
 
@@ -115,20 +103,12 @@
         hs.message = "Waiting for certificate"
         return hs
 ```
-<<<<<<< HEAD
-In order to prevent duplication of the same custom health check for potentially multiple resources, it is also possible to specify a wildcard in the resource kind, like this:
-=======
 In order to prevent duplication of the custom health check for potentially multiple resources, it is also possible to specify a wildcard in the resource kind, and anywhere in the resource group, like this:
->>>>>>> 1ab40261
 
 ```yaml
   resource.customizations: |
     ec2.aws.crossplane.io/*:
-<<<<<<< HEAD
-      health.lua: | 
-=======
       health.lua: |
->>>>>>> 1ab40261
         ...
 ```
 
