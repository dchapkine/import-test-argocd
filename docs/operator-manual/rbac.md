--- conflicted
+++ resolved
@@ -62,7 +62,6 @@
 
 See [Web-based Terminal](web_based_terminal.md) for more info.
 
-<<<<<<< HEAD
 The exec feature is disabled entirely by default. To enable it, set the `exec.enabled` key to "true" on the argocd-cm
 ConfigMap. You will also need to add the following to the argocd-api-server Role (if you're using Argo CD in namespaced
 mode) or ClusterRole (if you're using Argo CD in cluster mode).
@@ -74,7 +73,7 @@
     - pods/exec
   verbs:
     - create
-=======
+
 #### The `applicationsets` resource
 
 [ApplicationSets](applicationset) provide a declarative way to automatically create/update/delete Applications.
@@ -87,7 +86,6 @@
 
 ```csv
 p, dev-group, applicationsets, *, dev-project/*, allow
->>>>>>> 752bc5f8
 ```
 
 With this rule in place, a `dev-group` user will be unable to create an ApplicationSet capable of creating Applications
