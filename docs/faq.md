# FAQ

## I've deleted/corrupted my repo and can't delete my app.

Argo CD can't delete an app if it cannot generate manifests. You need to either: 

1. Reinstate/fix your repo.
1. Delete the app using `--cascade=false` and then manually deleting the resources.

## Why is my application still `OutOfSync` immediately after a successful Sync?

See [Diffing](user-guide/diffing.md) documentation for reasons resources can be OutOfSync, and ways to configure
Argo CD to ignore fields when differences are expected.


## Why is my application stuck in `Progressing` state?

Argo CD provides health for several standard Kubernetes types. The `Ingress` and `StatefulSet` types have known issues which might cause health check
to return `Progressing` state instead of `Healthy`.

* `Ingress` is considered healthy if `status.loadBalancer.ingress` list is non-empty, with at least one value for `hostname` or `IP`. Some ingress controllers
 ([contour](https://github.com/heptio/contour/issues/403), [traefik](https://github.com/argoproj/argo-cd/issues/968#issuecomment-451082913)) don't update
 `status.loadBalancer.ingress` field which causes `Ingress` to stuck in `Progressing` state forever.

* `StatefulSet` is considered healthy if value of `status.updatedReplicas` field matches to `spec.replicas` field. Due to Kubernetes bug
[kubernetes/kubernetes#68573](https://github.com/kubernetes/kubernetes/issues/68573) the `status.updatedReplicas` is not populated. So unless you run Kubernetes version which
include the fix [kubernetes/kubernetes#67570](https://github.com/kubernetes/kubernetes/pull/67570) `StatefulSet` might stay in `Progressing` state.

As workaround Argo CD allows providing [health check](operator-manual/health.md) customization which overrides default behavior.

## I forgot the admin password, how do I reset it?

By default the password is set to the name of the server pod, as per [the getting started guide](getting_started.md).

To change the password, edit the `argocd-secret` secret and update the `admin.password` field with a new bcrypt hash. You
can use a site like https://www.browserling.com/tools/bcrypt to generate a new hash. For example:

```bash
# bcrypt(Password1!)=$2a$10$hDj12Tw9xVmvybSahN1Y0.f9DZixxN8oybyA32Uy/eqWklFU4Mo8O
kubectl -n argocd patch secret argocd-secret \
  -p "{\"data\": \
    {\
      \"admin.password\": \"$(echo -n '$2a$10$hDj12Tw9xVmvybSahN1Y0.f9DZixxN8oybyA32Uy/eqWklFU4Mo8O' | base64)\", \
      \"admin.passwordMtime\": \"$(date +%FT%T%Z | base64)\" \
  }}"
```

Another option is to delete both the `admin.password` and `admin.passwordMtime` keys and restart argocd-server. This will set the password back to the pod name as per [the getting started guide](getting_started.md).

## Argo CD cannot deploy Helm Chart based applications without internet access, how can I solve it?

Argo CD might fail to generate Helm chart manifests if the chart has dependencies located in external repositories. To solve the problem you need to make sure that `requirements.yaml`
uses only internally available Helm repositories. Even if the chart uses only dependencies from internal repos Helm might decide to refresh `stable` repo. As workaround override
`stable` repo URL in `argocd-cm` config map:

```yaml
data:
  helm.repositories: |
    - url: http://<internal-helm-repo-host>:8080
      name: stable
```

## I've configured [cluster secret](./operator-manual/declarative-setup.md#clusters) but it does not show up in CLI/UI, how do I fix it?

Check if cluster secret has `argocd.argoproj.io/secret-type: cluster` label. If secret has the label but the cluster is still not visible then make sure it might be a
permission issue. Try to list clusters using `admin` user (e.g. `argocd login --username admin && argocd cluster list`).

## Argo CD is unable to connect to my cluster, how do I troubleshoot it?

Use the following steps to reconstruct configured cluster config and connect to your cluster manually using kubectl:

```bash
kubectl exec -it <argocd-pod-name> bash # ssh into any argocd server pod
argocd-util kubeconfig https://<cluster-url> /tmp/config --namespace argocd # generate your cluster config
KUBECONFIG=/tmp/config kubectl get pods # test connection manually
```

Now you can manually verify that cluster is accessible from the Argo CD pod.

## How Can I Terminate A Sync?

To terminate the sync, click on the "synchronisation" then "terminate":

![Synchronization](assets/synchronization-button.png) ![Terminate](assets/terminate-button.png)

## Why Is My App Out Of Sync Even After Syncing?

Is some cases, the tool you use may conflict with Argo CD by adding the `app.kubernetes.io/instance` label. E.g. using Kustomize common labels feature.

Argo CD automatically sets the `app.kubernetes.io/instance` label and uses it to determine which resources form the app. If the tool does this too, this causes confusion. You can change this label by setting the `application.instanceLabelKey` value in the `argocd-cm`.  We recommend that you use `argocd.argoproj.io/instance`. 

!!! note 
    When you make this change your applications will become out of sync and will need re-syncing.

See [#1482](https://github.com/argoproj/argo-cd/issues/1482).

<<<<<<< HEAD

# How Do I Fix "invalid cookie, longer than max length 4093"?

Argo CD uses a JWT as the auth token. You likely are part of many groups and have gone over the 4KB limit which is set for cookies.
You can get the list of groups by opening "developer tools -> network"

* Click log in
* Find the call to `<argocd_instance>/auth/callback?code=<random_string>`

Decode the token at https://jwt.io/. That will provide the list of teams that you can remove yourself from.

See [#2165](https://github.com/argoproj/argo-cd/issues/2165).
=======
## Why Am I Getting `rpc error: code = Unavailable desc = transport is closing` When Using The CLI?

Maybe you're behind a proxy that does not support HTTP 2? Try the `--grcp-web` flag.:

```bash
argocd ... --grcp-web
```

## Why Am I Getting `x509: certificate signed by unknown authority` When Using The CLI?

Your not running your server with correct certs.

If you're not running in a production system (e.g. you're testing Argo CD out), try the `--insecure` flag:

```bash
argocd ... --insecure
```

!!! warning "Do not use `--insecure` in production"
>>>>>>> eb7f942a
<|MERGE_RESOLUTION|>--- conflicted
+++ resolved
@@ -94,7 +94,6 @@
 
 See [#1482](https://github.com/argoproj/argo-cd/issues/1482).
 
-<<<<<<< HEAD
 
 # How Do I Fix "invalid cookie, longer than max length 4093"?
 
@@ -107,7 +106,7 @@
 Decode the token at https://jwt.io/. That will provide the list of teams that you can remove yourself from.
 
 See [#2165](https://github.com/argoproj/argo-cd/issues/2165).
-=======
+
 ## Why Am I Getting `rpc error: code = Unavailable desc = transport is closing` When Using The CLI?
 
 Maybe you're behind a proxy that does not support HTTP 2? Try the `--grcp-web` flag.:
@@ -126,5 +125,4 @@
 argocd ... --insecure
 ```
 
-!!! warning "Do not use `--insecure` in production"
->>>>>>> eb7f942a
+!!! warning "Do not use `--insecure` in production"