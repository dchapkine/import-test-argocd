--- conflicted
+++ resolved
@@ -12,7 +12,7 @@
   - TBD
 
 creation-date: 2022-03-09
-last-updated: 2022-03-09
+last-updated: 2022-03-10
 ---
 
 # Merging of ApplicationSet codebase into Argo CD
@@ -79,16 +79,9 @@
 
 If we consider scaling beyond number of managed clusters, we can consider sharding based on number of applications and ApplicationSet CRD and each replica to manage shards with some kind of election. Concerns wrt HA can be overcome but need to consider it as part of merging
 
-<<<<<<< HEAD
+
 #### Option 2 Run ApplicationSet as a seperate process/service
-=======
 Kubernetes have different controlllers shipped in a single daemon kube-controller-manager
-
-
-#### Option 2
-
-Run application set as seperate microservices
->>>>>>> 4919881b
 
 ### Pros
 - Lot easier to merge
@@ -110,19 +103,15 @@
 
 2) application-set controller to follow network policies, service account same as of application-controller
 
-<<<<<<< HEAD
-What are the caveats to the implementation? What are some important details that didn't come across
-above? Go in to as much detail as necessary here. This might be a good place to talk about core
-=======
 3) Exposing via service for appset components like webhook
 
 ### Merging of controller code
 
-1)  Creating a new Informer and Lister for Applicationset CRD and Registering the Handler functions copying from application set code.
+1) Creating a new Informer and Lister for Applicationset CRD and Registering the Handler functions copying from application set code.
 
 2) Creating new service for webhooks in applicationset
 
-Option 2 
+For Option 2 from above
 
 Running as Microservice.
 
@@ -131,29 +120,13 @@
 2) Exposing controller via service
 
 
-<!-- What are the caveats to the implementation? What are some important details that didn't come across
-above. Go in to as much detail as necessary here. This might be a good place to talk about core
->>>>>>> 4919881b
-concepts and how they relate.
-
-You may have a work-in-progress Pull Request to demonstrate the functioning of the enhancement you are proposing. -->
-
-### Detailed examples
-
 ### Security Considerations
 
-<<<<<<< HEAD
-* How does this proposal impact the security aspects of Argo CD workloads?
-* Are there any unresolved follow-ups that need to be done to make the enhancement more robust?  
-=======
+
 Security improvements need to be taken care while merge
 - Examine Logging of application set 
 - May be Make Webhook events to be authenticated
 - Application Set to emit kubernetes events same as argocd
-
-<!-- * How does this proposal impact the security aspects of Argo CD workloads ?
-* Are there any unresolved follow-ups that need to be done to make the enhancement more robust ?  -->
->>>>>>> 4919881b
 
 <!-- ### Risks and Mitigations
 
