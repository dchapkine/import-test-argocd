--- conflicted
+++ resolved
@@ -123,10 +123,6 @@
     find "${SWAGGER_ROOT}" -name '*.swagger.json' -delete
 }
 
-<<<<<<< HEAD
-echo "If additional types are added, the number of expected collisions may need to be increased"
-=======
->>>>>>> 5bdd42ce
 collect_swagger server
 clean_swagger server
 clean_swagger reposerver
