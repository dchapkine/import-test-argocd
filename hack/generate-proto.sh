#! /usr/bin/env bash

# This script auto-generates protobuf related files. It is intended to be run manually when either
# API types are added/modified, or server gRPC calls are added. The generated files should then
# be checked into source control.

set -x
set -o errexit
set -o nounset
set -o pipefail

# shellcheck disable=SC2128
PROJECT_ROOT=$(cd "$(dirname "${BASH_SOURCE}")"/..; pwd)
PATH="${PROJECT_ROOT}/dist:${PATH}"
GOPATH=$(go env GOPATH)

# output tool versions
go version
protoc --version
swagger version
jq --version

export GO111MODULE=off

# Generate pkg/apis/<group>/<apiversion>/(generated.proto,generated.pb.go)
# NOTE: any dependencies of our types to the k8s.io apimachinery types should be added to the
# --apimachinery-packages= option so that go-to-protobuf can locate the types, but prefixed with a
# '-' so that go-to-protobuf will not generate .proto files for it.
PACKAGES=(
    github.com/argoproj/argo-cd/v2/pkg/apis/application/v1alpha1
)
APIMACHINERY_PKGS=(
    +k8s.io/apimachinery/pkg/util/intstr
    +k8s.io/apimachinery/pkg/api/resource
    +k8s.io/apimachinery/pkg/runtime/schema
    +k8s.io/apimachinery/pkg/runtime
    k8s.io/apimachinery/pkg/apis/meta/v1
    k8s.io/api/core/v1
    k8s.io/apiextensions-apiserver/pkg/apis/apiextensions/v1
)

export GO111MODULE=on
[ -e ./v2 ] || ln -s . v2

# protoc_include is the include directory containing the .proto files distributed with protoc binary
if [ -d /dist/protoc-include ]; then
    # containerized codegen build
    protoc_include=/dist/protoc-include
else
    # local codegen build
    protoc_include=${PROJECT_ROOT}/dist/protoc-include
fi

go-to-protobuf \
    --go-header-file="${PROJECT_ROOT}"/hack/custom-boilerplate.go.txt \
    --packages="$(IFS=, ; echo "${PACKAGES[*]}")" \
    --apimachinery-packages="$(IFS=, ; echo "${APIMACHINERY_PKGS[*]}")" \
    --proto-import=./vendor \
    --proto-import="${protoc_include}"

# Either protoc-gen-go, protoc-gen-gofast, or protoc-gen-gogofast can be used to build
# server/*/<service>.pb.go from .proto files. golang/protobuf and gogo/protobuf can be used
# interchangeably. The difference in the options are:
# 1. protoc-gen-go - official golang/protobuf
#GOPROTOBINARY=go
# 2. protoc-gen-gofast - fork of golang golang/protobuf. Faster code generation
#GOPROTOBINARY=gofast
# 3. protoc-gen-gogofast - faster code generation and gogo extensions and flexibility in controlling
# the generated go code (e.g. customizing field names, nullable fields)
GOPROTOBINARY=gogofast

# Generate server/<service>/(<service>.pb.go|<service>.pb.gw.go)
MOD_ROOT=${GOPATH}/pkg/mod
grpc_gateway_version=$(go list -m github.com/grpc-ecosystem/grpc-gateway | awk '{print $NF}' | head -1)
GOOGLE_PROTO_API_PATH=${MOD_ROOT}/github.com/grpc-ecosystem/grpc-gateway@${grpc_gateway_version}/third_party/googleapis
GOGO_PROTOBUF_PATH=${PROJECT_ROOT}/vendor/github.com/gogo/protobuf
PROTO_FILES=$(find "$PROJECT_ROOT" \( -name "*.proto" -and -path '*/server/*' -or -path '*/reposerver/*' -and -name "*.proto" -or -path '*/cmpserver/*' -and -name "*.proto" \) | sort)
for i in ${PROTO_FILES}; do
    protoc \
        -I"${PROJECT_ROOT}" \
        -I"${protoc_include}" \
        -I./vendor \
        -I"$GOPATH"/src \
        -I"${GOOGLE_PROTO_API_PATH}" \
        -I"${GOGO_PROTOBUF_PATH}" \
        --${GOPROTOBINARY}_out=plugins=grpc:"$GOPATH"/src \
        --grpc-gateway_out=logtostderr=true:"$GOPATH"/src \
        --swagger_out=logtostderr=true:. \
        $i
done
[ -e ./v2 ] && rm -rf v2

# collect_swagger gathers swagger files into a subdirectory
collect_swagger() {
    SWAGGER_ROOT="$1"
    SWAGGER_OUT="${PROJECT_ROOT}/assets/swagger.json"
    PRIMARY_SWAGGER=$(mktemp)
    COMBINED_SWAGGER=$(mktemp)

    cat <<EOF > "${PRIMARY_SWAGGER}"
{
  "swagger": "2.0",
  "info": {
    "title": "Consolidate Services",
    "description": "Description of all APIs",
    "version": "version not set"
  },
  "paths": {}
}
EOF

    rm -f "${SWAGGER_OUT}"

    find "${SWAGGER_ROOT}" -name '*.swagger.json' -exec swagger mixin --ignore-conflicts "${PRIMARY_SWAGGER}" '{}' \+ > "${COMBINED_SWAGGER}"
    jq -r 'del(.definitions[].properties[]? | select(."$ref"!=null and .description!=null).description) | del(.definitions[].properties[]? | select(."$ref"!=null and .title!=null).title) |
      # The "array" and "map" fields have custom unmarshaling. Modify the swagger to reflect this.
      .definitions.v1alpha1ApplicationSourcePluginParameter.properties.array = {"description":"Array is the value of an array type parameter.","type":"array","items":{"type":"string"}} |
      del(.definitions.v1alpha1OptionalArray) |
      .definitions.v1alpha1ApplicationSourcePluginParameter.properties.map = {"description":"Map is the value of a map type parameter.","type":"object","additionalProperties":{"type":"string"}} |
<<<<<<< HEAD
      del(.definitions.v1alpha1OptionalMap) |
      # Output for int64 is incorrect, because it is based on proto definitions, where int64 is a string. In our JSON API, we expect int64 to be an integer. https://github.com/grpc-ecosystem/grpc-gateway/issues/219
      (.definitions[]?.properties[]? | select(.type == "string" and .format == "int64")) |= (.type = "integer")
    ' "${COMBINED_SWAGGER}" > "${SWAGGER_OUT}"
=======
      del(.definitions.v1alpha1OptionalMap)
    ' "${COMBINED_SWAGGER}" | \
    jq '.definitions.v1Time.type = "string" | .definitions.v1Time.format = "date-time" | del(.definitions.v1Time.properties)' | \
    jq '.definitions.v1alpha1ResourceNode.allOf = [{"$ref": "#/definitions/v1alpha1ResourceRef"}] | del(.definitions.v1alpha1ResourceNode.properties.resourceRef) ' \
    > "${SWAGGER_OUT}"
>>>>>>> 795f2256

    /bin/rm "${PRIMARY_SWAGGER}" "${COMBINED_SWAGGER}"
}

# clean up generated swagger files (should come after collect_swagger)
clean_swagger() {
    SWAGGER_ROOT="$1"
    find "${SWAGGER_ROOT}" -name '*.swagger.json' -delete
}

collect_swagger server
clean_swagger server
clean_swagger reposerver
clean_swagger controller
clean_swagger cmpserver
<|MERGE_RESOLUTION|>--- conflicted
+++ resolved
@@ -117,18 +117,13 @@
       .definitions.v1alpha1ApplicationSourcePluginParameter.properties.array = {"description":"Array is the value of an array type parameter.","type":"array","items":{"type":"string"}} |
       del(.definitions.v1alpha1OptionalArray) |
       .definitions.v1alpha1ApplicationSourcePluginParameter.properties.map = {"description":"Map is the value of a map type parameter.","type":"object","additionalProperties":{"type":"string"}} |
-<<<<<<< HEAD
       del(.definitions.v1alpha1OptionalMap) |
       # Output for int64 is incorrect, because it is based on proto definitions, where int64 is a string. In our JSON API, we expect int64 to be an integer. https://github.com/grpc-ecosystem/grpc-gateway/issues/219
       (.definitions[]?.properties[]? | select(.type == "string" and .format == "int64")) |= (.type = "integer")
-    ' "${COMBINED_SWAGGER}" > "${SWAGGER_OUT}"
-=======
-      del(.definitions.v1alpha1OptionalMap)
     ' "${COMBINED_SWAGGER}" | \
     jq '.definitions.v1Time.type = "string" | .definitions.v1Time.format = "date-time" | del(.definitions.v1Time.properties)' | \
     jq '.definitions.v1alpha1ResourceNode.allOf = [{"$ref": "#/definitions/v1alpha1ResourceRef"}] | del(.definitions.v1alpha1ResourceNode.properties.resourceRef) ' \
     > "${SWAGGER_OUT}"
->>>>>>> 795f2256
 
     /bin/rm "${PRIMARY_SWAGGER}" "${COMBINED_SWAGGER}"
 }
