#! /usr/bin/env bash

# This script auto-generates protobuf related files. It is intended to be run manually when either
# API types are added/modified, or server gRPC calls are added. The generated files should then
# be checked into source control.

set -x
set -o errexit
set -o nounset
set -o pipefail

PROJECT_ROOT=$(cd $(dirname ${BASH_SOURCE})/..; pwd)
PATH="${PROJECT_ROOT}/dist:${PATH}"
GOPATH=$(go env GOPATH)

# output tool versions
go version
protoc --version
swagger version
jq --version

export GO111MODULE=off

# Generate pkg/apis/<group>/<apiversion>/(generated.proto,generated.pb.go)
# NOTE: any dependencies of our types to the k8s.io apimachinery types should be added to the
# --apimachinery-packages= option so that go-to-protobuf can locate the types, but prefixed with a
# '-' so that go-to-protobuf will not generate .proto files for it.
PACKAGES=(
    github.com/argoproj/argo-cd/v2/pkg/apis/application/v1alpha1
)
APIMACHINERY_PKGS=(
    +k8s.io/apimachinery/pkg/util/intstr
    +k8s.io/apimachinery/pkg/api/resource
    +k8s.io/apimachinery/pkg/runtime/schema
    +k8s.io/apimachinery/pkg/runtime
    k8s.io/apimachinery/pkg/apis/meta/v1
    k8s.io/api/core/v1
    k8s.io/apiextensions-apiserver/pkg/apis/apiextensions/v1
)

export GO111MODULE=on
[ -e ./v2 ] || ln -s . v2

# protoc_include is the include directory containing the .proto files distributed with protoc binary
if [ -d /dist/protoc-include ]; then
    # containerized codegen build
    protoc_include=/dist/protoc-include
else
    # local codegen build
    protoc_include=${PROJECT_ROOT}/dist/protoc-include
fi

go-to-protobuf \
    --go-header-file=${PROJECT_ROOT}/hack/custom-boilerplate.go.txt \
    --packages=$(IFS=, ; echo "${PACKAGES[*]}") \
    --apimachinery-packages=$(IFS=, ; echo "${APIMACHINERY_PKGS[*]}") \
    --proto-import=./vendor \
    --proto-import=${protoc_include}

# Either protoc-gen-go, protoc-gen-gofast, or protoc-gen-gogofast can be used to build
# server/*/<service>.pb.go from .proto files. golang/protobuf and gogo/protobuf can be used
# interchangeably. The difference in the options are:
# 1. protoc-gen-go - official golang/protobuf
#GOPROTOBINARY=go
# 2. protoc-gen-gofast - fork of golang golang/protobuf. Faster code generation
#GOPROTOBINARY=gofast
# 3. protoc-gen-gogofast - faster code generation and gogo extensions and flexibility in controlling
# the generated go code (e.g. customizing field names, nullable fields)
GOPROTOBINARY=gogofast

# Generate server/<service>/(<service>.pb.go|<service>.pb.gw.go)
MOD_ROOT=${GOPATH}/pkg/mod
grpc_gateway_version=$(go list -m github.com/grpc-ecosystem/grpc-gateway | awk '{print $NF}' | head -1)
GOOGLE_PROTO_API_PATH=${MOD_ROOT}/github.com/grpc-ecosystem/grpc-gateway@${grpc_gateway_version}/third_party/googleapis
GOGO_PROTOBUF_PATH=${PROJECT_ROOT}/vendor/github.com/gogo/protobuf
PROTO_FILES=$(find $PROJECT_ROOT \( -name "*.proto" -and -path '*/server/*' -or -path '*/reposerver/*' -and -name "*.proto" -or -path '*/cmpserver/*' -and -name "*.proto" \) | sort)
for i in ${PROTO_FILES}; do
    protoc \
        -I${PROJECT_ROOT} \
        -I${protoc_include} \
        -I./vendor \
        -I$GOPATH/src \
        -I${GOOGLE_PROTO_API_PATH} \
        -I${GOGO_PROTOBUF_PATH} \
        --${GOPROTOBINARY}_out=plugins=grpc:$GOPATH/src \
        --grpc-gateway_out=logtostderr=true:$GOPATH/src \
        --swagger_out=logtostderr=true:. \
        $i
done
[ -e ./v2 ] && rm -rf v2

# collect_swagger gathers swagger files into a subdirectory
collect_swagger() {
    SWAGGER_ROOT="$1"
    EXPECTED_COLLISIONS="$2"
    SWAGGER_OUT="${PROJECT_ROOT}/assets/swagger.json"
    PRIMARY_SWAGGER=`mktemp`
    COMBINED_SWAGGER=`mktemp`

    cat <<EOF > "${PRIMARY_SWAGGER}"
{
  "swagger": "2.0",
  "info": {
    "title": "Consolidate Services",
    "description": "Description of all APIs",
    "version": "version not set"
  },
  "paths": {}
}
EOF

    rm -f "${SWAGGER_OUT}"

    find "${SWAGGER_ROOT}" -name '*.swagger.json' -exec swagger mixin -c "${EXPECTED_COLLISIONS}" "${PRIMARY_SWAGGER}" '{}' \+ > "${COMBINED_SWAGGER}"
    jq -r 'del(.definitions[].properties[]? | select(."$ref"!=null and .description!=null).description) | del(.definitions[].properties[]? | select(."$ref"!=null and .title!=null).title)' "${COMBINED_SWAGGER}" > "${SWAGGER_OUT}"

    /bin/rm "${PRIMARY_SWAGGER}" "${COMBINED_SWAGGER}"
}

# clean up generated swagger files (should come after collect_swagger)
clean_swagger() {
    SWAGGER_ROOT="$1"
    find "${SWAGGER_ROOT}" -name '*.swagger.json' -delete
}

echo "If additional types are added, the number of expected collisions may need to be increased"
<<<<<<< HEAD
EXPECTED_COLLISION_COUNT=65
=======
EXPECTED_COLLISION_COUNT=90
>>>>>>> fc3eaec6
collect_swagger server ${EXPECTED_COLLISION_COUNT}
clean_swagger server
clean_swagger reposerver
clean_swagger controller
clean_swagger cmpserver<|MERGE_RESOLUTION|>--- conflicted
+++ resolved
@@ -124,11 +124,7 @@
 }
 
 echo "If additional types are added, the number of expected collisions may need to be increased"
-<<<<<<< HEAD
-EXPECTED_COLLISION_COUNT=65
-=======
 EXPECTED_COLLISION_COUNT=90
->>>>>>> fc3eaec6
 collect_swagger server ${EXPECTED_COLLISION_COUNT}
 clean_swagger server
 clean_swagger reposerver
