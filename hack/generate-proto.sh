--- conflicted
+++ resolved
@@ -122,11 +122,7 @@
 }
 
 echo "If additional types are added, the number of expected collisions may need to be increased"
-<<<<<<< HEAD
-EXPECTED_COLLISION_COUNT=63
-=======
-EXPECTED_COLLISION_COUNT=64
->>>>>>> aa3fe62c
+EXPECTED_COLLISION_COUNT=65
 collect_swagger server ${EXPECTED_COLLISION_COUNT}
 clean_swagger server
 clean_swagger reposerver
