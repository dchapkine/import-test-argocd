--- conflicted
+++ resolved
@@ -1,14 +1,6 @@
 #!/bin/bash
 set -eux -o pipefail
 
-<<<<<<< HEAD
-. $(dirname $0)/../tool-versions.sh
-
-PACKR_VERSION=${packr_version}
-[ -e $DOWNLOADS/parkr.tar.gz ] || curl -sLf --retry 3 -o $DOWNLOADS/parkr.tar.gz https://github.com/gobuffalo/packr/releases/download/v${PACKR_VERSION}/packr_${PACKR_VERSION}_linux_amd64.tar.gz
-tar -vxf $DOWNLOADS/parkr.tar.gz -C /tmp/
-cp /tmp/packr $BIN/
-=======
 PACKR_VERSION=1.21.9
 case $ARCHITECTURE in
   arm|arm64)
@@ -26,6 +18,5 @@
     ;;
 esac
 
->>>>>>> 00f99edf
 chmod +x $BIN/packr
 packr version