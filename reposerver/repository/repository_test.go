--- conflicted
+++ resolved
@@ -2772,8 +2772,6 @@
 		})
 	}
 }
-
-<<<<<<< HEAD
 func TestErrorGetGitDirectories(t *testing.T) {
 	type fields struct {
 		service *Service
@@ -2944,12 +2942,12 @@
 	fileResponse, err = s.GetGitFiles(context.TODO(), filesRequest)
 	assert.Nil(t, err)
 	assert.Equal(t, expected, fileResponse.GetMap())
-=======
+}
+
 func Test_getRepoSanitizerRegex(t *testing.T) {
 	r := getRepoSanitizerRegex("/tmp/_argocd-repo")
 	msg := r.ReplaceAllString("error message containing /tmp/_argocd-repo/SENSITIVE and other stuff", "<path to cached source>")
 	assert.Equal(t, "error message containing <path to cached source> and other stuff", msg)
 	msg = r.ReplaceAllString("error message containing /tmp/_argocd-repo/SENSITIVE/with/trailing/path and other stuff", "<path to cached source>")
 	assert.Equal(t, "error message containing <path to cached source>/with/trailing/path and other stuff", msg)
->>>>>>> a3a86f16
 }