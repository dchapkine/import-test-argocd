--- conflicted
+++ resolved
@@ -3365,7 +3365,6 @@
 	assert.Equal(t, "error message containing <path to cached source>/with/trailing/path and other stuff", msg)
 }
 
-<<<<<<< HEAD
 func TestGenerateManifestManagedByLabel(t *testing.T) {
 	t.Run("managed-by set no overwrite", func(t *testing.T) {
 		q := apiclient.ManifestRequest{
@@ -3421,7 +3420,8 @@
 		assert.Equal(t,
 			"{\"apiVersion\":\"v1\",\"kind\":\"Namespace\",\"metadata\":{\"labels\":{\"app.kubernetes.io/managed-by\":\"argocd\"},\"name\":\"app\"}}",
 			res.Manifests[0])
-=======
+	})
+
 func TestGetRevisionChartDetails(t *testing.T) {
 	t.Run("Test revision semvar", func(t *testing.T) {
 		root := t.TempDir()
@@ -3461,6 +3461,5 @@
 		assert.Equal(t, "test-description", chartDetails.Description)
 		assert.Equal(t, "test-home", chartDetails.Home)
 		assert.Equal(t, []string{"test-maintainer"}, chartDetails.Maintainers)
->>>>>>> 82e20a4f
 	})
 }