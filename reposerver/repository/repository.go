--- conflicted
+++ resolved
@@ -1120,35 +1120,11 @@
 	// templating, thus, we just use the name part of the identifier.
 	appName, _ := argo.ParseInstanceName(q.AppName, "")
 
-	// If the API versions are not set in the application source, use the ones from the request.
-	var apiVersions []string
-	if q.ApplicationSource.Helm != nil {
-		apiVersions = q.ApplicationSource.Helm.ApiVersions
-	}
-	if len(apiVersions) == 0 {
-		apiVersions = q.ApiVersions
-	}
-
-	// If the Kube version is not set in the application source, use the one from the request.
-	kubeVersion := ""
-	if q.ApplicationSource.Helm != nil {
-		kubeVersion = q.ApplicationSource.Helm.KubeVersion
-	}
-	if kubeVersion == "" {
-		kubeVersion = q.KubeVersion
-	}
-
 	templateOpts := &helm.TemplateOpts{
 		Name:        appName,
-<<<<<<< HEAD
-		Namespace:   q.Namespace,
-		KubeVersion: text.SemVer(kubeVersion),
-		APIVersions: apiVersions,
-=======
 		Namespace:   q.ApplicationSource.GetNamespaceOrDefault(q.Namespace),
 		KubeVersion: text.SemVer(q.ApplicationSource.GetKubeVersionOrDefault(q.KubeVersion)),
 		APIVersions: q.ApplicationSource.GetAPIVersionsOrDefault(q.ApiVersions),
->>>>>>> 21ed19b3
 		Set:         map[string]string{},
 		SetString:   map[string]string{},
 		SetFile:     map[string]pathutil.ResolvedFilePath{},
@@ -1480,15 +1456,9 @@
 			kustomizeBinary = q.KustomizeOptions.BinaryPath
 		}
 		k := kustomize.NewKustomizeApp(repoRoot, appPath, q.Repo.GetGitCreds(gitCredsStore), repoURL, kustomizeBinary)
-<<<<<<< HEAD
 		targetObjs, _, _, err = k.Build(q.ApplicationSource.Kustomize, q.KustomizeOptions, env, &kustomize.BuildOpts{
-			KubeVersion: text.SemVer(q.KubeVersion),
-			APIVersions: q.ApiVersions,
-=======
-		targetObjs, _, err = k.Build(q.ApplicationSource.Kustomize, q.KustomizeOptions, env, &kustomize.BuildOpts{
 			KubeVersion: text.SemVer(q.ApplicationSource.GetKubeVersionOrDefault(q.KubeVersion)),
 			APIVersions: q.ApplicationSource.GetAPIVersionsOrDefault(q.ApiVersions),
->>>>>>> 21ed19b3
 		})
 	case v1alpha1.ApplicationSourceTypePlugin:
 		pluginName := ""
