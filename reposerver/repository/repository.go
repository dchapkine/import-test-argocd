--- conflicted
+++ resolved
@@ -515,16 +515,7 @@
 	if err != nil {
 		return nil, "", err
 	}
-<<<<<<< HEAD
 	return client, commitSHA, nil
-=======
-	return gitClient, commitSHA, nil
-}
-
-func (s *Service) newClient(repo *v1alpha1.Repository) (git.Client, error) {
-	appPath := tempRepoPath(git.NormalizeGitURL(repo.Repo))
-	return s.gitFactory.NewClient(repo.Repo, appPath, repo.Username, repo.Password, repo.SSHPrivateKey, (repo.InsecureIgnoreHostKey || repo.Insecure))
->>>>>>> 9a76a06f
 }
 
 func runCommand(command v1alpha1.Command, path string, env []string) (string, error) {
