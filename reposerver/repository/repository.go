--- conflicted
+++ resolved
@@ -1314,17 +1314,9 @@
 	if err != nil {
 		return nil, err
 	}
-<<<<<<< HEAD
 	defer cleanup()
 
-	cmpManifests, err := cmpClient.GenerateManifest(ctx, &pluginclient.ManifestRequest{
-		AppPath:  appPath,
-		RepoPath: repoPath,
-		Env:      toEnvEntry(env),
-	})
-=======
 	cmpManifests, err := generateManifestsCMP(ctx, appPath, repoPath, env, cmpClient, tarDoneCh)
->>>>>>> 19cff7f8
 	if err != nil {
 		return nil, fmt.Errorf("error generating manifests in cmp: %s", err)
 	}
