package repository

import (
	"bytes"
	"context"
	"encoding/json"
	"errors"
	"fmt"
	goio "io"
	"io/fs"
	"net/url"
	"os"
	"path"
	"path/filepath"
	"regexp"
	"strings"
	"time"

	"github.com/Masterminds/semver/v3"
	"github.com/TomOnTime/utfutil"
	"github.com/argoproj/gitops-engine/pkg/utils/kube"
	textutils "github.com/argoproj/gitops-engine/pkg/utils/text"
	"github.com/argoproj/pkg/sync"
	jsonpatch "github.com/evanphx/json-patch"
	gogit "github.com/go-git/go-git/v5"
	"github.com/golang/protobuf/ptypes/empty"
	"github.com/google/go-jsonnet"
	"github.com/google/uuid"
	grpc_retry "github.com/grpc-ecosystem/go-grpc-middleware/retry"
	log "github.com/sirupsen/logrus"
	"golang.org/x/sync/semaphore"
	"google.golang.org/grpc/codes"
	"google.golang.org/grpc/status"
	"k8s.io/apimachinery/pkg/api/resource"
	metav1 "k8s.io/apimachinery/pkg/apis/meta/v1"
	"k8s.io/apimachinery/pkg/apis/meta/v1/unstructured"
	"k8s.io/apimachinery/pkg/runtime"
	kubeyaml "k8s.io/apimachinery/pkg/util/yaml"
	"sigs.k8s.io/yaml"

	pluginclient "github.com/argoproj/argo-cd/v2/cmpserver/apiclient"
	"github.com/argoproj/argo-cd/v2/common"
	"github.com/argoproj/argo-cd/v2/pkg/apis/application/v1alpha1"
	"github.com/argoproj/argo-cd/v2/reposerver/apiclient"
	"github.com/argoproj/argo-cd/v2/reposerver/cache"
	"github.com/argoproj/argo-cd/v2/reposerver/metrics"
	"github.com/argoproj/argo-cd/v2/util/app/discovery"
	apppathutil "github.com/argoproj/argo-cd/v2/util/app/path"
	argopath "github.com/argoproj/argo-cd/v2/util/app/path"
	"github.com/argoproj/argo-cd/v2/util/argo"
	"github.com/argoproj/argo-cd/v2/util/cmp"
	"github.com/argoproj/argo-cd/v2/util/env"
	"github.com/argoproj/argo-cd/v2/util/git"
	"github.com/argoproj/argo-cd/v2/util/glob"
	"github.com/argoproj/argo-cd/v2/util/gpg"
	"github.com/argoproj/argo-cd/v2/util/grpc"
	"github.com/argoproj/argo-cd/v2/util/helm"
	"github.com/argoproj/argo-cd/v2/util/io"
	"github.com/argoproj/argo-cd/v2/util/io/files"
	pathutil "github.com/argoproj/argo-cd/v2/util/io/path"
	"github.com/argoproj/argo-cd/v2/util/kustomize"
	"github.com/argoproj/argo-cd/v2/util/manifeststream"
	"github.com/argoproj/argo-cd/v2/util/text"
)

const (
	cachedManifestGenerationPrefix = "Manifest generation error (cached)"
	helmDepUpMarkerFile            = ".argocd-helm-dep-up"
	allowConcurrencyFile           = ".argocd-allow-concurrency"
	repoSourceFile                 = ".argocd-source.yaml"
	appSourceFile                  = ".argocd-source-%s.yaml"
	ociPrefix                      = "oci://"
)

var (
	ErrExceededMaxCombinedManifestFileSize = errors.New("exceeded max combined manifest file size")
	// helmConcurrencyDefault if true then helm concurrent manifest generation is enabled
	// TODO: remove env variable and usage of .argocd-allow-concurrency once we are sure that it is safe to enable it by default
	helmConcurrencyDefault = env.ParseBoolFromEnv("ARGOCD_HELM_ALLOW_CONCURRENCY", false)
)

// Service implements ManifestService interface
type Service struct {
	gitCredsStore             git.CredsStore
	rootDir                   string
	gitRepoPaths              io.TempPaths
	chartPaths                io.TempPaths
	gitRepoInitializer        func(rootPath string) goio.Closer
	repoLock                  *repositoryLock
	cache                     *cache.Cache
	parallelismLimitSemaphore *semaphore.Weighted
	metricsServer             *metrics.MetricsServer
	resourceTracking          argo.ResourceTracking
	newGitClient              func(rawRepoURL string, root string, creds git.Creds, insecure bool, enableLfs bool, proxy string, noProxy string, opts ...git.ClientOpts) (git.Client, error)
	newHelmClient             func(repoURL string, creds helm.Creds, enableOci bool, proxy string, noProxy string, opts ...helm.ClientOpts) helm.Client
	initConstants             RepoServerInitConstants
	// now is usually just time.Now, but may be replaced by unit tests for testing purposes
	now func() time.Time
}

type RepoServerInitConstants struct {
	ParallelismLimit                             int64
	PauseGenerationAfterFailedGenerationAttempts int
	PauseGenerationOnFailureForMinutes           int
	PauseGenerationOnFailureForRequests          int
	SubmoduleEnabled                             bool
	MaxCombinedDirectoryManifestsSize            resource.Quantity
	CMPTarExcludedGlobs                          []string
	AllowOutOfBoundsSymlinks                     bool
	StreamedManifestMaxExtractedSize             int64
	StreamedManifestMaxTarSize                   int64
	HelmManifestMaxExtractedSize                 int64
	HelmRegistryMaxIndexSize                     int64
	DisableHelmManifestMaxExtractedSize          bool
	IncludeHiddenDirectories                     bool
<<<<<<< HEAD
	ArgoCDInstanceID                             string
=======
	CMPUseManifestGeneratePaths                  bool
>>>>>>> e144d5c1
}

// NewService returns a new instance of the Manifest service
func NewService(metricsServer *metrics.MetricsServer, cache *cache.Cache, initConstants RepoServerInitConstants, resourceTracking argo.ResourceTracking, gitCredsStore git.CredsStore, rootDir string) *Service {
	var parallelismLimitSemaphore *semaphore.Weighted
	if initConstants.ParallelismLimit > 0 {
		parallelismLimitSemaphore = semaphore.NewWeighted(initConstants.ParallelismLimit)
	}
	repoLock := NewRepositoryLock()
	gitRandomizedPaths := io.NewRandomizedTempPaths(rootDir)
	helmRandomizedPaths := io.NewRandomizedTempPaths(rootDir)
	return &Service{
		parallelismLimitSemaphore: parallelismLimitSemaphore,
		repoLock:                  repoLock,
		cache:                     cache,
		metricsServer:             metricsServer,
		newGitClient:              git.NewClientExt,
		resourceTracking:          resourceTracking,
		newHelmClient: func(repoURL string, creds helm.Creds, enableOci bool, proxy string, noProxy string, opts ...helm.ClientOpts) helm.Client {
			return helm.NewClientWithLock(repoURL, creds, sync.NewKeyLock(), enableOci, proxy, noProxy, opts...)
		},
		initConstants:      initConstants,
		now:                time.Now,
		gitCredsStore:      gitCredsStore,
		gitRepoPaths:       gitRandomizedPaths,
		chartPaths:         helmRandomizedPaths,
		gitRepoInitializer: directoryPermissionInitializer,
		rootDir:            rootDir,
	}
}

func (s *Service) Init() error {
	_, err := os.Stat(s.rootDir)
	if os.IsNotExist(err) {
		return os.MkdirAll(s.rootDir, 0o300)
	}
	if err == nil {
		// give itself read permissions to list previously written directories
		err = os.Chmod(s.rootDir, 0o700)
	}
	var dirEntries []fs.DirEntry
	if err == nil {
		dirEntries, err = os.ReadDir(s.rootDir)
	}
	if err != nil {
		log.Warnf("Failed to restore cloned repositories paths: %v", err)
		return nil
	}

	for _, file := range dirEntries {
		if !file.IsDir() {
			continue
		}
		fullPath := filepath.Join(s.rootDir, file.Name())
		closer := s.gitRepoInitializer(fullPath)
		if repo, err := gogit.PlainOpen(fullPath); err == nil {
			if remotes, err := repo.Remotes(); err == nil && len(remotes) > 0 && len(remotes[0].Config().URLs) > 0 {
				s.gitRepoPaths.Add(git.NormalizeGitURL(remotes[0].Config().URLs[0]), fullPath)
			}
		}
		io.Close(closer)
	}
	// remove read permissions since no-one should be able to list the directories
	return os.Chmod(s.rootDir, 0o300)
}

// ListRefs List a subset of the refs (currently, branches and tags) of a git repo
func (s *Service) ListRefs(ctx context.Context, q *apiclient.ListRefsRequest) (*apiclient.Refs, error) {
	gitClient, err := s.newClient(q.Repo)
	if err != nil {
		return nil, fmt.Errorf("error creating git client: %w", err)
	}

	s.metricsServer.IncPendingRepoRequest(q.Repo.Repo)
	defer s.metricsServer.DecPendingRepoRequest(q.Repo.Repo)

	refs, err := gitClient.LsRefs()
	if err != nil {
		return nil, err
	}

	res := apiclient.Refs{
		Branches: refs.Branches,
		Tags:     refs.Tags,
	}

	return &res, nil
}

// ListApps lists the contents of a GitHub repo
func (s *Service) ListApps(ctx context.Context, q *apiclient.ListAppsRequest) (*apiclient.AppList, error) {
	gitClient, commitSHA, err := s.newClientResolveRevision(q.Repo, q.Revision)
	if err != nil {
		return nil, fmt.Errorf("error setting up git client and resolving given revision: %w", err)
	}
	if apps, err := s.cache.ListApps(q.Repo.Repo, commitSHA); err == nil {
		log.Infof("cache hit: %s/%s", q.Repo.Repo, q.Revision)
		return &apiclient.AppList{Apps: apps}, nil
	}

	s.metricsServer.IncPendingRepoRequest(q.Repo.Repo)
	defer s.metricsServer.DecPendingRepoRequest(q.Repo.Repo)

	closer, err := s.repoLock.Lock(gitClient.Root(), commitSHA, true, func() (goio.Closer, error) {
		return s.checkoutRevision(gitClient, commitSHA, s.initConstants.SubmoduleEnabled)
	})
	if err != nil {
		return nil, fmt.Errorf("error acquiring repository lock: %w", err)
	}

	defer io.Close(closer)
	apps, err := discovery.Discover(ctx, gitClient.Root(), gitClient.Root(), q.EnabledSourceTypes, s.initConstants.CMPTarExcludedGlobs, []string{})
	if err != nil {
		return nil, fmt.Errorf("error discovering applications: %w", err)
	}
	err = s.cache.SetApps(q.Repo.Repo, commitSHA, apps)
	if err != nil {
		log.Warnf("cache set error %s/%s: %v", q.Repo.Repo, commitSHA, err)
	}
	res := apiclient.AppList{Apps: apps}
	return &res, nil
}

// ListPlugins lists the contents of a GitHub repo
func (s *Service) ListPlugins(ctx context.Context, _ *empty.Empty) (*apiclient.PluginList, error) {
	pluginSockFilePath := common.GetPluginSockFilePath()

	sockFiles, err := os.ReadDir(pluginSockFilePath)
	if err != nil {
		return nil, fmt.Errorf("failed to get plugins from dir %v, error=%w", pluginSockFilePath, err)
	}

	var plugins []*apiclient.PluginInfo
	for _, file := range sockFiles {
		if file.Type() == os.ModeSocket {
			plugins = append(plugins, &apiclient.PluginInfo{Name: strings.TrimSuffix(file.Name(), ".sock")})
		}
	}

	res := apiclient.PluginList{Items: plugins}
	return &res, nil
}

type operationSettings struct {
	sem             *semaphore.Weighted
	noCache         bool
	noRevisionCache bool
	allowConcurrent bool
}

// operationContext contains request values which are generated by runRepoOperation (on demand) by a call to the
// provided operationContextSrc function.
type operationContext struct {
	// application path or helm chart path
	appPath string

	// output of 'git verify-(tag/commit)', if signature verification is enabled (otherwise "")
	verificationResult string
}

// The 'operation' function parameter of 'runRepoOperation' may call this function to retrieve
// the appPath or GPG verificationResult.
// Failure to generate either of these values will return an error which may be cached by
// the calling function (for example, 'runManifestGen')
type operationContextSrc = func() (*operationContext, error)

// runRepoOperation downloads either git folder or helm chart and executes specified operation
// - Returns a value from the cache if present (by calling getCached(...)); if no value is present, the
// provide operation(...) is called. The specific return type of this function is determined by the
// calling function, via the provided  getCached(...) and operation(...) function.
func (s *Service) runRepoOperation(
	ctx context.Context,
	revision string,
	repo *v1alpha1.Repository,
	source *v1alpha1.ApplicationSource,
	verifyCommit bool,
	cacheFn func(cacheKey string, refSourceCommitSHAs cache.ResolvedRevisions, firstInvocation bool) (bool, error),
	operation func(repoRoot, commitSHA, cacheKey string, ctxSrc operationContextSrc) error,
	settings operationSettings,
	hasMultipleSources bool,
	refSources map[string]*v1alpha1.RefTarget,
) error {
	if sanitizer, ok := grpc.SanitizerFromContext(ctx); ok {
		// make sure a randomized path replaced with '.' in the error message
		sanitizer.AddRegexReplacement(getRepoSanitizerRegex(s.rootDir), "<path to cached source>")
	}

	var gitClient git.Client
	var helmClient helm.Client
	var err error
	gitClientOpts := git.WithCache(s.cache, !settings.noRevisionCache && !settings.noCache)
	revision = textutils.FirstNonEmpty(revision, source.TargetRevision)
	unresolvedRevision := revision
	if source.IsHelm() {
		helmClient, revision, err = s.newHelmClientResolveRevision(repo, revision, source.Chart, settings.noCache || settings.noRevisionCache)
		if err != nil {
			return err
		}
	} else {
		gitClient, revision, err = s.newClientResolveRevision(repo, revision, gitClientOpts)
		if err != nil {
			return err
		}
	}

	repoRefs, err := resolveReferencedSources(hasMultipleSources, source.Helm, refSources, s.newClientResolveRevision, gitClientOpts)
	if err != nil {
		return err
	}

	if !settings.noCache {
		if ok, err := cacheFn(revision, repoRefs, true); ok {
			return err
		}
	}

	s.metricsServer.IncPendingRepoRequest(repo.Repo)
	defer s.metricsServer.DecPendingRepoRequest(repo.Repo)

	if settings.sem != nil {
		err = settings.sem.Acquire(ctx, 1)
		if err != nil {
			return err
		}
		defer settings.sem.Release(1)
	}

	if source.IsHelm() {
		if settings.noCache {
			err = helmClient.CleanChartCache(source.Chart, revision, repo.Project)
			if err != nil {
				return err
			}
		}
		helmPassCredentials := false
		if source.Helm != nil {
			helmPassCredentials = source.Helm.PassCredentials
		}
		chartPath, closer, err := helmClient.ExtractChart(source.Chart, revision, repo.Project, helmPassCredentials, s.initConstants.HelmManifestMaxExtractedSize, s.initConstants.DisableHelmManifestMaxExtractedSize)
		if err != nil {
			return err
		}
		defer io.Close(closer)
		if !s.initConstants.AllowOutOfBoundsSymlinks {
			err := argopath.CheckOutOfBoundsSymlinks(chartPath)
			if err != nil {
				oobError := &argopath.OutOfBoundsSymlinkError{}
				if errors.As(err, &oobError) {
					log.WithFields(log.Fields{
						common.SecurityField: common.SecurityHigh,
						"chart":              source.Chart,
						"revision":           revision,
						"file":               oobError.File,
					}).Warn("chart contains out-of-bounds symlink")
					return fmt.Errorf("chart contains out-of-bounds symlinks. file: %s", oobError.File)
				} else {
					return err
				}
			}
		}
		return operation(chartPath, revision, revision, func() (*operationContext, error) {
			return &operationContext{chartPath, ""}, nil
		})
	} else {
		closer, err := s.repoLock.Lock(gitClient.Root(), revision, settings.allowConcurrent, func() (goio.Closer, error) {
			return s.checkoutRevision(gitClient, revision, s.initConstants.SubmoduleEnabled)
		})
		if err != nil {
			return err
		}

		defer io.Close(closer)

		if !s.initConstants.AllowOutOfBoundsSymlinks {
			err := argopath.CheckOutOfBoundsSymlinks(gitClient.Root())
			if err != nil {
				oobError := &argopath.OutOfBoundsSymlinkError{}
				if errors.As(err, &oobError) {
					log.WithFields(log.Fields{
						common.SecurityField: common.SecurityHigh,
						"repo":               repo.Repo,
						"revision":           revision,
						"file":               oobError.File,
					}).Warn("repository contains out-of-bounds symlink")
					return fmt.Errorf("repository contains out-of-bounds symlinks. file: %s", oobError.File)
				} else {
					return err
				}
			}
		}

		var commitSHA string
		if hasMultipleSources {
			commitSHA = revision
		} else {
			commit, err := gitClient.CommitSHA()
			if err != nil {
				return fmt.Errorf("failed to get commit SHA: %w", err)
			}
			commitSHA = commit
		}

		// double-check locking
		if !settings.noCache {
			if ok, err := cacheFn(revision, repoRefs, false); ok {
				return err
			}
		}

		// Here commitSHA refers to the SHA of the actual commit, whereas revision refers to the branch/tag name etc
		// We use the commitSHA to generate manifests and store them in cache, and revision to retrieve them from cache
		return operation(gitClient.Root(), commitSHA, revision, func() (*operationContext, error) {
			var signature string
			if verifyCommit {
				// When the revision is an annotated tag, we need to pass the unresolved revision (i.e. the tag name)
				// to the verification routine. For everything else, we work with the SHA that the target revision is
				// pointing to (i.e. the resolved revision).
				var rev string
				if gitClient.IsAnnotatedTag(revision) {
					rev = unresolvedRevision
				} else {
					rev = revision
				}
				signature, err = gitClient.VerifyCommitSignature(rev)
				if err != nil {
					return nil, err
				}
			}
			appPath, err := argopath.Path(gitClient.Root(), source.Path)
			if err != nil {
				return nil, err
			}
			return &operationContext{appPath, signature}, nil
		})
	}
}

func getRepoSanitizerRegex(rootDir string) *regexp.Regexp {
	// This regex assumes that the sensitive part of the path (the component immediately after "rootDir") contains no
	// spaces. This assumption allows us to avoid sanitizing "more info" in "/tmp/_argocd-repo/SENSITIVE more info".
	//
	// The no-spaces assumption holds for our actual use case, which is "/tmp/_argocd-repo/{random UUID}". The UUID will
	// only ever contain digits and hyphens.
	return regexp.MustCompile(regexp.QuoteMeta(rootDir) + `/[^ /]*`)
}

type gitClientGetter func(repo *v1alpha1.Repository, revision string, opts ...git.ClientOpts) (git.Client, string, error)

// resolveReferencedSources resolves the revisions for the given referenced sources. This lets us invalidate the cached
// when one or more referenced sources change.
//
// Much of this logic is duplicated in runManifestGenAsync. If making changes here, check whether runManifestGenAsync
// should be updated.
func resolveReferencedSources(hasMultipleSources bool, source *v1alpha1.ApplicationSourceHelm, refSources map[string]*v1alpha1.RefTarget, newClientResolveRevision gitClientGetter, gitClientOpts git.ClientOpts) (map[string]string, error) {
	repoRefs := make(map[string]string)
	if !hasMultipleSources || source == nil {
		return repoRefs, nil
	}

	refFileParams := make([]string, 0)
	for _, fileParam := range source.FileParameters {
		refFileParams = append(refFileParams, fileParam.Path)
	}
	refCandidates := append(source.ValueFiles, refFileParams...)

	for _, valueFile := range refCandidates {
		if strings.HasPrefix(valueFile, "$") {
			refVar := strings.Split(valueFile, "/")[0]

			refSourceMapping, ok := refSources[refVar]
			if !ok {
				if len(refSources) == 0 {
					return nil, fmt.Errorf("source referenced %q, but no source has a 'ref' field defined", refVar)
				}
				refKeys := make([]string, 0)
				for refKey := range refSources {
					refKeys = append(refKeys, refKey)
				}
				return nil, fmt.Errorf("source referenced %q, which is not one of the available sources (%s)", refVar, strings.Join(refKeys, ", "))
			}
			if refSourceMapping.Chart != "" {
				return nil, fmt.Errorf("source has a 'chart' field defined, but Helm charts are not yet not supported for 'ref' sources")
			}
			normalizedRepoURL := git.NormalizeGitURL(refSourceMapping.Repo.Repo)
			_, ok = repoRefs[normalizedRepoURL]
			if !ok {
				_, referencedCommitSHA, err := newClientResolveRevision(&refSourceMapping.Repo, refSourceMapping.TargetRevision, gitClientOpts)
				if err != nil {
					log.Errorf("Failed to get git client for repo %s: %v", refSourceMapping.Repo.Repo, err)
					return nil, fmt.Errorf("failed to get git client for repo %s", refSourceMapping.Repo.Repo)
				}

				repoRefs[normalizedRepoURL] = referencedCommitSHA
			}
		}
	}
	return repoRefs, nil
}

func (s *Service) GenerateManifest(ctx context.Context, q *apiclient.ManifestRequest) (*apiclient.ManifestResponse, error) {
	var res *apiclient.ManifestResponse
	var err error

	// Skip this path for ref only sources
	if q.HasMultipleSources && q.ApplicationSource.Path == "" && !q.ApplicationSource.IsHelm() && q.ApplicationSource.IsRef() {
		log.Debugf("Skipping manifest generation for ref only source for application: %s and ref %s", q.AppName, q.ApplicationSource.Ref)
		_, revision, err := s.newClientResolveRevision(q.Repo, q.Revision, git.WithCache(s.cache, !q.NoRevisionCache && !q.NoCache))
		res = &apiclient.ManifestResponse{
			Revision: revision,
		}
		return res, err
	}

	cacheFn := func(cacheKey string, refSourceCommitSHAs cache.ResolvedRevisions, firstInvocation bool) (bool, error) {
		ok, resp, err := s.getManifestCacheEntry(cacheKey, q, refSourceCommitSHAs, firstInvocation)
		res = resp
		return ok, err
	}

	tarConcluded := false
	var promise *ManifestResponsePromise

	operation := func(repoRoot, commitSHA, cacheKey string, ctxSrc operationContextSrc) error {
		// do not generate manifests if Path and Chart fields are not set for a source in Multiple Sources
		if q.HasMultipleSources && q.ApplicationSource.Path == "" && q.ApplicationSource.Chart == "" {
			log.WithFields(map[string]interface{}{
				"source": q.ApplicationSource,
			}).Debugf("not generating manifests as path and chart fields are empty")
			res = &apiclient.ManifestResponse{
				Revision: commitSHA,
			}
			return nil
		}

		promise = s.runManifestGen(ctx, repoRoot, commitSHA, cacheKey, ctxSrc, q)
		// The fist channel to send the message will resume this operation.
		// The main purpose for using channels here is to be able to unlock
		// the repository as soon as the lock in not required anymore. In
		// case of CMP the repo is compressed (tgz) and sent to the cmp-server
		// for manifest generation.
		select {
		case err := <-promise.errCh:
			return err
		case resp := <-promise.responseCh:
			res = resp
		case tarDone := <-promise.tarDoneCh:
			tarConcluded = tarDone
		}
		return nil
	}

	settings := operationSettings{sem: s.parallelismLimitSemaphore, noCache: q.NoCache, noRevisionCache: q.NoRevisionCache, allowConcurrent: q.ApplicationSource.AllowsConcurrentProcessing()}
	err = s.runRepoOperation(ctx, q.Revision, q.Repo, q.ApplicationSource, q.VerifySignature, cacheFn, operation, settings, q.HasMultipleSources, q.RefSources)

	// if the tarDoneCh message is sent it means that the manifest
	// generation is being managed by the cmp-server. In this case
	// we have to wait for the responseCh to send the manifest
	// response.
	if tarConcluded && res == nil {
		select {
		case resp := <-promise.responseCh:
			res = resp
		case err := <-promise.errCh:
			return nil, err
		}
	}
	return res, err
}

func (s *Service) GenerateManifestWithFiles(stream apiclient.RepoServerService_GenerateManifestWithFilesServer) error {
	workDir, err := files.CreateTempDir("")
	if err != nil {
		return fmt.Errorf("error creating temp dir: %w", err)
	}
	defer func() {
		if err := os.RemoveAll(workDir); err != nil {
			// we panic here as the workDir may contain sensitive information
			log.WithField(common.SecurityField, common.SecurityCritical).Errorf("error removing generate manifest workdir: %v", err)
			panic(fmt.Sprintf("error removing generate manifest workdir: %s", err))
		}
	}()

	req, metadata, err := manifeststream.ReceiveManifestFileStream(stream.Context(), stream, workDir, s.initConstants.StreamedManifestMaxTarSize, s.initConstants.StreamedManifestMaxExtractedSize)
	if err != nil {
		return fmt.Errorf("error receiving manifest file stream: %w", err)
	}

	if !s.initConstants.AllowOutOfBoundsSymlinks {
		err := argopath.CheckOutOfBoundsSymlinks(workDir)
		if err != nil {
			oobError := &argopath.OutOfBoundsSymlinkError{}
			if errors.As(err, &oobError) {
				log.WithFields(log.Fields{
					common.SecurityField: common.SecurityHigh,
					"file":               oobError.File,
				}).Warn("streamed files contains out-of-bounds symlink")
				return fmt.Errorf("streamed files contains out-of-bounds symlinks. file: %s", oobError.File)
			} else {
				return err
			}
		}
	}

	promise := s.runManifestGen(stream.Context(), workDir, "streamed", metadata.Checksum, func() (*operationContext, error) {
		appPath, err := argopath.Path(workDir, req.ApplicationSource.Path)
		if err != nil {
			return nil, fmt.Errorf("failed to get app path: %w", err)
		}
		return &operationContext{appPath, ""}, nil
	}, req)

	var res *apiclient.ManifestResponse
	tarConcluded := false

	select {
	case err := <-promise.errCh:
		return err
	case tarDone := <-promise.tarDoneCh:
		tarConcluded = tarDone
	case resp := <-promise.responseCh:
		res = resp
	}

	if tarConcluded && res == nil {
		select {
		case resp := <-promise.responseCh:
			res = resp
		case err := <-promise.errCh:
			return err
		}
	}

	err = stream.SendAndClose(res)
	return err
}

type ManifestResponsePromise struct {
	responseCh <-chan *apiclient.ManifestResponse
	tarDoneCh  <-chan bool
	errCh      <-chan error
}

func NewManifestResponsePromise(responseCh <-chan *apiclient.ManifestResponse, tarDoneCh <-chan bool, errCh chan error) *ManifestResponsePromise {
	return &ManifestResponsePromise{
		responseCh: responseCh,
		tarDoneCh:  tarDoneCh,
		errCh:      errCh,
	}
}

type generateManifestCh struct {
	responseCh chan<- *apiclient.ManifestResponse
	tarDoneCh  chan<- bool
	errCh      chan<- error
}

// runManifestGen will be called by runRepoOperation if:
// - the cache does not contain a value for this key
// - or, the cache does contain a value for this key, but it is an expired manifest generation entry
// - or, NoCache is true
// Returns a ManifestResponse, or an error, but not both
func (s *Service) runManifestGen(ctx context.Context, repoRoot, commitSHA, cacheKey string, opContextSrc operationContextSrc, q *apiclient.ManifestRequest) *ManifestResponsePromise {
	responseCh := make(chan *apiclient.ManifestResponse)
	tarDoneCh := make(chan bool)
	errCh := make(chan error)
	responsePromise := NewManifestResponsePromise(responseCh, tarDoneCh, errCh)

	channels := &generateManifestCh{
		responseCh: responseCh,
		tarDoneCh:  tarDoneCh,
		errCh:      errCh,
	}
	go s.runManifestGenAsync(ctx, repoRoot, commitSHA, cacheKey, opContextSrc, q, channels)
	return responsePromise
}

type repoRef struct {
	// revision is the git revision - can be any valid revision like a branch, tag, or commit SHA.
	revision string
	// commitSHA is the actual commit to which revision refers.
	commitSHA string
	// key is the name of the key which was used to reference this repo.
	key string
}

func (s *Service) runManifestGenAsync(ctx context.Context, repoRoot, commitSHA, cacheKey string, opContextSrc operationContextSrc, q *apiclient.ManifestRequest, ch *generateManifestCh) {
	defer func() {
		close(ch.errCh)
		close(ch.responseCh)
	}()

	// GenerateManifests mutates the source (applies overrides). Those overrides shouldn't be reflected in the cache
	// key. Overrides will break the cache anyway, because changes to overrides will change the revision.
	appSourceCopy := q.ApplicationSource.DeepCopy()
	repoRefs := make(map[string]repoRef)

	var manifestGenResult *apiclient.ManifestResponse
	opContext, err := opContextSrc()
	if err == nil {
		// Much of the multi-source handling logic is duplicated in resolveReferencedSources. If making changes here,
		// check whether they should be replicated in resolveReferencedSources.
		if q.HasMultipleSources {
			if q.ApplicationSource.Helm != nil {
				refFileParams := make([]string, 0)
				for _, fileParam := range q.ApplicationSource.Helm.FileParameters {
					refFileParams = append(refFileParams, fileParam.Path)
				}
				refCandidates := append(q.ApplicationSource.Helm.ValueFiles, refFileParams...)

				// Checkout every one of the referenced sources to the target revision before generating Manifests
				for _, valueFile := range refCandidates {
					if strings.HasPrefix(valueFile, "$") {
						refVar := strings.Split(valueFile, "/")[0]

						refSourceMapping, ok := q.RefSources[refVar]
						if !ok {
							if len(q.RefSources) == 0 {
								ch.errCh <- fmt.Errorf("source referenced %q, but no source has a 'ref' field defined", refVar)
							}
							refKeys := make([]string, 0)
							for refKey := range q.RefSources {
								refKeys = append(refKeys, refKey)
							}
							ch.errCh <- fmt.Errorf("source referenced %q, which is not one of the available sources (%s)", refVar, strings.Join(refKeys, ", "))
							return
						}
						if refSourceMapping.Chart != "" {
							ch.errCh <- fmt.Errorf("source has a 'chart' field defined, but Helm charts are not yet not supported for 'ref' sources")
							return
						}
						normalizedRepoURL := git.NormalizeGitURL(refSourceMapping.Repo.Repo)
						closer, ok := repoRefs[normalizedRepoURL]
						if ok {
							if closer.revision != refSourceMapping.TargetRevision {
								ch.errCh <- fmt.Errorf("cannot reference multiple revisions for the same repository (%s references %q while %s references %q)", refVar, refSourceMapping.TargetRevision, closer.key, closer.revision)
								return
							}
						} else {
							gitClient, referencedCommitSHA, err := s.newClientResolveRevision(&refSourceMapping.Repo, refSourceMapping.TargetRevision, git.WithCache(s.cache, !q.NoRevisionCache && !q.NoCache))
							if err != nil {
								log.Errorf("Failed to get git client for repo %s: %v", refSourceMapping.Repo.Repo, err)
								ch.errCh <- fmt.Errorf("failed to get git client for repo %s", refSourceMapping.Repo.Repo)
								return
							}

							if git.NormalizeGitURL(q.ApplicationSource.RepoURL) == normalizedRepoURL && commitSHA != referencedCommitSHA {
								ch.errCh <- fmt.Errorf("cannot reference a different revision of the same repository (%s references %q which resolves to %q while the application references %q which resolves to %q)", refVar, refSourceMapping.TargetRevision, referencedCommitSHA, q.Revision, commitSHA)
								return
							}
							closer, err := s.repoLock.Lock(gitClient.Root(), referencedCommitSHA, true, func() (goio.Closer, error) {
								return s.checkoutRevision(gitClient, referencedCommitSHA, s.initConstants.SubmoduleEnabled)
							})
							if err != nil {
								log.Errorf("failed to acquire lock for referenced source %s", normalizedRepoURL)
								ch.errCh <- err
								return
							}
							defer func(closer goio.Closer) {
								err := closer.Close()
								if err != nil {
									log.Errorf("Failed to release repo lock: %v", err)
								}
							}(closer)

							// Symlink check must happen after acquiring lock.
							if !s.initConstants.AllowOutOfBoundsSymlinks {
								err := argopath.CheckOutOfBoundsSymlinks(gitClient.Root())
								if err != nil {
									oobError := &argopath.OutOfBoundsSymlinkError{}
									if errors.As(err, &oobError) {
										log.WithFields(log.Fields{
											common.SecurityField: common.SecurityHigh,
											"repo":               refSourceMapping.Repo,
											"revision":           refSourceMapping.TargetRevision,
											"file":               oobError.File,
										}).Warn("repository contains out-of-bounds symlink")
										ch.errCh <- fmt.Errorf("repository contains out-of-bounds symlinks. file: %s", oobError.File)
										return
									} else {
										ch.errCh <- err
										return
									}
								}
							}

							repoRefs[normalizedRepoURL] = repoRef{revision: refSourceMapping.TargetRevision, commitSHA: referencedCommitSHA, key: refVar}
						}
					}
				}
			}
		}

<<<<<<< HEAD
		manifestGenResult, err = GenerateManifests(ctx, opContext.appPath, repoRoot, commitSHA, q, false, s.gitCredsStore, s.initConstants.MaxCombinedDirectoryManifestsSize, s.gitRepoPaths, WithCMPTarDoneChannel(ch.tarDoneCh), WithCMPTarExcludedGlobs(s.initConstants.CMPTarExcludedGlobs), WithArgoCDInstanceID(s.initConstants.ArgoCDInstanceID))
=======
		manifestGenResult, err = GenerateManifests(ctx, opContext.appPath, repoRoot, commitSHA, q, false, s.gitCredsStore, s.initConstants.MaxCombinedDirectoryManifestsSize, s.gitRepoPaths, WithCMPTarDoneChannel(ch.tarDoneCh), WithCMPTarExcludedGlobs(s.initConstants.CMPTarExcludedGlobs), WithCMPUseManifestGeneratePaths(s.initConstants.CMPUseManifestGeneratePaths))
>>>>>>> e144d5c1
	}
	refSourceCommitSHAs := make(map[string]string)
	if len(repoRefs) > 0 {
		for normalizedURL, repoRef := range repoRefs {
			refSourceCommitSHAs[normalizedURL] = repoRef.commitSHA
		}
	}
	if err != nil {
		logCtx := log.WithFields(log.Fields{
			"application":  q.AppName,
			"appNamespace": q.Namespace,
		})

		// If manifest generation error caching is enabled
		if s.initConstants.PauseGenerationAfterFailedGenerationAttempts > 0 {
			cache.LogDebugManifestCacheKeyFields("getting manifests cache", "GenerateManifests error", cacheKey, q.ApplicationSource, q.RefSources, q, q.Namespace, q.TrackingMethod, q.AppLabelKey, q.AppName, refSourceCommitSHAs)

			// Retrieve a new copy (if available) of the cached response: this ensures we are updating the latest copy of the cache,
			// rather than a copy of the cache that occurred before (a potentially lengthy) manifest generation.
			innerRes := &cache.CachedManifestResponse{}
			cacheErr := s.cache.GetManifests(cacheKey, appSourceCopy, q.RefSources, q, q.Namespace, q.TrackingMethod, q.AppLabelKey, q.AppName, innerRes, refSourceCommitSHAs, q.InstallationID)
			if cacheErr != nil && !errors.Is(cacheErr, cache.ErrCacheMiss) {
				logCtx.Warnf("manifest cache get error %s: %v", appSourceCopy.String(), cacheErr)
				ch.errCh <- cacheErr
				return
			}

			// If this is the first error we have seen, store the time (we only use the first failure, as this
			// value is used for PauseGenerationOnFailureForMinutes)
			if innerRes.FirstFailureTimestamp == 0 {
				innerRes.FirstFailureTimestamp = s.now().Unix()
			}

			cache.LogDebugManifestCacheKeyFields("setting manifests cache", "GenerateManifests error", cacheKey, q.ApplicationSource, q.RefSources, q, q.Namespace, q.TrackingMethod, q.AppLabelKey, q.AppName, refSourceCommitSHAs)

			// Update the cache to include failure information
			innerRes.NumberOfConsecutiveFailures++
			innerRes.MostRecentError = err.Error()
			cacheErr = s.cache.SetManifests(cacheKey, appSourceCopy, q.RefSources, q, q.Namespace, q.TrackingMethod, q.AppLabelKey, q.AppName, innerRes, refSourceCommitSHAs, q.InstallationID)

			if cacheErr != nil {
				logCtx.Warnf("manifest cache set error %s: %v", appSourceCopy.String(), cacheErr)
				ch.errCh <- cacheErr
				return
			}
		}
		ch.errCh <- err
		return
	}

	cache.LogDebugManifestCacheKeyFields("setting manifests cache", "fresh GenerateManifests response", cacheKey, q.ApplicationSource, q.RefSources, q, q.Namespace, q.TrackingMethod, q.AppLabelKey, q.AppName, refSourceCommitSHAs)

	// Otherwise, no error occurred, so ensure the manifest generation error data in the cache entry is reset before we cache the value
	manifestGenCacheEntry := cache.CachedManifestResponse{
		ManifestResponse:                manifestGenResult,
		NumberOfCachedResponsesReturned: 0,
		NumberOfConsecutiveFailures:     0,
		FirstFailureTimestamp:           0,
		MostRecentError:                 "",
	}
	manifestGenResult.Revision = commitSHA
	manifestGenResult.VerifyResult = opContext.verificationResult
	err = s.cache.SetManifests(cacheKey, appSourceCopy, q.RefSources, q, q.Namespace, q.TrackingMethod, q.AppLabelKey, q.AppName, &manifestGenCacheEntry, refSourceCommitSHAs, q.InstallationID)
	if err != nil {
		log.Warnf("manifest cache set error %s/%s: %v", appSourceCopy.String(), cacheKey, err)
	}
	ch.responseCh <- manifestGenCacheEntry.ManifestResponse
}

// getManifestCacheEntry returns false if the 'generate manifests' operation should be run by runRepoOperation, e.g.:
// - If the cache result is empty for the requested key
// - If the cache is not empty, but the cached value is a manifest generation error AND we have not yet met the failure threshold (e.g. res.NumberOfConsecutiveFailures > 0 && res.NumberOfConsecutiveFailures <  s.initConstants.PauseGenerationAfterFailedGenerationAttempts)
// - If the cache is not empty, but the cache value is an error AND that generation error has expired
// and returns true otherwise.
// If true is returned, either the second or third parameter (but not both) will contain a value from the cache (a ManifestResponse, or error, respectively)
func (s *Service) getManifestCacheEntry(cacheKey string, q *apiclient.ManifestRequest, refSourceCommitSHAs cache.ResolvedRevisions, firstInvocation bool) (bool, *apiclient.ManifestResponse, error) {
	cache.LogDebugManifestCacheKeyFields("getting manifests cache", "GenerateManifest API call", cacheKey, q.ApplicationSource, q.RefSources, q, q.Namespace, q.TrackingMethod, q.AppLabelKey, q.AppName, refSourceCommitSHAs)

	res := cache.CachedManifestResponse{}
	err := s.cache.GetManifests(cacheKey, q.ApplicationSource, q.RefSources, q, q.Namespace, q.TrackingMethod, q.AppLabelKey, q.AppName, &res, refSourceCommitSHAs, q.InstallationID)
	if err == nil {
		// The cache contains an existing value

		// If caching of manifest generation errors is enabled, and res is a cached manifest generation error...
		if s.initConstants.PauseGenerationAfterFailedGenerationAttempts > 0 && res.FirstFailureTimestamp > 0 {
			// If we are already in the 'manifest generation caching' state, due to too many consecutive failures...
			if res.NumberOfConsecutiveFailures >= s.initConstants.PauseGenerationAfterFailedGenerationAttempts {
				// Check if enough time has passed to try generation again (e.g. to exit the 'manifest generation caching' state)
				if s.initConstants.PauseGenerationOnFailureForMinutes > 0 {
					elapsedTimeInMinutes := int((s.now().Unix() - res.FirstFailureTimestamp) / 60)

					// After X minutes, reset the cache and retry the operation (e.g. perhaps the error is ephemeral and has passed)
					if elapsedTimeInMinutes >= s.initConstants.PauseGenerationOnFailureForMinutes {
						cache.LogDebugManifestCacheKeyFields("deleting manifests cache", "manifest hash did not match or cached response is empty", cacheKey, q.ApplicationSource, q.RefSources, q, q.Namespace, q.TrackingMethod, q.AppLabelKey, q.AppName, refSourceCommitSHAs)

						// We can now try again, so reset the cache state and run the operation below
						err = s.cache.DeleteManifests(cacheKey, q.ApplicationSource, q.RefSources, q, q.Namespace, q.TrackingMethod, q.AppLabelKey, q.AppName, refSourceCommitSHAs, q.InstallationID)
						if err != nil {
							log.Warnf("manifest cache set error %s/%s: %v", q.ApplicationSource.String(), cacheKey, err)
						}
						log.Infof("manifest error cache hit and reset: %s/%s", q.ApplicationSource.String(), cacheKey)
						return false, nil, nil
					}
				}

				// Check if enough cached responses have been returned to try generation again (e.g. to exit the 'manifest generation caching' state)
				if s.initConstants.PauseGenerationOnFailureForRequests > 0 && res.NumberOfCachedResponsesReturned > 0 {
					if res.NumberOfCachedResponsesReturned >= s.initConstants.PauseGenerationOnFailureForRequests {
						cache.LogDebugManifestCacheKeyFields("deleting manifests cache", "reset after paused generation count", cacheKey, q.ApplicationSource, q.RefSources, q, q.Namespace, q.TrackingMethod, q.AppLabelKey, q.AppName, refSourceCommitSHAs)

						// We can now try again, so reset the error cache state and run the operation below
						err = s.cache.DeleteManifests(cacheKey, q.ApplicationSource, q.RefSources, q, q.Namespace, q.TrackingMethod, q.AppLabelKey, q.AppName, refSourceCommitSHAs, q.InstallationID)
						if err != nil {
							log.Warnf("manifest cache set error %s/%s: %v", q.ApplicationSource.String(), cacheKey, err)
						}
						log.Infof("manifest error cache hit and reset: %s/%s", q.ApplicationSource.String(), cacheKey)
						return false, nil, nil
					}
				}

				// Otherwise, manifest generation is still paused
				log.Infof("manifest error cache hit: %s/%s", q.ApplicationSource.String(), cacheKey)

				cachedErrorResponse := fmt.Errorf(cachedManifestGenerationPrefix+": %s", res.MostRecentError)

				if firstInvocation {
					cache.LogDebugManifestCacheKeyFields("setting manifests cache", "update error count", cacheKey, q.ApplicationSource, q.RefSources, q, q.Namespace, q.TrackingMethod, q.AppLabelKey, q.AppName, refSourceCommitSHAs)

					// Increment the number of returned cached responses and push that new value to the cache
					// (if we have not already done so previously in this function)
					res.NumberOfCachedResponsesReturned++
					err = s.cache.SetManifests(cacheKey, q.ApplicationSource, q.RefSources, q, q.Namespace, q.TrackingMethod, q.AppLabelKey, q.AppName, &res, refSourceCommitSHAs, q.InstallationID)
					if err != nil {
						log.Warnf("manifest cache set error %s/%s: %v", q.ApplicationSource.String(), cacheKey, err)
					}
				}

				return true, nil, cachedErrorResponse
			}

			// Otherwise we are not yet in the manifest generation error state, and not enough consecutive errors have
			// yet occurred to put us in that state.
			log.Infof("manifest error cache miss: %s/%s", q.ApplicationSource.String(), cacheKey)
			return false, res.ManifestResponse, nil
		}

		log.Infof("manifest cache hit: %s/%s", q.ApplicationSource.String(), cacheKey)
		return true, res.ManifestResponse, nil
	}

	if !errors.Is(err, cache.ErrCacheMiss) {
		log.Warnf("manifest cache error %s: %v", q.ApplicationSource.String(), err)
	} else {
		log.Infof("manifest cache miss: %s/%s", q.ApplicationSource.String(), cacheKey)
	}

	return false, nil, nil
}

func getHelmRepos(appPath string, repositories []*v1alpha1.Repository, helmRepoCreds []*v1alpha1.RepoCreds) ([]helm.HelmRepository, error) {
	dependencies, err := getHelmDependencyRepos(appPath)
	if err != nil {
		return nil, fmt.Errorf("error retrieving helm dependency repos: %w", err)
	}
	reposByName := make(map[string]*v1alpha1.Repository)
	reposByUrl := make(map[string]*v1alpha1.Repository)
	for _, repo := range repositories {
		reposByUrl[repo.Repo] = repo
		if repo.Name != "" {
			reposByName[repo.Name] = repo
		}
	}

	repos := make([]helm.HelmRepository, 0)
	for _, dep := range dependencies {
		// find matching repo credentials by URL or name
		repo, ok := reposByUrl[dep.Repo]
		if !ok && dep.Name != "" {
			repo, ok = reposByName[dep.Name]
		}
		if !ok {
			// if no matching repo credentials found, use the repo creds from the credential list
			repo = &v1alpha1.Repository{Repo: dep.Repo, Name: dep.Name, EnableOCI: dep.EnableOCI}
			if repositoryCredential := getRepoCredential(helmRepoCreds, dep.Repo); repositoryCredential != nil {
				repo.EnableOCI = repositoryCredential.EnableOCI
				repo.Password = repositoryCredential.Password
				repo.Username = repositoryCredential.Username
				repo.SSHPrivateKey = repositoryCredential.SSHPrivateKey
				repo.TLSClientCertData = repositoryCredential.TLSClientCertData
				repo.TLSClientCertKey = repositoryCredential.TLSClientCertKey
			} else if repo.EnableOCI {
				// finally if repo is OCI and no credentials found, use the first OCI credential matching by hostname
				// see https://github.com/argoproj/argo-cd/issues/14636
				for _, cred := range repositories {
					// if the repo is OCI, don't match the repository URL exactly, but only as a dependent repository prefix just like in the getRepoCredential function
					// see https://github.com/argoproj/argo-cd/issues/12436
					if _, err := url.Parse("oci://" + dep.Repo); err == nil && cred.EnableOCI && strings.HasPrefix(dep.Repo, cred.Repo) {
						repo.Username = cred.Username
						repo.Password = cred.Password
						break
					}
				}
			}
		}
		repos = append(repos, helm.HelmRepository{Name: repo.Name, Repo: repo.Repo, Creds: repo.GetHelmCreds(), EnableOci: repo.EnableOCI})
	}
	return repos, nil
}

type dependencies struct {
	Dependencies []repositories `yaml:"dependencies"`
}

type repositories struct {
	Repository string `yaml:"repository"`
}

func getHelmDependencyRepos(appPath string) ([]*v1alpha1.Repository, error) {
	repos := make([]*v1alpha1.Repository, 0)
	f, err := os.ReadFile(filepath.Join(appPath, "Chart.yaml"))
	if err != nil {
		return nil, fmt.Errorf("error reading helm chart from %s: %w", filepath.Join(appPath, "Chart.yaml"), err)
	}

	d := &dependencies{}
	if err = yaml.Unmarshal(f, d); err != nil {
		return nil, fmt.Errorf("error unmarshalling the helm chart while getting helm dependency repos: %w", err)
	}

	for _, r := range d.Dependencies {
		if strings.HasPrefix(r.Repository, "@") {
			repos = append(repos, &v1alpha1.Repository{
				Name: r.Repository[1:],
			})
		} else if strings.HasPrefix(r.Repository, "alias:") {
			repos = append(repos, &v1alpha1.Repository{
				Name: strings.TrimPrefix(r.Repository, "alias:"),
			})
		} else if u, err := url.Parse(r.Repository); err == nil && (u.Scheme == "https" || u.Scheme == "oci") {
			repo := &v1alpha1.Repository{
				// trimming oci:// prefix since it is currently not supported by Argo CD (OCI repos just have no scheme)
				Repo:      strings.TrimPrefix(r.Repository, "oci://"),
				Name:      sanitizeRepoName(r.Repository),
				EnableOCI: u.Scheme == "oci",
			}
			repos = append(repos, repo)
		}
	}

	return repos, nil
}

func sanitizeRepoName(repoName string) string {
	return strings.ReplaceAll(repoName, "/", "-")
}

func isConcurrencyAllowed(appPath string) bool {
	if _, err := os.Stat(path.Join(appPath, allowConcurrencyFile)); err == nil {
		return true
	}
	return false
}

var manifestGenerateLock = sync.NewKeyLock()

// runHelmBuild executes `helm dependency build` in a given path and ensures that it is executed only once
// if multiple threads are trying to run it.
// Multiple goroutines might process same helm app in one repo concurrently when repo server process multiple
// manifest generation requests of the same commit.
func runHelmBuild(appPath string, h helm.Helm) error {
	manifestGenerateLock.Lock(appPath)
	defer manifestGenerateLock.Unlock(appPath)

	// the `helm dependency build` is potentially a time-consuming 1~2 seconds,
	// a marker file is used to check if command already run to avoid running it again unnecessarily
	// the file is removed when repository is re-initialized (e.g. when another commit is processed)
	markerFile := path.Join(appPath, helmDepUpMarkerFile)
	_, err := os.Stat(markerFile)
	if err == nil {
		return nil
	} else if !os.IsNotExist(err) {
		return err
	}

	err = h.DependencyBuild()
	if err != nil {
		return fmt.Errorf("error building helm chart dependencies: %w", err)
	}
	return os.WriteFile(markerFile, []byte("marker"), 0o644)
}

func isSourcePermitted(url string, repos []string) bool {
	p := v1alpha1.AppProject{Spec: v1alpha1.AppProjectSpec{SourceRepos: repos}}
	return p.IsSourcePermitted(v1alpha1.ApplicationSource{RepoURL: url})
}

func helmTemplate(appPath string, repoRoot string, env *v1alpha1.Env, q *apiclient.ManifestRequest, isLocal bool, gitRepoPaths io.TempPaths) ([]*unstructured.Unstructured, string, error) {
	concurrencyAllowed := helmConcurrencyDefault || isConcurrencyAllowed(appPath)
	if !concurrencyAllowed {
		manifestGenerateLock.Lock(appPath)
		defer manifestGenerateLock.Unlock(appPath)
	}

	// We use the app name as Helm's release name property, which must not
	// contain any underscore characters and must not exceed 53 characters.
	// We are not interested in the fully qualified application name while
	// templating, thus, we just use the name part of the identifier.
	appName, _ := argo.ParseInstanceName(q.AppName, "")

	templateOpts := &helm.TemplateOpts{
		Name:        appName,
		Namespace:   q.ApplicationSource.GetNamespaceOrDefault(q.Namespace),
		KubeVersion: text.SemVer(q.ApplicationSource.GetKubeVersionOrDefault(q.KubeVersion)),
		APIVersions: q.ApplicationSource.GetAPIVersionsOrDefault(q.ApiVersions),
		Set:         map[string]string{},
		SetString:   map[string]string{},
		SetFile:     map[string]pathutil.ResolvedFilePath{},
	}

	appHelm := q.ApplicationSource.Helm
	var version string
	var passCredentials bool
	if appHelm != nil {
		if appHelm.Version != "" {
			version = appHelm.Version
		}
		if appHelm.ReleaseName != "" {
			templateOpts.Name = appHelm.ReleaseName
		}

		resolvedValueFiles, err := getResolvedValueFiles(appPath, repoRoot, env, q.GetValuesFileSchemes(), appHelm.ValueFiles, q.RefSources, gitRepoPaths, appHelm.IgnoreMissingValueFiles)
		if err != nil {
			return nil, "", fmt.Errorf("error resolving helm value files: %w", err)
		}

		templateOpts.Values = resolvedValueFiles

		if !appHelm.ValuesIsEmpty() {
			rand, err := uuid.NewRandom()
			if err != nil {
				return nil, "", fmt.Errorf("error generating random filename for Helm values file: %w", err)
			}
			p := path.Join(os.TempDir(), rand.String())
			defer func() {
				// do not remove the directory if it is the source has Ref field set
				if q.ApplicationSource.Ref == "" {
					_ = os.RemoveAll(p)
				}
			}()
			err = os.WriteFile(p, appHelm.ValuesYAML(), 0o644)
			if err != nil {
				return nil, "", fmt.Errorf("error writing helm values file: %w", err)
			}
			templateOpts.ExtraValues = pathutil.ResolvedFilePath(p)
		}

		for _, p := range appHelm.Parameters {
			if p.ForceString {
				templateOpts.SetString[p.Name] = p.Value
			} else {
				templateOpts.Set[p.Name] = p.Value
			}
		}
		for _, p := range appHelm.FileParameters {
			var resolvedPath pathutil.ResolvedFilePath
			referencedSource := getReferencedSource(p.Path, q.RefSources)
			if referencedSource != nil {
				// If the $-prefixed path appears to reference another source, do env substitution _after_ resolving the source
				resolvedPath, err = getResolvedRefValueFile(p.Path, env, q.GetValuesFileSchemes(), referencedSource.Repo.Repo, gitRepoPaths, referencedSource.Repo.Project)
				if err != nil {
					return nil, "", fmt.Errorf("error resolving set-file path: %w", err)
				}
			} else {
				resolvedPath, _, err = pathutil.ResolveValueFilePathOrUrl(appPath, repoRoot, env.Envsubst(p.Path), q.GetValuesFileSchemes())
				if err != nil {
					return nil, "", fmt.Errorf("error resolving helm value file path: %w", err)
				}
			}
			templateOpts.SetFile[p.Name] = resolvedPath
		}
		passCredentials = appHelm.PassCredentials
		templateOpts.SkipCrds = appHelm.SkipCrds
		templateOpts.SkipTests = appHelm.SkipTests
	}
	if templateOpts.Name == "" {
		templateOpts.Name = q.AppName
	}
	for i, j := range templateOpts.Set {
		templateOpts.Set[i] = env.Envsubst(j)
	}
	for i, j := range templateOpts.SetString {
		templateOpts.SetString[i] = env.Envsubst(j)
	}

	var proxy string
	if q.Repo != nil {
		proxy = q.Repo.Proxy
	}

	helmRepos, err := getHelmRepos(appPath, q.Repos, q.HelmRepoCreds)
	if err != nil {
		return nil, "", fmt.Errorf("error getting helm repos: %w", err)
	}

	h, err := helm.NewHelmApp(appPath, helmRepos, isLocal, version, proxy, q.Repo.NoProxy, passCredentials)
	if err != nil {
		return nil, "", fmt.Errorf("error initializing helm app object: %w", err)
	}

	defer h.Dispose()

	out, command, err := h.Template(templateOpts)
	if err != nil {
		if !helm.IsMissingDependencyErr(err) {
			return nil, "", err
		}

		if concurrencyAllowed {
			err = runHelmBuild(appPath, h)
		} else {
			err = h.DependencyBuild()
		}

		if err != nil {
			var reposNotPermitted []string
			// We do a sanity check here to give a nicer error message in case any of the Helm repositories are not permitted by
			// the AppProject which the application is a part of
			for _, repo := range helmRepos {
				msg := err.Error()

				chartCannotBeReached := strings.Contains(msg, "is not a valid chart repository or cannot be reached")
				couldNotDownloadChart := strings.Contains(msg, "could not download")

				if (chartCannotBeReached || couldNotDownloadChart) && !isSourcePermitted(repo.Repo, q.ProjectSourceRepos) {
					reposNotPermitted = append(reposNotPermitted, repo.Repo)
				}
			}

			if len(reposNotPermitted) > 0 {
				return nil, "", status.Errorf(codes.PermissionDenied, "helm repos %s are not permitted in project '%s'", strings.Join(reposNotPermitted, ", "), q.ProjectName)
			}

			return nil, "", err
		}

		out, command, err = h.Template(templateOpts)
		if err != nil {
			return nil, "", err
		}
	}
	objs, err := kube.SplitYAML([]byte(out))

	redactedCommand := redactPaths(command, gitRepoPaths, templateOpts.ExtraValues)

	return objs, redactedCommand, err
}

// redactPaths removes temp repo paths, since those paths are randomized (and therefore not helpful for the user) and
// sensitive (so not suitable for logging). It also replaces the path of the randomly-named values file which is used
// to hold the `spec.source.helm.values` or `valuesObject` contents.
func redactPaths(s string, paths io.TempPaths, extraValuesPath pathutil.ResolvedFilePath) string {
	if paths == nil {
		return s
	}
	for _, p := range paths.GetPaths() {
		s = strings.ReplaceAll(s, p, ".")
	}
	if extraValuesPath != "" {
		// Replace with a placeholder so that the user knows what this values file was for.
		s = strings.ReplaceAll(s, string(extraValuesPath), "<temp file with values from source.helm.values/valuesObject>")
	}
	return s
}

func getResolvedValueFiles(
	appPath string,
	repoRoot string,
	env *v1alpha1.Env,
	allowedValueFilesSchemas []string,
	rawValueFiles []string,
	refSources map[string]*v1alpha1.RefTarget,
	gitRepoPaths io.TempPaths,
	ignoreMissingValueFiles bool,
) ([]pathutil.ResolvedFilePath, error) {
	var resolvedValueFiles []pathutil.ResolvedFilePath
	for _, rawValueFile := range rawValueFiles {
		isRemote := false
		var resolvedPath pathutil.ResolvedFilePath
		var err error

		referencedSource := getReferencedSource(rawValueFile, refSources)
		if referencedSource != nil {
			// If the $-prefixed path appears to reference another source, do env substitution _after_ resolving that source.
			resolvedPath, err = getResolvedRefValueFile(rawValueFile, env, allowedValueFilesSchemas, referencedSource.Repo.Repo, gitRepoPaths, referencedSource.Repo.Project)
			if err != nil {
				return nil, fmt.Errorf("error resolving value file path: %w", err)
			}
		} else {
			// This will resolve val to an absolute path (or a URL)
			resolvedPath, isRemote, err = pathutil.ResolveValueFilePathOrUrl(appPath, repoRoot, env.Envsubst(rawValueFile), allowedValueFilesSchemas)
			if err != nil {
				return nil, fmt.Errorf("error resolving value file path: %w", err)
			}
		}

		if !isRemote {
			_, err = os.Stat(string(resolvedPath))
			if os.IsNotExist(err) {
				if ignoreMissingValueFiles {
					log.Debugf(" %s values file does not exist", resolvedPath)
					continue
				}
			}
		}

		resolvedValueFiles = append(resolvedValueFiles, resolvedPath)
	}
	return resolvedValueFiles, nil
}

func getResolvedRefValueFile(
	rawValueFile string,
	env *v1alpha1.Env,
	allowedValueFilesSchemas []string,
	refSourceRepo string,
	gitRepoPaths io.TempPaths,
	project string,
) (pathutil.ResolvedFilePath, error) {
	pathStrings := strings.Split(rawValueFile, "/")

	keyData, err := json.Marshal(map[string]string{"url": git.NormalizeGitURL(refSourceRepo), "project": project})
	if err != nil {
		return "", err
	}
	repoPath := gitRepoPaths.GetPathIfExists(string(keyData))
	if repoPath == "" {
		return "", fmt.Errorf("failed to find repo %q", refSourceRepo)
	}
	pathStrings[0] = "" // Remove first segment. It will be inserted by pathutil.ResolveValueFilePathOrUrl.
	substitutedPath := strings.Join(pathStrings, "/")

	// Resolve the path relative to the referenced repo and block any attempt at traversal.
	resolvedPath, _, err := pathutil.ResolveValueFilePathOrUrl(repoPath, repoPath, env.Envsubst(substitutedPath), allowedValueFilesSchemas)
	if err != nil {
		return "", fmt.Errorf("error resolving value file path: %w", err)
	}
	return resolvedPath, nil
}

func getReferencedSource(rawValueFile string, refSources map[string]*v1alpha1.RefTarget) *v1alpha1.RefTarget {
	if !strings.HasPrefix(rawValueFile, "$") {
		return nil
	}
	refVar := strings.Split(rawValueFile, "/")[0]
	referencedSource := refSources[refVar]
	return referencedSource
}

func getRepoCredential(repoCredentials []*v1alpha1.RepoCreds, repoURL string) *v1alpha1.RepoCreds {
	for _, cred := range repoCredentials {
		url := strings.TrimPrefix(repoURL, ociPrefix)
		if strings.HasPrefix(url, cred.URL) {
			return cred
		}
	}
	return nil
}

type (
	GenerateManifestOpt func(*generateManifestOpt)
	generateManifestOpt struct {
<<<<<<< HEAD
		cmpTarDoneCh        chan<- bool
		cmpTarExcludedGlobs []string
		argocdInstanceID    string
=======
		cmpTarDoneCh                chan<- bool
		cmpTarExcludedGlobs         []string
		cmpUseManifestGeneratePaths bool
>>>>>>> e144d5c1
	}
)

func newGenerateManifestOpt(opts ...GenerateManifestOpt) *generateManifestOpt {
	o := &generateManifestOpt{}
	for _, opt := range opts {
		opt(o)
	}
	return o
}

// WithCMPTarDoneChannel defines the channel to be used to signalize when the tarball
// generation is concluded when generating manifests with the CMP server. This is used
// to unlock the git repo as soon as possible.
func WithCMPTarDoneChannel(ch chan<- bool) GenerateManifestOpt {
	return func(o *generateManifestOpt) {
		o.cmpTarDoneCh = ch
	}
}

// WithCMPTarExcludedGlobs defines globs for files to filter out when streaming the tarball
// to a CMP sidecar.
func WithCMPTarExcludedGlobs(excludedGlobs []string) GenerateManifestOpt {
	return func(o *generateManifestOpt) {
		o.cmpTarExcludedGlobs = excludedGlobs
	}
}

<<<<<<< HEAD
// WithArgoCDInstanceID sets the argocd instance server url which manages this resource.
func WithArgoCDInstanceID(argocdInstanceID string) GenerateManifestOpt {
	return func(o *generateManifestOpt) {
		o.argocdInstanceID = argocdInstanceID
=======
// WithCMPUseManifestGeneratePaths enables or disables the use of the
// 'argocd.argoproj.io/manifest-generate-paths' annotation for manifest generation instead of transmit the whole repository.
func WithCMPUseManifestGeneratePaths(enabled bool) GenerateManifestOpt {
	return func(o *generateManifestOpt) {
		o.cmpUseManifestGeneratePaths = enabled
>>>>>>> e144d5c1
	}
}

// GenerateManifests generates manifests from a path. Overrides are applied as a side effect on the given ApplicationSource.
func GenerateManifests(ctx context.Context, appPath, repoRoot, revision string, q *apiclient.ManifestRequest, isLocal bool, gitCredsStore git.CredsStore, maxCombinedManifestQuantity resource.Quantity, gitRepoPaths io.TempPaths, opts ...GenerateManifestOpt) (*apiclient.ManifestResponse, error) {
	opt := newGenerateManifestOpt(opts...)
	var targetObjs []*unstructured.Unstructured

	resourceTracking := argo.NewResourceTracking()

	env := newEnv(q, revision)

	appSourceType, err := GetAppSourceType(ctx, q.ApplicationSource, appPath, repoRoot, q.AppName, q.EnabledSourceTypes, opt.cmpTarExcludedGlobs, env.Environ())
	if err != nil {
		return nil, fmt.Errorf("error getting app source type: %w", err)
	}
	repoURL := ""
	if q.Repo != nil {
		repoURL = q.Repo.Repo
	}

	var commands []string

	switch appSourceType {
	case v1alpha1.ApplicationSourceTypeHelm:
		var command string
		targetObjs, command, err = helmTemplate(appPath, repoRoot, env, q, isLocal, gitRepoPaths)
		commands = append(commands, command)
	case v1alpha1.ApplicationSourceTypeKustomize:
		kustomizeBinary := ""
		if q.KustomizeOptions != nil {
			kustomizeBinary = q.KustomizeOptions.BinaryPath
		}
		k := kustomize.NewKustomizeApp(repoRoot, appPath, q.Repo.GetGitCreds(gitCredsStore), repoURL, kustomizeBinary, q.Repo.Proxy, q.Repo.NoProxy)
		targetObjs, _, commands, err = k.Build(q.ApplicationSource.Kustomize, q.KustomizeOptions, env, &kustomize.BuildOpts{
			KubeVersion: text.SemVer(q.ApplicationSource.GetKubeVersionOrDefault(q.KubeVersion)),
			APIVersions: q.ApplicationSource.GetAPIVersionsOrDefault(q.ApiVersions),
		})
	case v1alpha1.ApplicationSourceTypePlugin:
		pluginName := ""
		if q.ApplicationSource.Plugin != nil {
			pluginName = q.ApplicationSource.Plugin.Name
		}
		// if pluginName is provided it has to be `<metadata.name>-<spec.version>` or just `<metadata.name>` if plugin version is empty
		targetObjs, err = runConfigManagementPluginSidecars(ctx, appPath, repoRoot, pluginName, env, q, opt.cmpTarDoneCh, opt.cmpTarExcludedGlobs, opt.cmpUseManifestGeneratePaths)
		if err != nil {
			err = fmt.Errorf("plugin sidecar failed. %s", err.Error())
		}
	case v1alpha1.ApplicationSourceTypeDirectory:
		var directory *v1alpha1.ApplicationSourceDirectory
		if directory = q.ApplicationSource.Directory; directory == nil {
			directory = &v1alpha1.ApplicationSourceDirectory{}
		}
		logCtx := log.WithField("application", q.AppName)
		targetObjs, err = findManifests(logCtx, appPath, repoRoot, env, *directory, q.EnabledSourceTypes, maxCombinedManifestQuantity)
	}
	if err != nil {
		return nil, err
	}

	manifests := make([]string, 0)
	for _, obj := range targetObjs {
		if obj == nil {
			continue
		}

		var targets []*unstructured.Unstructured
		if obj.IsList() {
			err = obj.EachListItem(func(object runtime.Object) error {
				unstructuredObj, ok := object.(*unstructured.Unstructured)
				if ok {
					targets = append(targets, unstructuredObj)
					return nil
				}
				return fmt.Errorf("resource list item has unexpected type")
			})
			if err != nil {
				return nil, err
			}
		} else if isNullList(obj) {
			// noop
		} else {
			targets = []*unstructured.Unstructured{obj}
		}

		for _, target := range targets {
			if q.AppLabelKey != "" && q.AppName != "" && !kube.IsCRD(target) {
				err = resourceTracking.SetAppInstance(target, q.AppLabelKey, q.AppName, q.Namespace, v1alpha1.TrackingMethod(q.TrackingMethod), q.InstallationID)
				if err != nil {
					return nil, fmt.Errorf("failed to set app instance tracking info on manifest: %w", err)
				}
				if err := resourceTracking.SetAppInstanceID(target, opt.argocdInstanceID); err != nil {
					log.Warnf("Failed to set Application Instance ID due to missing or invalid ArgoCD URL in ArgoCD Configmap")
				}

			}
			manifestStr, err := json.Marshal(target.Object)
			if err != nil {
				return nil, err
			}
			manifests = append(manifests, string(manifestStr))
		}
	}

	return &apiclient.ManifestResponse{
		Manifests:  manifests,
		SourceType: string(appSourceType),
		Commands:   commands,
	}, nil
}

func newEnv(q *apiclient.ManifestRequest, revision string) *v1alpha1.Env {
	shortRevision := shortenRevision(revision, 7)
	shortRevision8 := shortenRevision(revision, 8)
	return &v1alpha1.Env{
		&v1alpha1.EnvEntry{Name: "ARGOCD_APP_NAME", Value: q.AppName},
		&v1alpha1.EnvEntry{Name: "ARGOCD_APP_NAMESPACE", Value: q.Namespace},
		&v1alpha1.EnvEntry{Name: "ARGOCD_APP_REVISION", Value: revision},
		&v1alpha1.EnvEntry{Name: "ARGOCD_APP_REVISION_SHORT", Value: shortRevision},
		&v1alpha1.EnvEntry{Name: "ARGOCD_APP_REVISION_SHORT_8", Value: shortRevision8},
		&v1alpha1.EnvEntry{Name: "ARGOCD_APP_SOURCE_REPO_URL", Value: q.Repo.Repo},
		&v1alpha1.EnvEntry{Name: "ARGOCD_APP_SOURCE_PATH", Value: q.ApplicationSource.Path},
		&v1alpha1.EnvEntry{Name: "ARGOCD_APP_SOURCE_TARGET_REVISION", Value: q.ApplicationSource.TargetRevision},
	}
}

func shortenRevision(revision string, length int) string {
	if len(revision) > length {
		return revision[:length]
	}
	return revision
}

func newEnvRepoQuery(q *apiclient.RepoServerAppDetailsQuery, revision string) *v1alpha1.Env {
	return &v1alpha1.Env{
		&v1alpha1.EnvEntry{Name: "ARGOCD_APP_NAME", Value: q.AppName},
		&v1alpha1.EnvEntry{Name: "ARGOCD_APP_REVISION", Value: revision},
		&v1alpha1.EnvEntry{Name: "ARGOCD_APP_SOURCE_REPO_URL", Value: q.Repo.Repo},
		&v1alpha1.EnvEntry{Name: "ARGOCD_APP_SOURCE_PATH", Value: q.Source.Path},
		&v1alpha1.EnvEntry{Name: "ARGOCD_APP_SOURCE_TARGET_REVISION", Value: q.Source.TargetRevision},
	}
}

// mergeSourceParameters merges parameter overrides from one or more files in
// the Git repo into the given ApplicationSource objects.
//
// If .argocd-source.yaml exists at application's path in repository, it will
// be read and merged. If appName is not the empty string, and a file named
// .argocd-source-<appName>.yaml exists, it will also be read and merged.
func mergeSourceParameters(source *v1alpha1.ApplicationSource, path, appName string) error {
	repoFilePath := filepath.Join(path, repoSourceFile)
	overrides := []string{repoFilePath}
	if appName != "" {
		overrides = append(overrides, filepath.Join(path, fmt.Sprintf(appSourceFile, appName)))
	}

	merged := *source.DeepCopy()

	for _, filename := range overrides {
		info, err := os.Stat(filename)
		if os.IsNotExist(err) {
			continue
		} else if info != nil && info.IsDir() {
			continue
		} else if err != nil {
			// filename should be part of error message here
			return err
		}

		data, err := json.Marshal(merged)
		if err != nil {
			return fmt.Errorf("%s: %w", filename, err)
		}
		patch, err := os.ReadFile(filename)
		if err != nil {
			return fmt.Errorf("%s: %w", filename, err)
		}
		patch, err = yaml.YAMLToJSON(patch)
		if err != nil {
			return fmt.Errorf("%s: %w", filename, err)
		}
		data, err = jsonpatch.MergePatch(data, patch)
		if err != nil {
			return fmt.Errorf("%s: %w", filename, err)
		}
		err = json.Unmarshal(data, &merged)
		if err != nil {
			return fmt.Errorf("%s: %w", filename, err)
		}
	}

	// make sure only config management tools related properties are used and ignore everything else
	merged.Chart = source.Chart
	merged.Path = source.Path
	merged.RepoURL = source.RepoURL
	merged.TargetRevision = source.TargetRevision

	*source = merged
	return nil
}

// GetAppSourceType returns explicit application source type or examines a directory and determines its application source type
func GetAppSourceType(ctx context.Context, source *v1alpha1.ApplicationSource, appPath, repoPath, appName string, enableGenerateManifests map[string]bool, tarExcludedGlobs []string, env []string) (v1alpha1.ApplicationSourceType, error) {
	err := mergeSourceParameters(source, appPath, appName)
	if err != nil {
		return "", fmt.Errorf("error while parsing source parameters: %w", err)
	}

	appSourceType, err := source.ExplicitType()
	if err != nil {
		return "", err
	}
	if appSourceType != nil {
		if !discovery.IsManifestGenerationEnabled(*appSourceType, enableGenerateManifests) {
			log.Debugf("Manifest generation is disabled for '%s'. Assuming plain YAML manifest.", *appSourceType)
			return v1alpha1.ApplicationSourceTypeDirectory, nil
		}
		return *appSourceType, nil
	}
	appType, err := discovery.AppType(ctx, appPath, repoPath, enableGenerateManifests, tarExcludedGlobs, env)
	if err != nil {
		return "", fmt.Errorf("error getting app source type: %w", err)
	}
	return v1alpha1.ApplicationSourceType(appType), nil
}

// isNullList checks if the object is a "List" type where items is null instead of an empty list.
// Handles a corner case where obj.IsList() returns false when a manifest is like:
// ---
// apiVersion: v1
// items: null
// kind: ConfigMapList
func isNullList(obj *unstructured.Unstructured) bool {
	if _, ok := obj.Object["spec"]; ok {
		return false
	}
	if _, ok := obj.Object["status"]; ok {
		return false
	}
	field, ok := obj.Object["items"]
	if !ok {
		return false
	}
	return field == nil
}

var manifestFile = regexp.MustCompile(`^.*\.(yaml|yml|json|jsonnet)$`)

// findManifests looks at all yaml files in a directory and unmarshals them into a list of unstructured objects
func findManifests(logCtx *log.Entry, appPath string, repoRoot string, env *v1alpha1.Env, directory v1alpha1.ApplicationSourceDirectory, enabledManifestGeneration map[string]bool, maxCombinedManifestQuantity resource.Quantity) ([]*unstructured.Unstructured, error) {
	// Validate the directory before loading any manifests to save memory.
	potentiallyValidManifests, err := getPotentiallyValidManifests(logCtx, appPath, repoRoot, directory.Recurse, directory.Include, directory.Exclude, maxCombinedManifestQuantity)
	if err != nil {
		logCtx.Errorf("failed to get potentially valid manifests: %s", err)
		return nil, fmt.Errorf("failed to get potentially valid manifests: %w", err)
	}

	var objs []*unstructured.Unstructured
	for _, potentiallyValidManifest := range potentiallyValidManifests {
		manifestPath := potentiallyValidManifest.path
		manifestFileInfo := potentiallyValidManifest.fileInfo

		if strings.HasSuffix(manifestFileInfo.Name(), ".jsonnet") {
			if !discovery.IsManifestGenerationEnabled(v1alpha1.ApplicationSourceTypeDirectory, enabledManifestGeneration) {
				continue
			}
			vm, err := makeJsonnetVm(appPath, repoRoot, directory.Jsonnet, env)
			if err != nil {
				return nil, err
			}
			jsonStr, err := vm.EvaluateFile(manifestPath)
			if err != nil {
				return nil, status.Errorf(codes.FailedPrecondition, "Failed to evaluate jsonnet %q: %v", manifestFileInfo.Name(), err)
			}

			// attempt to unmarshal either array or single object
			var jsonObjs []*unstructured.Unstructured
			err = json.Unmarshal([]byte(jsonStr), &jsonObjs)
			if err == nil {
				objs = append(objs, jsonObjs...)
			} else {
				var jsonObj unstructured.Unstructured
				err = json.Unmarshal([]byte(jsonStr), &jsonObj)
				if err != nil {
					return nil, status.Errorf(codes.FailedPrecondition, "Failed to unmarshal generated json %q: %v", manifestFileInfo.Name(), err)
				}
				objs = append(objs, &jsonObj)
			}
		} else {
			err := getObjsFromYAMLOrJson(logCtx, manifestPath, manifestFileInfo.Name(), &objs)
			if err != nil {
				return nil, err
			}
		}
	}
	return objs, nil
}

// getObjsFromYAMLOrJson unmarshals the given yaml or json file and appends it to the given list of objects.
func getObjsFromYAMLOrJson(logCtx *log.Entry, manifestPath string, filename string, objs *[]*unstructured.Unstructured) error {
	reader, err := utfutil.OpenFile(manifestPath, utfutil.UTF8)
	if err != nil {
		return status.Errorf(codes.FailedPrecondition, "Failed to open %q", manifestPath)
	}
	defer func() {
		err := reader.Close()
		if err != nil {
			logCtx.Errorf("failed to close %q - potential memory leak", manifestPath)
		}
	}()
	if strings.HasSuffix(filename, ".json") {
		var obj unstructured.Unstructured
		decoder := json.NewDecoder(reader)
		err = decoder.Decode(&obj)
		if err != nil {
			return status.Errorf(codes.FailedPrecondition, "Failed to unmarshal %q: %v", filename, err)
		}
		if decoder.More() {
			return status.Errorf(codes.FailedPrecondition, "Found multiple objects in %q. Only single objects are allowed in JSON files.", filename)
		}
		*objs = append(*objs, &obj)
	} else {
		yamlObjs, err := splitYAMLOrJSON(reader)
		if err != nil {
			if len(yamlObjs) > 0 {
				// If we get here, we had a multiple objects in a single YAML file which had some
				// valid k8s objects, but errors parsing others (within the same file). It's very
				// likely the user messed up a portion of the YAML, so report on that.
				return status.Errorf(codes.FailedPrecondition, "Failed to unmarshal %q: %v", filename, err)
			}
			// Read the whole file to check whether it looks like a manifest.
			out, err := utfutil.ReadFile(manifestPath, utfutil.UTF8)
			// Otherwise, let's see if it looks like a resource, if yes, we return error
			if bytes.Contains(out, []byte("apiVersion:")) &&
				bytes.Contains(out, []byte("kind:")) &&
				bytes.Contains(out, []byte("metadata:")) {
				return status.Errorf(codes.FailedPrecondition, "Failed to unmarshal %q: %v", filename, err)
			}
			// Otherwise, it might be an unrelated YAML file which we will ignore
		}
		*objs = append(*objs, yamlObjs...)
	}
	return nil
}

// splitYAMLOrJSON reads a YAML or JSON file and gets each document as an unstructured object. If the unmarshaller
// encounters an error, objects read up until the error are returned.
func splitYAMLOrJSON(reader goio.Reader) ([]*unstructured.Unstructured, error) {
	d := kubeyaml.NewYAMLOrJSONDecoder(reader, 4096)
	var objs []*unstructured.Unstructured
	for {
		u := &unstructured.Unstructured{}
		if err := d.Decode(&u); err != nil {
			if errors.Is(err, goio.EOF) {
				break
			}
			return objs, fmt.Errorf("failed to unmarshal manifest: %w", err)
		}
		if u == nil {
			continue
		}
		objs = append(objs, u)
	}
	return objs, nil
}

// getPotentiallyValidManifestFile checks whether the given path/FileInfo may be a valid manifest file. Returns a non-nil error if
// there was an error that should not be handled by ignoring the file. Returns non-nil realFileInfo if the file is a
// potential manifest. Returns a non-empty ignoreMessage if there's a message that should be logged about why the file
// was skipped. If realFileInfo is nil and the ignoreMessage is empty, there's no need to log the ignoreMessage; the
// file was skipped for a mundane reason.
//
// The file is still only a "potentially" valid manifest file because it could be invalid JSON or YAML, or it might not
// be a valid Kubernetes resource. This function tests everything possible without actually reading the file.
//
// repoPath must be absolute.
func getPotentiallyValidManifestFile(path string, f os.FileInfo, appPath, repoRoot, include, exclude string) (realFileInfo os.FileInfo, warning string, err error) {
	relPath, err := filepath.Rel(appPath, path)
	if err != nil {
		return nil, "", fmt.Errorf("failed to get relative path of %q: %w", path, err)
	}

	if !manifestFile.MatchString(f.Name()) {
		return nil, "", nil
	}

	// If the file is a symlink, these will be overridden with the destination file's info.
	relRealPath := relPath
	realFileInfo = f

	if files.IsSymlink(f) {
		realPath, err := filepath.EvalSymlinks(path)
		if err != nil {
			if os.IsNotExist(err) {
				return nil, fmt.Sprintf("destination of symlink %q is missing", relPath), nil
			}
			return nil, "", fmt.Errorf("failed to evaluate symlink at %q: %w", relPath, err)
		}
		if !files.Inbound(realPath, repoRoot) {
			return nil, "", fmt.Errorf("illegal filepath in symlink at %q", relPath)
		}
		realFileInfo, err = os.Stat(realPath)
		if err != nil {
			if os.IsNotExist(err) {
				// This should have been caught by filepath.EvalSymlinks, but check again since that function's docs
				// don't promise to return this error.
				return nil, fmt.Sprintf("destination of symlink %q is missing at %q", relPath, realPath), nil
			}
			return nil, "", fmt.Errorf("failed to get file info for symlink at %q to %q: %w", relPath, realPath, err)
		}
		relRealPath, err = filepath.Rel(repoRoot, realPath)
		if err != nil {
			return nil, "", fmt.Errorf("failed to get relative path of %q: %w", realPath, err)
		}
	}

	// FileInfo.Size() behavior is platform-specific for non-regular files. Allow only regular files, so we guarantee
	// accurate file sizes.
	if !realFileInfo.Mode().IsRegular() {
		return nil, fmt.Sprintf("ignoring symlink at %q to non-regular file %q", relPath, relRealPath), nil
	}

	if exclude != "" && glob.Match(exclude, relPath) {
		return nil, "", nil
	}

	if include != "" && !glob.Match(include, relPath) {
		return nil, "", nil
	}

	return realFileInfo, "", nil
}

type potentiallyValidManifest struct {
	path     string
	fileInfo os.FileInfo
}

// getPotentiallyValidManifests ensures that 1) there are no errors while checking for potential manifest files in the given dir
// and 2) the combined file size of the potentially-valid manifest files does not exceed the limit.
func getPotentiallyValidManifests(logCtx *log.Entry, appPath string, repoRoot string, recurse bool, include string, exclude string, maxCombinedManifestQuantity resource.Quantity) ([]potentiallyValidManifest, error) {
	maxCombinedManifestFileSize := maxCombinedManifestQuantity.Value()
	currentCombinedManifestFileSize := int64(0)

	var potentiallyValidManifests []potentiallyValidManifest
	err := filepath.Walk(appPath, func(path string, f os.FileInfo, err error) error {
		if err != nil {
			return err
		}

		if f.IsDir() {
			if path != appPath && !recurse {
				return filepath.SkipDir
			}
			return nil
		}

		realFileInfo, warning, err := getPotentiallyValidManifestFile(path, f, appPath, repoRoot, include, exclude)
		if err != nil {
			return fmt.Errorf("invalid manifest file %q: %w", path, err)
		}
		if realFileInfo == nil {
			if warning != "" {
				logCtx.Warnf("skipping manifest file %q: %s", path, warning)
			}
			return nil
		}
		// Don't count jsonnet file size against max. It's jsonnet's responsibility to manage memory usage.
		if !strings.HasSuffix(f.Name(), ".jsonnet") {
			// We use the realFileInfo size (which is guaranteed to be a regular file instead of a symlink or other
			// non-regular file) because .Size() behavior is platform-specific for non-regular files.
			currentCombinedManifestFileSize += realFileInfo.Size()
			if maxCombinedManifestFileSize != 0 && currentCombinedManifestFileSize > maxCombinedManifestFileSize {
				return ErrExceededMaxCombinedManifestFileSize
			}
		}
		potentiallyValidManifests = append(potentiallyValidManifests, potentiallyValidManifest{path: path, fileInfo: f})
		return nil
	})
	if err != nil {
		// Not wrapping, because this error should be wrapped by the caller.
		return nil, err
	}

	return potentiallyValidManifests, nil
}

func makeJsonnetVm(appPath string, repoRoot string, sourceJsonnet v1alpha1.ApplicationSourceJsonnet, env *v1alpha1.Env) (*jsonnet.VM, error) {
	vm := jsonnet.MakeVM()
	for i, j := range sourceJsonnet.TLAs {
		sourceJsonnet.TLAs[i].Value = env.Envsubst(j.Value)
	}
	for i, j := range sourceJsonnet.ExtVars {
		sourceJsonnet.ExtVars[i].Value = env.Envsubst(j.Value)
	}
	for _, arg := range sourceJsonnet.TLAs {
		if arg.Code {
			vm.TLACode(arg.Name, arg.Value)
		} else {
			vm.TLAVar(arg.Name, arg.Value)
		}
	}
	for _, extVar := range sourceJsonnet.ExtVars {
		if extVar.Code {
			vm.ExtCode(extVar.Name, extVar.Value)
		} else {
			vm.ExtVar(extVar.Name, extVar.Value)
		}
	}

	// Jsonnet Imports relative to the repository path
	jpaths := []string{appPath}
	for _, p := range sourceJsonnet.Libs {
		// the jsonnet library path is relative to the repository root, not application path
		jpath, err := pathutil.ResolveFileOrDirectoryPath(repoRoot, repoRoot, p)
		if err != nil {
			return nil, err
		}
		jpaths = append(jpaths, string(jpath))
	}

	vm.Importer(&jsonnet.FileImporter{
		JPaths: jpaths,
	})

	return vm, nil
}

func getPluginEnvs(env *v1alpha1.Env, q *apiclient.ManifestRequest) ([]string, error) {
	envVars := env.Environ()
	envVars = append(envVars, "KUBE_VERSION="+text.SemVer(q.KubeVersion))
	envVars = append(envVars, "KUBE_API_VERSIONS="+strings.Join(q.ApiVersions, ","))

	return getPluginParamEnvs(envVars, q.ApplicationSource.Plugin)
}

// getPluginParamEnvs gets environment variables for plugin parameter announcement generation.
func getPluginParamEnvs(envVars []string, plugin *v1alpha1.ApplicationSourcePlugin) ([]string, error) {
	env := envVars

	parsedEnv := make(v1alpha1.Env, len(env))
	for i, v := range env {
		parsedVar, err := v1alpha1.NewEnvEntry(v)
		if err != nil {
			return nil, fmt.Errorf("failed to parse env vars")
		}
		parsedEnv[i] = parsedVar
	}

	if plugin != nil {
		pluginEnv := plugin.Env
		for _, entry := range pluginEnv {
			newValue := parsedEnv.Envsubst(entry.Value)
			env = append(env, fmt.Sprintf("ARGOCD_ENV_%s=%s", entry.Name, newValue))
		}
		paramEnv, err := plugin.Parameters.Environ()
		if err != nil {
			return nil, fmt.Errorf("failed to generate env vars from parameters: %w", err)
		}
		env = append(env, paramEnv...)
	}

	return env, nil
}

func runConfigManagementPluginSidecars(ctx context.Context, appPath, repoPath, pluginName string, envVars *v1alpha1.Env, q *apiclient.ManifestRequest, tarDoneCh chan<- bool, tarExcludedGlobs []string, useManifestGeneratePaths bool) ([]*unstructured.Unstructured, error) {
	// compute variables.
	env, err := getPluginEnvs(envVars, q)
	if err != nil {
		return nil, err
	}

	// detect config management plugin server
	conn, cmpClient, err := discovery.DetectConfigManagementPlugin(ctx, appPath, repoPath, pluginName, env, tarExcludedGlobs)
	if err != nil {
		return nil, err
	}
	defer io.Close(conn)

	rootPath := repoPath
	if useManifestGeneratePaths {
		// Transmit the files under the common root path for all paths related to the manifest generate paths annotation.
		rootPath = getApplicationRootPath(q, appPath, repoPath)
		log.Debugf("common root path calculated for application %s: %s", q.AppName, rootPath)
	}

	// generate manifests using commands provided in plugin config file in detected cmp-server sidecar
	cmpManifests, err := generateManifestsCMP(ctx, appPath, rootPath, env, cmpClient, tarDoneCh, tarExcludedGlobs)
	if err != nil {
		return nil, fmt.Errorf("error generating manifests in cmp: %w", err)
	}
	var manifests []*unstructured.Unstructured
	for _, manifestString := range cmpManifests.Manifests {
		manifestObjs, err := kube.SplitYAML([]byte(manifestString))
		if err != nil {
			sanitizedManifestString := manifestString
			if len(manifestString) > 1000 {
				sanitizedManifestString = sanitizedManifestString[:1000]
			}
			log.Debugf("Failed to convert generated manifests. Beginning of generated manifests: %q", sanitizedManifestString)
			return nil, fmt.Errorf("failed to convert CMP manifests to unstructured objects: %s", err.Error())
		}
		manifests = append(manifests, manifestObjs...)
	}
	return manifests, nil
}

// generateManifestsCMP will send the appPath files to the cmp-server over a gRPC stream.
// The cmp-server will generate the manifests. Returns a response object with the generated
// manifests.
func generateManifestsCMP(ctx context.Context, appPath, rootPath string, env []string, cmpClient pluginclient.ConfigManagementPluginServiceClient, tarDoneCh chan<- bool, tarExcludedGlobs []string) (*pluginclient.ManifestResponse, error) {
	generateManifestStream, err := cmpClient.GenerateManifest(ctx, grpc_retry.Disable())
	if err != nil {
		return nil, fmt.Errorf("error getting generateManifestStream: %w", err)
	}
	opts := []cmp.SenderOption{
		cmp.WithTarDoneChan(tarDoneCh),
	}

	err = cmp.SendRepoStream(generateManifestStream.Context(), appPath, rootPath, generateManifestStream, env, tarExcludedGlobs, opts...)
	if err != nil {
		return nil, fmt.Errorf("error sending file to cmp-server: %w", err)
	}

	return generateManifestStream.CloseAndRecv()
}

func (s *Service) GetAppDetails(ctx context.Context, q *apiclient.RepoServerAppDetailsQuery) (*apiclient.RepoAppDetailsResponse, error) {
	res := &apiclient.RepoAppDetailsResponse{}

	cacheFn := s.createGetAppDetailsCacheHandler(res, q)
	operation := func(repoRoot, commitSHA, revision string, ctxSrc operationContextSrc) error {
		opContext, err := ctxSrc()
		if err != nil {
			return err
		}

		env := newEnvRepoQuery(q, revision)

		appSourceType, err := GetAppSourceType(ctx, q.Source, opContext.appPath, repoRoot, q.AppName, q.EnabledSourceTypes, s.initConstants.CMPTarExcludedGlobs, env.Environ())
		if err != nil {
			return err
		}

		res.Type = string(appSourceType)

		switch appSourceType {
		case v1alpha1.ApplicationSourceTypeHelm:
			if err := populateHelmAppDetails(res, opContext.appPath, repoRoot, q, s.gitRepoPaths); err != nil {
				return err
			}
		case v1alpha1.ApplicationSourceTypeKustomize:
			if err := populateKustomizeAppDetails(res, q, repoRoot, opContext.appPath, commitSHA, s.gitCredsStore); err != nil {
				return err
			}
		case v1alpha1.ApplicationSourceTypePlugin:
			if err := populatePluginAppDetails(ctx, res, opContext.appPath, repoRoot, q, s.initConstants.CMPTarExcludedGlobs); err != nil {
				return fmt.Errorf("failed to populate plugin app details: %w", err)
			}
		}
		_ = s.cache.SetAppDetails(revision, q.Source, q.RefSources, res, v1alpha1.TrackingMethod(q.TrackingMethod), nil)
		return nil
	}

	settings := operationSettings{allowConcurrent: q.Source.AllowsConcurrentProcessing(), noCache: q.NoCache, noRevisionCache: q.NoCache || q.NoRevisionCache}
	err := s.runRepoOperation(ctx, q.Source.TargetRevision, q.Repo, q.Source, false, cacheFn, operation, settings, len(q.RefSources) > 0, q.RefSources)

	return res, err
}

func (s *Service) createGetAppDetailsCacheHandler(res *apiclient.RepoAppDetailsResponse, q *apiclient.RepoServerAppDetailsQuery) func(revision string, _ cache.ResolvedRevisions, _ bool) (bool, error) {
	return func(revision string, _ cache.ResolvedRevisions, _ bool) (bool, error) {
		err := s.cache.GetAppDetails(revision, q.Source, q.RefSources, res, v1alpha1.TrackingMethod(q.TrackingMethod), nil)
		if err == nil {
			log.Infof("app details cache hit: %s/%s", revision, q.Source.Path)
			return true, nil
		}

		if !errors.Is(err, cache.ErrCacheMiss) {
			log.Warnf("app details cache error %s: %v", revision, q.Source)
		} else {
			log.Infof("app details cache miss: %s/%s", revision, q.Source)
		}
		return false, nil
	}
}

func populateHelmAppDetails(res *apiclient.RepoAppDetailsResponse, appPath string, repoRoot string, q *apiclient.RepoServerAppDetailsQuery, gitRepoPaths io.TempPaths) error {
	var selectedValueFiles []string
	var availableValueFiles []string

	if q.Source.Helm != nil {
		selectedValueFiles = q.Source.Helm.ValueFiles
	}

	err := filepath.Walk(appPath, walkHelmValueFilesInPath(appPath, &availableValueFiles))
	if err != nil {
		return err
	}

	res.Helm = &apiclient.HelmAppSpec{ValueFiles: availableValueFiles}
	var version string
	var passCredentials bool
	if q.Source.Helm != nil {
		if q.Source.Helm.Version != "" {
			version = q.Source.Helm.Version
		}
		passCredentials = q.Source.Helm.PassCredentials
	}
	helmRepos, err := getHelmRepos(appPath, q.Repos, nil)
	if err != nil {
		return err
	}
	h, err := helm.NewHelmApp(appPath, helmRepos, false, version, q.Repo.Proxy, q.Repo.NoProxy, passCredentials)
	if err != nil {
		return err
	}
	defer h.Dispose()

	if resolvedValuesPath, _, err := pathutil.ResolveValueFilePathOrUrl(appPath, repoRoot, "values.yaml", []string{}); err == nil {
		if err := loadFileIntoIfExists(resolvedValuesPath, &res.Helm.Values); err != nil {
			return err
		}
	} else {
		log.Warnf("Values file %s is not allowed: %v", filepath.Join(appPath, "values.yaml"), err)
	}
	ignoreMissingValueFiles := false
	if q.Source.Helm != nil {
		ignoreMissingValueFiles = q.Source.Helm.IgnoreMissingValueFiles
	}
	resolvedSelectedValueFiles, err := getResolvedValueFiles(appPath, repoRoot, &v1alpha1.Env{}, q.GetValuesFileSchemes(), selectedValueFiles, q.RefSources, gitRepoPaths, ignoreMissingValueFiles)
	if err != nil {
		return fmt.Errorf("failed to resolve value files: %w", err)
	}
	params, err := h.GetParameters(resolvedSelectedValueFiles, appPath, repoRoot)
	if err != nil {
		return err
	}
	for k, v := range params {
		res.Helm.Parameters = append(res.Helm.Parameters, &v1alpha1.HelmParameter{
			Name:  k,
			Value: v,
		})
	}
	for _, v := range fileParameters(q) {
		res.Helm.FileParameters = append(res.Helm.FileParameters, &v1alpha1.HelmFileParameter{
			Name: v.Name,
			Path: v.Path, // filepath.Join(appPath, v.Path),
		})
	}
	return nil
}

func loadFileIntoIfExists(path pathutil.ResolvedFilePath, destination *string) error {
	stringPath := string(path)
	info, err := os.Stat(stringPath)

	if err == nil && !info.IsDir() {
		bytes, err := os.ReadFile(stringPath)
		if err != nil {
			return fmt.Errorf("error reading file from %s: %w", stringPath, err)
		}
		*destination = string(bytes)
	}

	return nil
}

func walkHelmValueFilesInPath(root string, valueFiles *[]string) filepath.WalkFunc {
	return func(path string, info os.FileInfo, err error) error {
		if err != nil {
			return fmt.Errorf("error reading helm values file from %s: %w", path, err)
		}

		filename := info.Name()
		fileNameExt := strings.ToLower(filepath.Ext(path))
		if strings.Contains(filename, "values") && (fileNameExt == ".yaml" || fileNameExt == ".yml") {
			relPath, err := filepath.Rel(root, path)
			if err != nil {
				return fmt.Errorf("error traversing path from %s to %s: %w", root, path, err)
			}
			*valueFiles = append(*valueFiles, relPath)
		}

		return nil
	}
}

func populateKustomizeAppDetails(res *apiclient.RepoAppDetailsResponse, q *apiclient.RepoServerAppDetailsQuery, repoRoot string, appPath string, reversion string, credsStore git.CredsStore) error {
	res.Kustomize = &apiclient.KustomizeAppSpec{}
	kustomizeBinary := ""
	if q.KustomizeOptions != nil {
		kustomizeBinary = q.KustomizeOptions.BinaryPath
	}
	k := kustomize.NewKustomizeApp(repoRoot, appPath, q.Repo.GetGitCreds(credsStore), q.Repo.Repo, kustomizeBinary, q.Repo.Proxy, q.Repo.NoProxy)
	fakeManifestRequest := apiclient.ManifestRequest{
		AppName:           q.AppName,
		Namespace:         "", // FIXME: omit it for now
		Repo:              q.Repo,
		ApplicationSource: q.Source,
	}
	env := newEnv(&fakeManifestRequest, reversion)
	_, images, _, err := k.Build(q.Source.Kustomize, q.KustomizeOptions, env, nil)
	if err != nil {
		return err
	}
	res.Kustomize.Images = images
	return nil
}

func populatePluginAppDetails(ctx context.Context, res *apiclient.RepoAppDetailsResponse, appPath string, repoPath string, q *apiclient.RepoServerAppDetailsQuery, tarExcludedGlobs []string) error {
	res.Plugin = &apiclient.PluginAppSpec{}

	envVars := []string{
		fmt.Sprintf("ARGOCD_APP_NAME=%s", q.AppName),
		fmt.Sprintf("ARGOCD_APP_SOURCE_REPO_URL=%s", q.Repo.Repo),
		fmt.Sprintf("ARGOCD_APP_SOURCE_PATH=%s", q.Source.Path),
		fmt.Sprintf("ARGOCD_APP_SOURCE_TARGET_REVISION=%s", q.Source.TargetRevision),
	}

	env, err := getPluginParamEnvs(envVars, q.Source.Plugin)
	if err != nil {
		return fmt.Errorf("failed to get env vars for plugin: %w", err)
	}

	pluginName := ""
	if q.Source != nil && q.Source.Plugin != nil {
		pluginName = q.Source.Plugin.Name
	}
	// detect config management plugin server (sidecar)
	conn, cmpClient, err := discovery.DetectConfigManagementPlugin(ctx, appPath, repoPath, pluginName, env, tarExcludedGlobs)
	if err != nil {
		return fmt.Errorf("failed to detect CMP for app: %w", err)
	}
	defer io.Close(conn)

	parametersAnnouncementStream, err := cmpClient.GetParametersAnnouncement(ctx, grpc_retry.Disable())
	if err != nil {
		return fmt.Errorf("error getting parametersAnnouncementStream: %w", err)
	}

	err = cmp.SendRepoStream(parametersAnnouncementStream.Context(), appPath, repoPath, parametersAnnouncementStream, env, tarExcludedGlobs)
	if err != nil {
		return fmt.Errorf("error sending file to cmp-server: %w", err)
	}

	announcement, err := parametersAnnouncementStream.CloseAndRecv()
	if err != nil {
		return fmt.Errorf("failed to get parameter announcement: %w", err)
	}

	res.Plugin = &apiclient.PluginAppSpec{
		ParametersAnnouncement: announcement.ParameterAnnouncements,
	}
	return nil
}

func (s *Service) GetRevisionMetadata(ctx context.Context, q *apiclient.RepoServerRevisionMetadataRequest) (*v1alpha1.RevisionMetadata, error) {
	if !(git.IsCommitSHA(q.Revision) || git.IsTruncatedCommitSHA(q.Revision)) {
		return nil, fmt.Errorf("revision %s must be resolved", q.Revision)
	}
	metadata, err := s.cache.GetRevisionMetadata(q.Repo.Repo, q.Revision)
	if err == nil {
		// The logic here is that if a signature check on metadata is requested,
		// but there is none in the cache, we handle as if we have a cache miss
		// and re-generate the meta data. Otherwise, if there is signature info
		// in the metadata, but none was requested, we remove it from the data
		// that we return.
		if q.CheckSignature && metadata.SignatureInfo == "" {
			log.Infof("revision metadata cache hit, but need to regenerate due to missing signature info: %s/%s", q.Repo.Repo, q.Revision)
		} else {
			log.Infof("revision metadata cache hit: %s/%s", q.Repo.Repo, q.Revision)
			if !q.CheckSignature {
				metadata.SignatureInfo = ""
			}
			return metadata, nil
		}
	} else {
		if !errors.Is(err, cache.ErrCacheMiss) {
			log.Warnf("revision metadata cache error %s/%s: %v", q.Repo.Repo, q.Revision, err)
		} else {
			log.Infof("revision metadata cache miss: %s/%s", q.Repo.Repo, q.Revision)
		}
	}

	gitClient, _, err := s.newClientResolveRevision(q.Repo, q.Revision)
	if err != nil {
		return nil, err
	}

	s.metricsServer.IncPendingRepoRequest(q.Repo.Repo)
	defer s.metricsServer.DecPendingRepoRequest(q.Repo.Repo)

	closer, err := s.repoLock.Lock(gitClient.Root(), q.Revision, true, func() (goio.Closer, error) {
		return s.checkoutRevision(gitClient, q.Revision, s.initConstants.SubmoduleEnabled)
	})
	if err != nil {
		return nil, fmt.Errorf("error acquiring repo lock: %w", err)
	}

	defer io.Close(closer)

	m, err := gitClient.RevisionMetadata(q.Revision)
	if err != nil {
		return nil, err
	}

	// Run gpg verify-commit on the revision
	signatureInfo := ""
	if gpg.IsGPGEnabled() && q.CheckSignature {
		cs, err := gitClient.VerifyCommitSignature(q.Revision)
		if err != nil {
			log.Errorf("error verifying signature of commit '%s' in repo '%s': %v", q.Revision, q.Repo.Repo, err)
			return nil, err
		}

		if cs != "" {
			vr := gpg.ParseGitCommitVerification(cs)
			if vr.Result == gpg.VerifyResultUnknown {
				signatureInfo = fmt.Sprintf("UNKNOWN signature: %s", vr.Message)
			} else {
				signatureInfo = fmt.Sprintf("%s signature from %s key %s", vr.Result, vr.Cipher, gpg.KeyID(vr.KeyID))
			}
		} else {
			signatureInfo = "Revision is not signed."
		}
	}

	metadata = &v1alpha1.RevisionMetadata{Author: m.Author, Date: metav1.Time{Time: m.Date}, Tags: m.Tags, Message: m.Message, SignatureInfo: signatureInfo}
	_ = s.cache.SetRevisionMetadata(q.Repo.Repo, q.Revision, metadata)
	return metadata, nil
}

// GetRevisionChartDetails returns the helm chart details of a given version
func (s *Service) GetRevisionChartDetails(ctx context.Context, q *apiclient.RepoServerRevisionChartDetailsRequest) (*v1alpha1.ChartDetails, error) {
	details, err := s.cache.GetRevisionChartDetails(q.Repo.Repo, q.Name, q.Revision)
	if err == nil {
		log.Infof("revision chart details cache hit: %s/%s/%s", q.Repo.Repo, q.Name, q.Revision)
		return details, nil
	} else {
		if errors.Is(err, cache.ErrCacheMiss) {
			log.Infof("revision metadata cache miss: %s/%s/%s", q.Repo.Repo, q.Name, q.Revision)
		} else {
			log.Warnf("revision metadata cache error %s/%s/%s: %v", q.Repo.Repo, q.Name, q.Revision, err)
		}
	}
	helmClient, revision, err := s.newHelmClientResolveRevision(q.Repo, q.Revision, q.Name, true)
	if err != nil {
		return nil, fmt.Errorf("helm client error: %w", err)
	}
	chartPath, closer, err := helmClient.ExtractChart(q.Name, revision, q.Repo.Project, false, s.initConstants.HelmManifestMaxExtractedSize, s.initConstants.DisableHelmManifestMaxExtractedSize)
	if err != nil {
		return nil, fmt.Errorf("error extracting chart: %w", err)
	}
	defer io.Close(closer)
	helmCmd, err := helm.NewCmdWithVersion(chartPath, q.Repo.EnableOCI, q.Repo.Proxy, q.Repo.NoProxy)
	if err != nil {
		return nil, fmt.Errorf("error creating helm cmd: %w", err)
	}
	defer helmCmd.Close()
	helmDetails, err := helmCmd.InspectChart()
	if err != nil {
		return nil, fmt.Errorf("error inspecting chart: %w", err)
	}
	details, err = getChartDetails(helmDetails)
	if err != nil {
		return nil, fmt.Errorf("error getting chart details: %w", err)
	}
	_ = s.cache.SetRevisionChartDetails(q.Repo.Repo, q.Name, q.Revision, details)
	return details, nil
}

func fileParameters(q *apiclient.RepoServerAppDetailsQuery) []v1alpha1.HelmFileParameter {
	if q.Source.Helm == nil {
		return nil
	}
	return q.Source.Helm.FileParameters
}

func (s *Service) newClient(repo *v1alpha1.Repository, opts ...git.ClientOpts) (git.Client, error) {
	keyData, err := json.Marshal(map[string]string{"url": git.NormalizeGitURL(repo.Repo), "project": repo.Project})
	if err != nil {
		return nil, err
	}
	repoPath, err := s.gitRepoPaths.GetPath(string(keyData))
	if err != nil {
		return nil, err
	}
	opts = append(opts, git.WithEventHandlers(metrics.NewGitClientEventHandlers(s.metricsServer)))
	return s.newGitClient(repo.Repo, repoPath, repo.GetGitCreds(s.gitCredsStore), repo.IsInsecure(), repo.EnableLFS, repo.Proxy, repo.NoProxy, opts...)
}

// newClientResolveRevision is a helper to perform the common task of instantiating a git client
// and resolving a revision to a commit SHA
func (s *Service) newClientResolveRevision(repo *v1alpha1.Repository, revision string, opts ...git.ClientOpts) (git.Client, string, error) {
	gitClient, err := s.newClient(repo, opts...)
	if err != nil {
		return nil, "", err
	}
	commitSHA, err := gitClient.LsRemote(revision)
	if err != nil {
		s.metricsServer.IncGitLsRemoteFail(gitClient.Root(), revision)
		return nil, "", err
	}
	return gitClient, commitSHA, nil
}

func (s *Service) newHelmClientResolveRevision(repo *v1alpha1.Repository, revision string, chart string, noRevisionCache bool) (helm.Client, string, error) {
	enableOCI := repo.EnableOCI || helm.IsHelmOciRepo(repo.Repo)
	helmClient := s.newHelmClient(repo.Repo, repo.GetHelmCreds(), enableOCI, repo.Proxy, repo.NoProxy, helm.WithIndexCache(s.cache), helm.WithChartPaths(s.chartPaths))
	if helm.IsVersion(revision) {
		return helmClient, revision, nil
	}
	constraints, err := semver.NewConstraint(revision)
	if err != nil {
		return nil, "", fmt.Errorf("invalid revision '%s': %w", revision, err)
	}

	if enableOCI {
		tags, err := helmClient.GetTags(chart, noRevisionCache)
		if err != nil {
			return nil, "", fmt.Errorf("unable to get tags: %w", err)
		}

		version, err := tags.MaxVersion(constraints)
		if err != nil {
			return nil, "", fmt.Errorf("no version for constraints: %w", err)
		}
		return helmClient, version.String(), nil
	}

	index, err := helmClient.GetIndex(noRevisionCache, s.initConstants.HelmRegistryMaxIndexSize)
	if err != nil {
		return nil, "", err
	}
	entries, err := index.GetEntries(chart)
	if err != nil {
		return nil, "", err
	}
	version, err := entries.MaxVersion(constraints)
	if err != nil {
		return nil, "", err
	}
	return helmClient, version.String(), nil
}

// directoryPermissionInitializer ensures the directory has read/write/execute permissions and returns
// a function that can be used to remove all permissions.
func directoryPermissionInitializer(rootPath string) goio.Closer {
	if _, err := os.Stat(rootPath); err == nil {
		if err := os.Chmod(rootPath, 0o700); err != nil {
			log.Warnf("Failed to restore read/write/execute permissions on %s: %v", rootPath, err)
		} else {
			log.Debugf("Successfully restored read/write/execute permissions on %s", rootPath)
		}
	}

	return io.NewCloser(func() error {
		if err := os.Chmod(rootPath, 0o000); err != nil {
			log.Warnf("Failed to remove permissions on %s: %v", rootPath, err)
		} else {
			log.Debugf("Successfully removed permissions on %s", rootPath)
		}
		return nil
	})
}

// checkoutRevision is a convenience function to initialize a repo, fetch, and checkout a revision
// Returns the 40 character commit SHA after the checkout has been performed
// nolint:unparam
func (s *Service) checkoutRevision(gitClient git.Client, revision string, submoduleEnabled bool) (goio.Closer, error) {
	closer := s.gitRepoInitializer(gitClient.Root())
	err := checkoutRevision(gitClient, revision, submoduleEnabled)
	if err != nil {
		s.metricsServer.IncGitFetchFail(gitClient.Root(), revision)
	}
	return closer, err
}

func checkoutRevision(gitClient git.Client, revision string, submoduleEnabled bool) error {
	err := gitClient.Init()
	if err != nil {
		return status.Errorf(codes.Internal, "Failed to initialize git repo: %v", err)
	}

	revisionPresent := gitClient.IsRevisionPresent(revision)

	log.WithFields(map[string]interface{}{
		"skipFetch": revisionPresent,
	}).Debugf("Checking out revision %v", revision)

	// Fetching can be skipped if the revision is already present locally.
	if !revisionPresent {
		// Fetching with no revision first. Fetching with an explicit version can cause repo bloat. https://github.com/argoproj/argo-cd/issues/8845
		err = gitClient.Fetch("")
		if err != nil {
			return status.Errorf(codes.Internal, "Failed to fetch default: %v", err)
		}
	}

	err = gitClient.Checkout(revision, submoduleEnabled)
	if err != nil {
		// When fetching with no revision, only refs/heads/* and refs/remotes/origin/* are fetched. If checkout fails
		// for the given revision, try explicitly fetching it.
		log.Infof("Failed to checkout revision %s: %v", revision, err)
		log.Infof("Fallback to fetching specific revision %s. ref might not have been in the default refspec fetched.", revision)

		err = gitClient.Fetch(revision)
		if err != nil {
			return status.Errorf(codes.Internal, "Failed to checkout revision %s: %v", revision, err)
		}

		err = gitClient.Checkout("FETCH_HEAD", submoduleEnabled)
		if err != nil {
			return status.Errorf(codes.Internal, "Failed to checkout FETCH_HEAD: %v", err)
		}
	}

	return err
}

func (s *Service) GetHelmCharts(ctx context.Context, q *apiclient.HelmChartsRequest) (*apiclient.HelmChartsResponse, error) {
	index, err := s.newHelmClient(q.Repo.Repo, q.Repo.GetHelmCreds(), q.Repo.EnableOCI, q.Repo.Proxy, q.Repo.NoProxy, helm.WithIndexCache(s.cache), helm.WithChartPaths(s.chartPaths)).GetIndex(true, s.initConstants.HelmRegistryMaxIndexSize)
	if err != nil {
		return nil, err
	}
	res := apiclient.HelmChartsResponse{}
	for chartName, entries := range index.Entries {
		chart := apiclient.HelmChart{
			Name: chartName,
		}
		for _, entry := range entries {
			chart.Versions = append(chart.Versions, entry.Version)
		}
		res.Items = append(res.Items, &chart)
	}
	return &res, nil
}

func (s *Service) TestRepository(ctx context.Context, q *apiclient.TestRepositoryRequest) (*apiclient.TestRepositoryResponse, error) {
	repo := q.Repo
	// per Type doc, "git" should be assumed if empty or absent
	if repo.Type == "" {
		repo.Type = "git"
	}
	checks := map[string]func() error{
		"git": func() error {
			return git.TestRepo(repo.Repo, repo.GetGitCreds(s.gitCredsStore), repo.IsInsecure(), repo.IsLFSEnabled(), repo.Proxy, repo.NoProxy)
		},
		"helm": func() error {
			if repo.EnableOCI {
				if !helm.IsHelmOciRepo(repo.Repo) {
					return errors.New("OCI Helm repository URL should include hostname and port only")
				}
				_, err := helm.NewClient(repo.Repo, repo.GetHelmCreds(), repo.EnableOCI, repo.Proxy, repo.NoProxy).TestHelmOCI()
				return err
			} else {
				_, err := helm.NewClient(repo.Repo, repo.GetHelmCreds(), repo.EnableOCI, repo.Proxy, repo.NoProxy).GetIndex(false, s.initConstants.HelmRegistryMaxIndexSize)
				return err
			}
		},
	}
	check := checks[repo.Type]
	apiResp := &apiclient.TestRepositoryResponse{VerifiedRepository: false}
	err := check()
	if err != nil {
		return apiResp, fmt.Errorf("error testing repository connectivity: %w", err)
	}
	return apiResp, nil
}

// ResolveRevision resolves the revision/ambiguousRevision specified in the ResolveRevisionRequest request into a concrete revision.
func (s *Service) ResolveRevision(ctx context.Context, q *apiclient.ResolveRevisionRequest) (*apiclient.ResolveRevisionResponse, error) {
	repo := q.Repo
	app := q.App
	ambiguousRevision := q.AmbiguousRevision
	var revision string
	source := app.Spec.GetSourcePtrByIndex(int(q.SourceIndex))
	if source.IsHelm() {
		_, revision, err := s.newHelmClientResolveRevision(repo, ambiguousRevision, source.Chart, true)
		if err != nil {
			return &apiclient.ResolveRevisionResponse{Revision: "", AmbiguousRevision: ""}, err
		}
		return &apiclient.ResolveRevisionResponse{
			Revision:          revision,
			AmbiguousRevision: fmt.Sprintf("%v (%v)", ambiguousRevision, revision),
		}, nil
	} else {
		gitClient, err := git.NewClient(repo.Repo, repo.GetGitCreds(s.gitCredsStore), repo.IsInsecure(), repo.IsLFSEnabled(), repo.Proxy, repo.NoProxy)
		if err != nil {
			return &apiclient.ResolveRevisionResponse{Revision: "", AmbiguousRevision: ""}, err
		}
		revision, err = gitClient.LsRemote(ambiguousRevision)
		if err != nil {
			s.metricsServer.IncGitLsRemoteFail(gitClient.Root(), revision)
			return &apiclient.ResolveRevisionResponse{Revision: "", AmbiguousRevision: ""}, err
		}
		return &apiclient.ResolveRevisionResponse{
			Revision:          revision,
			AmbiguousRevision: fmt.Sprintf("%s (%s)", ambiguousRevision, revision),
		}, nil
	}
}

func (s *Service) GetGitFiles(_ context.Context, request *apiclient.GitFilesRequest) (*apiclient.GitFilesResponse, error) {
	repo := request.GetRepo()
	revision := request.GetRevision()
	gitPath := request.GetPath()
	noRevisionCache := request.GetNoRevisionCache()
	enableNewGitFileGlobbing := request.GetNewGitFileGlobbingEnabled()
	if gitPath == "" {
		gitPath = "."
	}

	if repo == nil {
		return nil, status.Error(codes.InvalidArgument, "must pass a valid repo")
	}

	gitClient, revision, err := s.newClientResolveRevision(repo, revision, git.WithCache(s.cache, !noRevisionCache))
	if err != nil {
		return nil, status.Errorf(codes.Internal, "unable to resolve git revision %s: %v", revision, err)
	}

	if err := verifyCommitSignature(request.VerifyCommit, gitClient, revision, repo); err != nil {
		return nil, err
	}

	// check the cache and return the results if present
	if cachedFiles, err := s.cache.GetGitFiles(repo.Repo, revision, gitPath); err == nil {
		log.Debugf("cache hit for repo: %s revision: %s pattern: %s", repo.Repo, revision, gitPath)
		return &apiclient.GitFilesResponse{
			Map: cachedFiles,
		}, nil
	}

	s.metricsServer.IncPendingRepoRequest(repo.Repo)
	defer s.metricsServer.DecPendingRepoRequest(repo.Repo)

	// cache miss, generate the results
	closer, err := s.repoLock.Lock(gitClient.Root(), revision, true, func() (goio.Closer, error) {
		return s.checkoutRevision(gitClient, revision, request.GetSubmoduleEnabled())
	})
	if err != nil {
		return nil, status.Errorf(codes.Internal, "unable to checkout git repo %s with revision %s pattern %s: %v", repo.Repo, revision, gitPath, err)
	}
	defer io.Close(closer)

	gitFiles, err := gitClient.LsFiles(gitPath, enableNewGitFileGlobbing)
	if err != nil {
		return nil, status.Errorf(codes.Internal, "unable to list files. repo %s with revision %s pattern %s: %v", repo.Repo, revision, gitPath, err)
	}
	log.Debugf("listed %d git files from %s under %s", len(gitFiles), repo.Repo, gitPath)

	res := make(map[string][]byte)
	for _, filePath := range gitFiles {
		fileContents, err := os.ReadFile(filepath.Join(gitClient.Root(), filePath))
		if err != nil {
			return nil, status.Errorf(codes.Internal, "unable to read files. repo %s with revision %s pattern %s: %v", repo.Repo, revision, gitPath, err)
		}
		res[filePath] = fileContents
	}

	err = s.cache.SetGitFiles(repo.Repo, revision, gitPath, res)
	if err != nil {
		log.Warnf("error caching git files for repo %s with revision %s pattern %s: %v", repo.Repo, revision, gitPath, err)
	}

	return &apiclient.GitFilesResponse{
		Map: res,
	}, nil
}

func verifyCommitSignature(verifyCommit bool, gitClient git.Client, revision string, repo *v1alpha1.Repository) error {
	if gpg.IsGPGEnabled() && verifyCommit {
		cs, err := gitClient.VerifyCommitSignature(revision)
		if err != nil {
			log.Errorf("error verifying signature of commit '%s' in repo '%s': %v", revision, repo.Repo, err)
			return err
		}

		if cs == "" {
			return fmt.Errorf("revision %s is not signed", revision)
		} else {
			vr := gpg.ParseGitCommitVerification(cs)
			if vr.Result == gpg.VerifyResultUnknown {
				return fmt.Errorf("UNKNOWN signature: %s", vr.Message)
			} else {
				log.Debugf("%s signature from %s key %s", vr.Result, vr.Cipher, gpg.KeyID(vr.KeyID))
			}
		}
	}
	return nil
}

func (s *Service) GetGitDirectories(_ context.Context, request *apiclient.GitDirectoriesRequest) (*apiclient.GitDirectoriesResponse, error) {
	repo := request.GetRepo()
	revision := request.GetRevision()
	noRevisionCache := request.GetNoRevisionCache()
	if repo == nil {
		return nil, status.Error(codes.InvalidArgument, "must pass a valid repo")
	}

	gitClient, revision, err := s.newClientResolveRevision(repo, revision, git.WithCache(s.cache, !noRevisionCache))
	if err != nil {
		return nil, status.Errorf(codes.Internal, "unable to resolve git revision %s: %v", revision, err)
	}

	if err := verifyCommitSignature(request.VerifyCommit, gitClient, revision, repo); err != nil {
		return nil, err
	}

	// check the cache and return the results if present
	if cachedPaths, err := s.cache.GetGitDirectories(repo.Repo, revision); err == nil {
		log.Debugf("cache hit for repo: %s revision: %s", repo.Repo, revision)
		return &apiclient.GitDirectoriesResponse{
			Paths: cachedPaths,
		}, nil
	}

	s.metricsServer.IncPendingRepoRequest(repo.Repo)
	defer s.metricsServer.DecPendingRepoRequest(repo.Repo)

	// cache miss, generate the results
	closer, err := s.repoLock.Lock(gitClient.Root(), revision, true, func() (goio.Closer, error) {
		return s.checkoutRevision(gitClient, revision, request.GetSubmoduleEnabled())
	})
	if err != nil {
		return nil, status.Errorf(codes.Internal, "unable to checkout git repo %s with revision %s: %v", repo.Repo, revision, err)
	}
	defer io.Close(closer)

	repoRoot := gitClient.Root()
	var paths []string
	if err := filepath.WalkDir(repoRoot, func(path string, entry fs.DirEntry, fnErr error) error {
		if fnErr != nil {
			return fmt.Errorf("error walking the file tree: %w", fnErr)
		}
		if !entry.IsDir() { // Skip files: directories only
			return nil
		}

		if !s.initConstants.IncludeHiddenDirectories && strings.HasPrefix(entry.Name(), ".") {
			return filepath.SkipDir // Skip hidden directory
		}

		relativePath, err := filepath.Rel(repoRoot, path)
		if err != nil {
			return fmt.Errorf("error constructing relative repo path: %w", err)
		}

		if relativePath == "." { // Exclude '.' from results
			return nil
		}

		paths = append(paths, relativePath)

		return nil
	}); err != nil {
		return nil, err
	}

	log.Debugf("found %d git paths from %s", len(paths), repo.Repo)
	err = s.cache.SetGitDirectories(repo.Repo, revision, paths)
	if err != nil {
		log.Warnf("error caching git directories for repo %s with revision %s: %v", repo.Repo, revision, err)
	}

	return &apiclient.GitDirectoriesResponse{
		Paths: paths,
	}, nil
}

// UpdateRevisionForPaths compares two git revisions and checks if the files in the given paths have changed
// If no files were changed, it will store the already cached manifest to the key corresponding to the old revision, avoiding an unnecessary generation.
// Example: cache has key "a1a1a1" with manifest "x", and the files for that manifest have not changed,
// "x" will be stored again with the new revision "b2b2b2".
func (s *Service) UpdateRevisionForPaths(_ context.Context, request *apiclient.UpdateRevisionForPathsRequest) (*apiclient.UpdateRevisionForPathsResponse, error) {
	logCtx := log.WithFields(log.Fields{"application": request.AppName, "appNamespace": request.Namespace})

	repo := request.GetRepo()
	revision := request.GetRevision()
	syncedRevision := request.GetSyncedRevision()
	refreshPaths := request.GetPaths()

	if repo == nil {
		return nil, status.Error(codes.InvalidArgument, "must pass a valid repo")
	}

	if len(refreshPaths) == 0 {
		// Always refresh if path is not specified
		return &apiclient.UpdateRevisionForPathsResponse{}, nil
	}

	gitClientOpts := git.WithCache(s.cache, !request.NoRevisionCache)
	gitClient, revision, err := s.newClientResolveRevision(repo, revision, gitClientOpts)
	if err != nil {
		return nil, status.Errorf(codes.Internal, "unable to resolve git revision %s: %v", revision, err)
	}

	syncedRevision, err = gitClient.LsRemote(syncedRevision)
	if err != nil {
		s.metricsServer.IncGitLsRemoteFail(gitClient.Root(), revision)
		return nil, status.Errorf(codes.Internal, "unable to resolve git revision %s: %v", revision, err)
	}

	// No need to compare if it is the same revision
	if revision == syncedRevision {
		return &apiclient.UpdateRevisionForPathsResponse{
			Revision: revision,
		}, nil
	}

	s.metricsServer.IncPendingRepoRequest(repo.Repo)
	defer s.metricsServer.DecPendingRepoRequest(repo.Repo)

	closer, err := s.repoLock.Lock(gitClient.Root(), revision, true, func() (goio.Closer, error) {
		return s.checkoutRevision(gitClient, revision, false)
	})
	if err != nil {
		return nil, status.Errorf(codes.Internal, "unable to checkout git repo %s with revision %s: %v", repo.Repo, revision, err)
	}
	defer io.Close(closer)

	files, err := gitClient.ChangedFiles(syncedRevision, revision)
	if err != nil {
		return nil, status.Errorf(codes.Internal, "unable to get changed files for repo %s with revision %s: %v", repo.Repo, revision, err)
	}

	changed := false
	if len(files) != 0 {
		changed = apppathutil.AppFilesHaveChanged(refreshPaths, files)
	}

	if !changed {
		logCtx.Debugf("no changes found for application %s in repo %s from revision %s to revision %s", request.AppName, repo.Repo, syncedRevision, revision)

		err := s.updateCachedRevision(logCtx, syncedRevision, revision, request, gitClientOpts)
		if err != nil {
			// Only warn with the error, no need to block anything if there is a caching error.
			logCtx.Warnf("error updating cached revision for repo %s with revision %s: %v", repo.Repo, revision, err)
			return &apiclient.UpdateRevisionForPathsResponse{
				Revision: revision,
			}, nil
		}

		return &apiclient.UpdateRevisionForPathsResponse{
			Revision: revision,
		}, nil
	}

	logCtx.Debugf("changes found for application %s in repo %s from revision %s to revision %s", request.AppName, repo.Repo, syncedRevision, revision)
	return &apiclient.UpdateRevisionForPathsResponse{
		Revision: revision,
		Changes:  true,
	}, nil
}

func (s *Service) updateCachedRevision(logCtx *log.Entry, oldRev string, newRev string, request *apiclient.UpdateRevisionForPathsRequest, gitClientOpts git.ClientOpts) error {
	repoRefs := make(map[string]string)
	if request.HasMultipleSources && request.ApplicationSource.Helm != nil {
		var err error
		repoRefs, err = resolveReferencedSources(true, request.ApplicationSource.Helm, request.RefSources, s.newClientResolveRevision, gitClientOpts)
		if err != nil {
			return fmt.Errorf("failed to get repo refs for application %s in repo %s from revision %s: %w", request.AppName, request.GetRepo().Repo, request.Revision, err)
		}

		// Update revision in refSource
		for normalizedURL := range repoRefs {
			repoRefs[normalizedURL] = newRev
		}
	}

	err := s.cache.SetNewRevisionManifests(newRev, oldRev, request.ApplicationSource, request.RefSources, request, request.Namespace, request.TrackingMethod, request.AppLabelKey, request.AppName, repoRefs, request.InstallationID)
	if err != nil {
		if errors.Is(err, cache.ErrCacheMiss) {
			logCtx.Debugf("manifest cache miss during comparison for application %s in repo %s from revision %s", request.AppName, request.GetRepo().Repo, oldRev)
			return nil
		}
		return fmt.Errorf("manifest cache move error for %s: %w", request.AppName, err)
	}

	logCtx.Debugf("manifest cache updated for application %s in repo %s from revision %s to revision %s", request.AppName, request.GetRepo().Repo, oldRev, newRev)
	return nil
}<|MERGE_RESOLUTION|>--- conflicted
+++ resolved
@@ -113,11 +113,8 @@
 	HelmRegistryMaxIndexSize                     int64
 	DisableHelmManifestMaxExtractedSize          bool
 	IncludeHiddenDirectories                     bool
-<<<<<<< HEAD
+	CMPUseManifestGeneratePaths                  bool
 	ArgoCDInstanceID                             string
-=======
-	CMPUseManifestGeneratePaths                  bool
->>>>>>> e144d5c1
 }
 
 // NewService returns a new instance of the Manifest service
@@ -810,11 +807,7 @@
 			}
 		}
 
-<<<<<<< HEAD
-		manifestGenResult, err = GenerateManifests(ctx, opContext.appPath, repoRoot, commitSHA, q, false, s.gitCredsStore, s.initConstants.MaxCombinedDirectoryManifestsSize, s.gitRepoPaths, WithCMPTarDoneChannel(ch.tarDoneCh), WithCMPTarExcludedGlobs(s.initConstants.CMPTarExcludedGlobs), WithArgoCDInstanceID(s.initConstants.ArgoCDInstanceID))
-=======
-		manifestGenResult, err = GenerateManifests(ctx, opContext.appPath, repoRoot, commitSHA, q, false, s.gitCredsStore, s.initConstants.MaxCombinedDirectoryManifestsSize, s.gitRepoPaths, WithCMPTarDoneChannel(ch.tarDoneCh), WithCMPTarExcludedGlobs(s.initConstants.CMPTarExcludedGlobs), WithCMPUseManifestGeneratePaths(s.initConstants.CMPUseManifestGeneratePaths))
->>>>>>> e144d5c1
+		manifestGenResult, err = GenerateManifests(ctx, opContext.appPath, repoRoot, commitSHA, q, false, s.gitCredsStore, s.initConstants.MaxCombinedDirectoryManifestsSize, s.gitRepoPaths, WithCMPTarDoneChannel(ch.tarDoneCh), WithCMPTarExcludedGlobs(s.initConstants.CMPTarExcludedGlobs), WithCMPUseManifestGeneratePaths(s.initConstants.CMPUseManifestGeneratePaths), WithArgoCDInstanceID(s.initConstants.ArgoCDInstanceID))
 	}
 	refSourceCommitSHAs := make(map[string]string)
 	if len(repoRefs) > 0 {
@@ -1386,15 +1379,10 @@
 type (
 	GenerateManifestOpt func(*generateManifestOpt)
 	generateManifestOpt struct {
-<<<<<<< HEAD
-		cmpTarDoneCh        chan<- bool
-		cmpTarExcludedGlobs []string
-		argocdInstanceID    string
-=======
 		cmpTarDoneCh                chan<- bool
 		cmpTarExcludedGlobs         []string
 		cmpUseManifestGeneratePaths bool
->>>>>>> e144d5c1
+		argocdInstanceID    string
 	}
 )
 
@@ -1423,18 +1411,18 @@
 	}
 }
 
-<<<<<<< HEAD
-// WithArgoCDInstanceID sets the argocd instance server url which manages this resource.
-func WithArgoCDInstanceID(argocdInstanceID string) GenerateManifestOpt {
-	return func(o *generateManifestOpt) {
-		o.argocdInstanceID = argocdInstanceID
-=======
 // WithCMPUseManifestGeneratePaths enables or disables the use of the
 // 'argocd.argoproj.io/manifest-generate-paths' annotation for manifest generation instead of transmit the whole repository.
 func WithCMPUseManifestGeneratePaths(enabled bool) GenerateManifestOpt {
 	return func(o *generateManifestOpt) {
 		o.cmpUseManifestGeneratePaths = enabled
->>>>>>> e144d5c1
+	}
+}
+
+// WithArgoCDInstanceID sets the argocd instance server url which manages this resource.
+func WithArgoCDInstanceID(argocdInstanceID string) GenerateManifestOpt {
+	return func(o *generateManifestOpt) {
+		o.argocdInstanceID = argocdInstanceID
 	}
 }
 
