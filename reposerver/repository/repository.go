--- conflicted
+++ resolved
@@ -102,13 +102,9 @@
 	PauseGenerationOnFailureForMinutes           int
 	PauseGenerationOnFailureForRequests          int
 	SubmoduleEnabled                             bool
-<<<<<<< HEAD
-	MaxCombinedDirectoryManifestsSize resource.Quantity
-	ExecTimeout                       time.Duration
-=======
 	MaxCombinedDirectoryManifestsSize            resource.Quantity
 	CMPTarExcludedGlobs                          []string
->>>>>>> 61c09dd7
+	ExecTimeout                                  time.Duration
 }
 
 // NewService returns a new instance of the Manifest service
@@ -471,11 +467,7 @@
 	var manifestGenResult *apiclient.ManifestResponse
 	opContext, err := opContextSrc()
 	if err == nil {
-<<<<<<< HEAD
 		manifestGenResult, err = GenerateManifests(ctx, opContext.appPath, repoRoot, commitSHA, q, false, s.gitCredsStore, s.initConstants.MaxCombinedDirectoryManifestsSize, execTimeout, WithCMPTarDoneChannel(ch.tarDoneCh))
-=======
-		manifestGenResult, err = GenerateManifests(ctx, opContext.appPath, repoRoot, commitSHA, q, false, s.gitCredsStore, s.initConstants.MaxCombinedDirectoryManifestsSize, WithCMPTarDoneChannel(ch.tarDoneCh), WithCMPTarExcludedGlobs(s.initConstants.CMPTarExcludedGlobs))
->>>>>>> 61c09dd7
 	}
 	if err != nil {
 		// If manifest generation error caching is enabled
