package repository

import (
	"bytes"
	"context"
	"encoding/json"
	"errors"
	"fmt"
	goio "io"
	"io/fs"
	"io/ioutil"
	"net/url"
	"os"
	"os/exec"
	"path"
	"path/filepath"
	"regexp"
	"strings"
	"time"

	"github.com/golang/protobuf/ptypes/empty"

	kubeyaml "k8s.io/apimachinery/pkg/util/yaml"

	"k8s.io/apimachinery/pkg/api/resource"

	"github.com/Masterminds/semver/v3"
	"github.com/TomOnTime/utfutil"
	"github.com/argoproj/argo-cd/v2/common"
	"github.com/argoproj/argo-cd/v2/util/io/files"
	"github.com/argoproj/gitops-engine/pkg/utils/kube"
	textutils "github.com/argoproj/gitops-engine/pkg/utils/text"
	"github.com/argoproj/pkg/sync"
	jsonpatch "github.com/evanphx/json-patch"
	"github.com/ghodss/yaml"
	gogit "github.com/go-git/go-git/v5"
	"github.com/google/go-jsonnet"
	"github.com/google/uuid"
	grpc_retry "github.com/grpc-ecosystem/go-grpc-middleware/retry"
	log "github.com/sirupsen/logrus"
	"golang.org/x/sync/semaphore"
	"google.golang.org/grpc/codes"
	"google.golang.org/grpc/status"
	metav1 "k8s.io/apimachinery/pkg/apis/meta/v1"
	"k8s.io/apimachinery/pkg/apis/meta/v1/unstructured"
	"k8s.io/apimachinery/pkg/runtime"

	pluginclient "github.com/argoproj/argo-cd/v2/cmpserver/apiclient"
	"github.com/argoproj/argo-cd/v2/pkg/apis/application/v1alpha1"
	"github.com/argoproj/argo-cd/v2/reposerver/apiclient"
	"github.com/argoproj/argo-cd/v2/reposerver/cache"
	reposervercache "github.com/argoproj/argo-cd/v2/reposerver/cache"
	"github.com/argoproj/argo-cd/v2/reposerver/metrics"
	"github.com/argoproj/argo-cd/v2/util/app/discovery"
	argopath "github.com/argoproj/argo-cd/v2/util/app/path"
	"github.com/argoproj/argo-cd/v2/util/argo"
	"github.com/argoproj/argo-cd/v2/util/cmp"
	executil "github.com/argoproj/argo-cd/v2/util/exec"
	"github.com/argoproj/argo-cd/v2/util/git"
	"github.com/argoproj/argo-cd/v2/util/glob"
	"github.com/argoproj/argo-cd/v2/util/gpg"
	"github.com/argoproj/argo-cd/v2/util/grpc"
	"github.com/argoproj/argo-cd/v2/util/helm"
	"github.com/argoproj/argo-cd/v2/util/io"
	pathutil "github.com/argoproj/argo-cd/v2/util/io/path"
	"github.com/argoproj/argo-cd/v2/util/kustomize"
	"github.com/argoproj/argo-cd/v2/util/text"
)

const (
	cachedManifestGenerationPrefix = "Manifest generation error (cached)"
	helmDepUpMarkerFile            = ".argocd-helm-dep-up"
	allowConcurrencyFile           = ".argocd-allow-concurrency"
	repoSourceFile                 = ".argocd-source.yaml"
	appSourceFile                  = ".argocd-source-%s.yaml"
	ociPrefix                      = "oci://"
)

var ErrExceededMaxCombinedManifestFileSize = errors.New("exceeded max combined manifest file size")

// Service implements ManifestService interface
type Service struct {
	gitCredsStore             git.CredsStore
	rootDir                   string
	gitRepoPaths              io.TempPaths
	chartPaths                io.TempPaths
	gitRepoInitializer        func(rootPath string) goio.Closer
	repoLock                  *repositoryLock
	cache                     *reposervercache.Cache
	parallelismLimitSemaphore *semaphore.Weighted
	metricsServer             *metrics.MetricsServer
	resourceTracking          argo.ResourceTracking
	newGitClient              func(rawRepoURL string, root string, creds git.Creds, insecure bool, enableLfs bool, proxy string, opts ...git.ClientOpts) (git.Client, error)
	newHelmClient             func(repoURL string, creds helm.Creds, enableOci bool, proxy string, opts ...helm.ClientOpts) helm.Client
	initConstants             RepoServerInitConstants
	// now is usually just time.Now, but may be replaced by unit tests for testing purposes
	now func() time.Time
}

type RepoServerInitConstants struct {
	ParallelismLimit                             int64
	PauseGenerationAfterFailedGenerationAttempts int
	PauseGenerationOnFailureForMinutes           int
	PauseGenerationOnFailureForRequests          int
	SubmoduleEnabled                             bool
	MaxCombinedDirectoryManifestsSize            resource.Quantity
	CMPTarExcludedGlobs                          []string
	AllowOutOfBoundsSymlinks                     bool
	StreamedManifestMaxExtractedSize             int64
	StreamedManifestMaxTarSize                   int64
}

// NewService returns a new instance of the Manifest service
func NewService(metricsServer *metrics.MetricsServer, cache *reposervercache.Cache, initConstants RepoServerInitConstants, resourceTracking argo.ResourceTracking, gitCredsStore git.CredsStore, rootDir string) *Service {
	var parallelismLimitSemaphore *semaphore.Weighted
	if initConstants.ParallelismLimit > 0 {
		parallelismLimitSemaphore = semaphore.NewWeighted(initConstants.ParallelismLimit)
	}
	repoLock := NewRepositoryLock()
	gitRandomizedPaths := io.NewRandomizedTempPaths(rootDir)
	helmRandomizedPaths := io.NewRandomizedTempPaths(rootDir)
	return &Service{
		parallelismLimitSemaphore: parallelismLimitSemaphore,
		repoLock:                  repoLock,
		cache:                     cache,
		metricsServer:             metricsServer,
		newGitClient:              git.NewClientExt,
		resourceTracking:          resourceTracking,
		newHelmClient: func(repoURL string, creds helm.Creds, enableOci bool, proxy string, opts ...helm.ClientOpts) helm.Client {
			return helm.NewClientWithLock(repoURL, creds, sync.NewKeyLock(), enableOci, proxy, opts...)
		},
		initConstants:      initConstants,
		now:                time.Now,
		gitCredsStore:      gitCredsStore,
		gitRepoPaths:       gitRandomizedPaths,
		chartPaths:         helmRandomizedPaths,
		gitRepoInitializer: directoryPermissionInitializer,
		rootDir:            rootDir,
	}
}

func (s *Service) Init() error {
	_, err := os.Stat(s.rootDir)
	if os.IsNotExist(err) {
		return os.MkdirAll(s.rootDir, 0300)
	}
	if err == nil {
		// give itself read permissions to list previously written directories
		err = os.Chmod(s.rootDir, 0700)
	}
	var files []fs.DirEntry
	if err == nil {
		files, err = os.ReadDir(s.rootDir)
	}
	if err != nil {
		log.Warnf("Failed to restore cloned repositories paths: %v", err)
		return nil
	}

	for _, file := range files {
		if !file.IsDir() {
			continue
		}
		fullPath := filepath.Join(s.rootDir, file.Name())
		closer := s.gitRepoInitializer(fullPath)
		if repo, err := gogit.PlainOpen(fullPath); err == nil {
			if remotes, err := repo.Remotes(); err == nil && len(remotes) > 0 && len(remotes[0].Config().URLs) > 0 {
				s.gitRepoPaths.Add(git.NormalizeGitURL(remotes[0].Config().URLs[0]), fullPath)
			}
		}
		io.Close(closer)
	}
	// remove read permissions since no-one should be able to list the directories
	return os.Chmod(s.rootDir, 0300)
}

// List a subset of the refs (currently, branches and tags) of a git repo
func (s *Service) ListRefs(ctx context.Context, q *apiclient.ListRefsRequest) (*apiclient.Refs, error) {
	gitClient, err := s.newClient(q.Repo)
	if err != nil {
		return nil, err
	}

	s.metricsServer.IncPendingRepoRequest(q.Repo.Repo)
	defer s.metricsServer.DecPendingRepoRequest(q.Repo.Repo)

	refs, err := gitClient.LsRefs()
	if err != nil {
		return nil, err
	}

	res := apiclient.Refs{
		Branches: refs.Branches,
		Tags:     refs.Tags,
	}

	return &res, nil
}

// ListApps lists the contents of a GitHub repo
func (s *Service) ListApps(ctx context.Context, q *apiclient.ListAppsRequest) (*apiclient.AppList, error) {
	gitClient, commitSHA, err := s.newClientResolveRevision(q.Repo, q.Revision)
	if err != nil {
		return nil, err
	}
	if apps, err := s.cache.ListApps(q.Repo.Repo, commitSHA); err == nil {
		log.Infof("cache hit: %s/%s", q.Repo.Repo, q.Revision)
		return &apiclient.AppList{Apps: apps}, nil
	}

	s.metricsServer.IncPendingRepoRequest(q.Repo.Repo)
	defer s.metricsServer.DecPendingRepoRequest(q.Repo.Repo)

	closer, err := s.repoLock.Lock(gitClient.Root(), commitSHA, true, func() (goio.Closer, error) {
		return s.checkoutRevision(gitClient, commitSHA, s.initConstants.SubmoduleEnabled)
	})

	if err != nil {
		return nil, err
	}

	defer io.Close(closer)
	apps, err := discovery.Discover(ctx, gitClient.Root(), q.EnabledSourceTypes, s.initConstants.CMPTarExcludedGlobs)
	if err != nil {
		return nil, err
	}
	err = s.cache.SetApps(q.Repo.Repo, commitSHA, apps)
	if err != nil {
		log.Warnf("cache set error %s/%s: %v", q.Repo.Repo, commitSHA, err)
	}
	res := apiclient.AppList{Apps: apps}
	return &res, nil
}

// ListPlugins lists the contents of a GitHub repo
func (s *Service) ListPlugins(ctx context.Context, _ *empty.Empty) (*apiclient.PluginList, error) {
	pluginSockFilePath := common.GetPluginSockFilePath()

	sockFiles, err := os.ReadDir(pluginSockFilePath)
	if err != nil {
		return nil, fmt.Errorf("failed to get plugins from dir %v, error=%w", pluginSockFilePath, err)
	}

	plugins := []*apiclient.PluginInfo{}
	for _, file := range sockFiles {
		if file.Type() == os.ModeSocket {
			plugins = append(plugins, &apiclient.PluginInfo{Name: strings.TrimSuffix(file.Name(), ".sock")})
		}
	}

	res := apiclient.PluginList{Items: plugins}
	return &res, nil
}

type operationSettings struct {
	sem             *semaphore.Weighted
	noCache         bool
	noRevisionCache bool
	allowConcurrent bool
}

type manifest struct {
	obj         *unstructured.Unstructured
	rawManifest []byte
	path        string
	line        int
}

// operationContext contains request values which are generated by runRepoOperation (on demand) by a call to the
// provided operationContextSrc function.
type operationContext struct {

	// application path or helm chart path
	appPath string

	// output of 'git verify-(tag/commit)', if signature verification is enabled (otherwise "")
	verificationResult string
}

// The 'operation' function parameter of 'runRepoOperation' may call this function to retrieve
// the appPath or GPG verificationResult.
// Failure to generate either of these values will return an error which may be cached by
// the calling function (for example, 'runManifestGen')
type operationContextSrc = func() (*operationContext, error)

// runRepoOperation downloads either git folder or helm chart and executes specified operation
// - Returns a value from the cache if present (by calling getCached(...)); if no value is present, the
// provide operation(...) is called. The specific return type of this function is determined by the
// calling function, via the provided  getCached(...) and operation(...) function.
func (s *Service) runRepoOperation(
	ctx context.Context,
	revision string,
	repo *v1alpha1.Repository,
	source *v1alpha1.ApplicationSource,
	verifyCommit bool,
	cacheFn func(cacheKey string, refSourceCommitSHAs cache.ResolvedRevisions, firstInvocation bool) (bool, error),
	operation func(repoRoot, commitSHA, cacheKey string, ctxSrc operationContextSrc) error,
	settings operationSettings,
	hasMultipleSources bool,
	refSources map[string]*v1alpha1.RefTarget) error {

	if sanitizer, ok := grpc.SanitizerFromContext(ctx); ok {
		// make sure randomized path replaced with '.' in the error message
		sanitizer.AddRegexReplacement(regexp.MustCompile(`(`+regexp.QuoteMeta(s.rootDir)+`/.*?)/`), ".")
	}

	var gitClient git.Client
	var helmClient helm.Client
	var err error
	revision = textutils.FirstNonEmpty(revision, source.TargetRevision)
	if source.IsHelm() {
		helmClient, revision, err = s.newHelmClientResolveRevision(repo, revision, source.Chart, settings.noCache || settings.noRevisionCache)
		if err != nil {
			return err
		}
	} else {
		gitClient, revision, err = s.newClientResolveRevision(repo, revision, git.WithCache(s.cache, !settings.noRevisionCache && !settings.noCache))
		if err != nil {
			return err
		}
	}

	repoRefs, err := resolveReferencedSources(hasMultipleSources, source.Helm, refSources, s.newClientResolveRevision)
	if err != nil {
		return err
	}

<<<<<<< HEAD
	cacheKey := revision

	if source.Kustomize != nil && len(source.Kustomize.Components) > 0 {
		cacheKey, err = s.getCacheKeyWithKustomizeComponents(
			revision,
			repo,
			source,
			settings,
			gitClient,
		)
		if err != nil {
			log.WithError(err).
				WithField("repo", repo.Repo).
				Warn("failed to calculate cache key with components, using only the revision of the base repository")
			cacheKey = revision
		}
	}

=======
>>>>>>> ecbb7aa0
	if !settings.noCache {
		if ok, err := cacheFn(revision, repoRefs, true); ok {
			return err
		}
	}

	s.metricsServer.IncPendingRepoRequest(repo.Repo)
	defer s.metricsServer.DecPendingRepoRequest(repo.Repo)

	if settings.sem != nil {
		err = settings.sem.Acquire(ctx, 1)
		if err != nil {
			return err
		}
		defer settings.sem.Release(1)
	}

	// do not generate manifests if Path and Chart fields are not set for a source in Multiple Sources
	if hasMultipleSources && source.Path == "" && source.Chart == "" {
		log.WithFields(map[string]interface{}{
			"source": source,
		}).Debugf("not generating manifests as path and chart fields are empty")
		return nil
	}

	if source.IsHelm() {
		if settings.noCache {
			err = helmClient.CleanChartCache(source.Chart, revision)
			if err != nil {
				return err
			}
		}
		helmPassCredentials := false
		if source.Helm != nil {
			helmPassCredentials = source.Helm.PassCredentials
		}
		chartPath, closer, err := helmClient.ExtractChart(source.Chart, revision, helmPassCredentials)
		if err != nil {
			return err
		}
		defer io.Close(closer)
		if !s.initConstants.AllowOutOfBoundsSymlinks {
			err := argopath.CheckOutOfBoundsSymlinks(chartPath)
			if err != nil {
				oobError := &argopath.OutOfBoundsSymlinkError{}
				if errors.As(err, &oobError) {
					log.WithFields(log.Fields{
						common.SecurityField: common.SecurityHigh,
						"chart":              source.Chart,
						"revision":           revision,
						"file":               oobError.File,
					}).Warn("chart contains out-of-bounds symlink")
					return fmt.Errorf("chart contains out-of-bounds symlinks. file: %s", oobError.File)
				} else {
					return err
				}
			}
		}
		return operation(chartPath, revision, revision, func() (*operationContext, error) {
			return &operationContext{chartPath, ""}, nil
		})
	} else {
		closer, err := s.repoLock.Lock(gitClient.Root(), revision, settings.allowConcurrent, func() (goio.Closer, error) {
			return s.checkoutRevision(gitClient, revision, s.initConstants.SubmoduleEnabled)
		})

		if err != nil {
			return err
		}

		defer io.Close(closer)

		if !s.initConstants.AllowOutOfBoundsSymlinks {
			err := argopath.CheckOutOfBoundsSymlinks(gitClient.Root())
			if err != nil {
				oobError := &argopath.OutOfBoundsSymlinkError{}
				if errors.As(err, &oobError) {
					log.WithFields(log.Fields{
						common.SecurityField: common.SecurityHigh,
						"repo":               repo.Repo,
						"revision":           revision,
						"file":               oobError.File,
					}).Warn("repository contains out-of-bounds symlink")
					return fmt.Errorf("repository contains out-of-bounds symlinks. file: %s", oobError.File)
				} else {
					return err
				}
			}
		}

		commitSHA, err := gitClient.CommitSHA()
		if err != nil {
			return err
		}

		// double-check locking
		if !settings.noCache {
			if ok, err := cacheFn(revision, repoRefs, false); ok {
				return err
			}
		}
		// Here commitSHA refers to the SHA of the actual commit, whereas revision refers to the branch/tag name etc
		// We use the commitSHA to generate manifests and store them in cache, and revision to retrieve them from cache
		return operation(gitClient.Root(), commitSHA, cacheKey, func() (*operationContext, error) {
			var signature string
			if verifyCommit {
				signature, err = gitClient.VerifyCommitSignature(revision)
				if err != nil {
					return nil, err
				}
			}
			appPath, err := argopath.Path(gitClient.Root(), source.Path)
			if err != nil {
				return nil, err
			}
			return &operationContext{appPath, signature}, nil
		})
	}
}

<<<<<<< HEAD
type GenerateManifestOpt func(*generateManifestOpt)
type generateManifestOpt struct {
	cmpTarDoneCh        chan<- bool
	cmpTarExcludedGlobs []string
}

func newGenerateManifestOpt(opts ...GenerateManifestOpt) *generateManifestOpt {
	o := &generateManifestOpt{}
	for _, opt := range opts {
		opt(o)
	}
	return o
}

// WithCMPTarDoneChannel defines the channel to be used to signalize when the tarball
// generation is concluded when generating manifests with the CMP server. This is used
// to unlock the git repo as soon as possible.
func WithCMPTarDoneChannel(ch chan<- bool) GenerateManifestOpt {
	return func(o *generateManifestOpt) {
		o.cmpTarDoneCh = ch
	}
}

// WithCMPTarExcludedGlobs defines globs for files to filter out when streaming the tarball
// to a CMP sidecar.
func WithCMPTarExcludedGlobs(excludedGlobs []string) GenerateManifestOpt {
	return func(o *generateManifestOpt) {
		o.cmpTarExcludedGlobs = excludedGlobs
	}
}

func (s *Service) getCacheKeyWithKustomizeComponents(
	revision string,
	repo *v1alpha1.Repository,
	source *v1alpha1.ApplicationSource,
	settings operationSettings,
	gitClient git.Client,
) (string, error) {
	closer, err := s.repoLock.Lock(gitClient.Root(), revision, settings.allowConcurrent, func() (goio.Closer, error) {
		return s.checkoutRevision(gitClient, revision, s.initConstants.SubmoduleEnabled)
	})

	if err != nil {
		return "", err
	}

	defer io.Close(closer)

	appPath, err := argopath.Path(gitClient.Root(), source.Path)
	if err != nil {
		return "", err
	}

	k := kustomize.NewKustomizeApp(appPath, repo.GetGitCreds(s.gitCredsStore), repo.Repo, source.Kustomize.Version)

	resolveRevisionFunc := func(repoURL, revision string, creds git.Creds) (string, error) {
		cloneRepo := *repo
		cloneRepo.Repo = repoURL
		_, res, err := s.newClientResolveRevision(&cloneRepo, revision)
		return res, err
	}

	return k.GetCacheKeyWithComponents(revision, source.Kustomize, resolveRevisionFunc)
}

=======
>>>>>>> ecbb7aa0
type gitClientGetter func(repo *v1alpha1.Repository, revision string, opts ...git.ClientOpts) (git.Client, string, error)

// resolveReferencedSources resolves the revisions for the given referenced sources. This lets us invalidate the cached
// when one or more referenced sources change.
//
// Much of this logic is duplicated in runManifestGenAsync. If making changes here, check whether runManifestGenAsync
// should be updated.
func resolveReferencedSources(hasMultipleSources bool, source *v1alpha1.ApplicationSourceHelm, refSources map[string]*v1alpha1.RefTarget, newClientResolveRevision gitClientGetter) (map[string]string, error) {
	repoRefs := make(map[string]string)
	if hasMultipleSources {
		if source != nil {
			for _, valueFile := range source.ValueFiles {
				if strings.HasPrefix(valueFile, "$") {
					refVar := strings.Split(valueFile, "/")[0]

					refSourceMapping, ok := refSources[refVar]
					if !ok {
						if len(refSources) == 0 {
							return nil, fmt.Errorf("source referenced %q, but no source has a 'ref' field defined", refVar)
						}
						refKeys := make([]string, 0)
						for refKey := range refSources {
							refKeys = append(refKeys, refKey)
						}
						return nil, fmt.Errorf("source referenced %q, which is not one of the available sources (%s)", refVar, strings.Join(refKeys, ", "))
					}
					if refSourceMapping.Chart != "" {
						return nil, fmt.Errorf("source has a 'chart' field defined, but Helm charts are not yet not supported for 'ref' sources")
					}
					normalizedRepoURL := git.NormalizeGitURL(refSourceMapping.Repo.Repo)
					_, ok = repoRefs[normalizedRepoURL]
					if !ok {
						_, referencedCommitSHA, err := newClientResolveRevision(&refSourceMapping.Repo, refSourceMapping.TargetRevision)
						if err != nil {
<<<<<<< HEAD
=======
							log.Errorf("Failed to get git client for repo %s: %v", refSourceMapping.Repo.Repo, err)
>>>>>>> ecbb7aa0
							return nil, fmt.Errorf("failed to get git client for repo %s", refSourceMapping.Repo.Repo)
						}

						repoRefs[normalizedRepoURL] = referencedCommitSHA
					}
				}
			}
		}
	}
	return repoRefs, nil
}

func (s *Service) GenerateManifest(ctx context.Context, q *apiclient.ManifestRequest) (*apiclient.ManifestResponse, error) {
	var res *apiclient.ManifestResponse
	var err error
	cacheFn := func(cacheKey string, refSourceCommitSHAs cache.ResolvedRevisions, firstInvocation bool) (bool, error) {
		ok, resp, err := s.getManifestCacheEntry(cacheKey, q, refSourceCommitSHAs, firstInvocation)
		res = resp
		return ok, err
	}

	tarConcluded := false
	var promise *ManifestResponsePromise

	operation := func(repoRoot, commitSHA, cacheKey string, ctxSrc operationContextSrc) error {
		promise = s.runManifestGen(ctx, repoRoot, commitSHA, cacheKey, ctxSrc, q)
		// The fist channel to send the message will resume this operation.
		// The main purpose for using channels here is to be able to unlock
		// the repository as soon as the lock in not required anymore. In
		// case of CMP the repo is compressed (tgz) and sent to the cmp-server
		// for manifest generation.
		select {
		case err := <-promise.errCh:
			return err
		case resp := <-promise.responseCh:
			res = resp
		case tarDone := <-promise.tarDoneCh:
			tarConcluded = tarDone
		}
		return nil
	}

	settings := operationSettings{sem: s.parallelismLimitSemaphore, noCache: q.NoCache, noRevisionCache: q.NoRevisionCache, allowConcurrent: q.ApplicationSource.AllowsConcurrentProcessing()}
	err = s.runRepoOperation(ctx, q.Revision, q.Repo, q.ApplicationSource, q.VerifySignature, cacheFn, operation, settings, q.HasMultipleSources, q.RefSources)

	// if the tarDoneCh message is sent it means that the manifest
	// generation is being managed by the cmp-server. In this case
	// we have to wait for the responseCh to send the manifest
	// response.
	if tarConcluded && res == nil {
		select {
		case resp := <-promise.responseCh:
			res = resp
		case err := <-promise.errCh:
			return nil, err
		}
	}

	if q.HasMultipleSources && err == nil && res == nil {
		res = &apiclient.ManifestResponse{}
	}
	return res, err
}

type ManifestResponsePromise struct {
	responseCh <-chan *apiclient.ManifestResponse
	tarDoneCh  <-chan bool
	errCh      <-chan error
}

func NewManifestResponsePromise(responseCh <-chan *apiclient.ManifestResponse, tarDoneCh <-chan bool, errCh chan error) *ManifestResponsePromise {
	return &ManifestResponsePromise{
		responseCh: responseCh,
		tarDoneCh:  tarDoneCh,
		errCh:      errCh,
	}
}

type generateManifestCh struct {
	responseCh chan<- *apiclient.ManifestResponse
	tarDoneCh  chan<- bool
	errCh      chan<- error
}

// runManifestGen will be called by runRepoOperation if:
// - the cache does not contain a value for this key
// - or, the cache does contain a value for this key, but it is an expired manifest generation entry
// - or, NoCache is true
// Returns a ManifestResponse, or an error, but not both
func (s *Service) runManifestGen(ctx context.Context, repoRoot, commitSHA, cacheKey string, opContextSrc operationContextSrc, q *apiclient.ManifestRequest) *ManifestResponsePromise {

	responseCh := make(chan *apiclient.ManifestResponse)
	tarDoneCh := make(chan bool)
	errCh := make(chan error)
	responsePromise := NewManifestResponsePromise(responseCh, tarDoneCh, errCh)

	channels := &generateManifestCh{
		responseCh: responseCh,
		tarDoneCh:  tarDoneCh,
		errCh:      errCh,
	}
	go s.runManifestGenAsync(ctx, repoRoot, commitSHA, cacheKey, opContextSrc, q, channels)
	return responsePromise
}

type repoRef struct {
	// revision is the git revision - can be any valid revision like a branch, tag, or commit SHA.
	revision string
	// commitSHA is the actual commit to which revision refers.
	commitSHA string
	// key is the name of the key which was used to reference this repo.
	key string
}

func (s *Service) runManifestGenAsync(ctx context.Context, repoRoot, commitSHA, cacheKey string, opContextSrc operationContextSrc, q *apiclient.ManifestRequest, ch *generateManifestCh) {
	defer func() {
		close(ch.errCh)
		close(ch.responseCh)
	}()

	// GenerateManifests mutates the source (applies overrides). Those overrides shouldn't be reflected in the cache
	// key. Overrides will break the cache anyway, because changes to overrides will change the revision.
	appSourceCopy := q.ApplicationSource.DeepCopy()
	repoRefs := make(map[string]repoRef)

	var manifestGenResult *apiclient.ManifestResponse

	gitClient, err := s.newClient(q.Repo)
	if err != nil {
		log.Errorf("failed to build git client, application: %s: %s", q.AppName, err.Error())
	}

	opContext, err := opContextSrc()
	if err == nil {
		// Much of the multi-source handling logic is duplicated in resolveReferencedSources. If making changes here,
		// check whether they should be replicated in resolveReferencedSources.
		if q.HasMultipleSources {
			if q.ApplicationSource.Helm != nil {

				// Checkout every one of the referenced sources to the target revision before generating Manifests
				for _, valueFile := range q.ApplicationSource.Helm.ValueFiles {
					if strings.HasPrefix(valueFile, "$") {
						refVar := strings.Split(valueFile, "/")[0]

						refSourceMapping, ok := q.RefSources[refVar]
						if !ok {
							if len(q.RefSources) == 0 {
								ch.errCh <- fmt.Errorf("source referenced %q, but no source has a 'ref' field defined", refVar)
							}
							refKeys := make([]string, 0)
							for refKey := range q.RefSources {
								refKeys = append(refKeys, refKey)
							}
							ch.errCh <- fmt.Errorf("source referenced %q, which is not one of the available sources (%s)", refVar, strings.Join(refKeys, ", "))
							return
						}
						if refSourceMapping.Chart != "" {
							ch.errCh <- fmt.Errorf("source has a 'chart' field defined, but Helm charts are not yet not supported for 'ref' sources")
							return
						}
						normalizedRepoURL := git.NormalizeGitURL(refSourceMapping.Repo.Repo)
						closer, ok := repoRefs[normalizedRepoURL]
						if ok {
							if closer.revision != refSourceMapping.TargetRevision {
								ch.errCh <- fmt.Errorf("cannot reference multiple revisions for the same repository (%s references %q while %s references %q)", refVar, refSourceMapping.TargetRevision, closer.key, closer.revision)
								return
							}
						} else {
							gitClient, referencedCommitSHA, err := s.newClientResolveRevision(&refSourceMapping.Repo, refSourceMapping.TargetRevision)
							if err != nil {
<<<<<<< HEAD
=======
								log.Errorf("Failed to get git client for repo %s: %v", refSourceMapping.Repo.Repo, err)
>>>>>>> ecbb7aa0
								ch.errCh <- fmt.Errorf("failed to get git client for repo %s", refSourceMapping.Repo.Repo)
								return
							}

							if git.NormalizeGitURL(q.ApplicationSource.RepoURL) == normalizedRepoURL && commitSHA != referencedCommitSHA {
								ch.errCh <- fmt.Errorf("cannot reference a different revision of the same repository (%s references %q which resolves to %q while the application references %q which resolves to %q)", refVar, refSourceMapping.TargetRevision, referencedCommitSHA, q.Revision, commitSHA)
								return
							}
							closer, err := s.repoLock.Lock(gitClient.Root(), referencedCommitSHA, true, func() (goio.Closer, error) {
								return s.checkoutRevision(gitClient, referencedCommitSHA, s.initConstants.SubmoduleEnabled)
							})
							if err != nil {
								log.Errorf("failed to acquire lock for referenced source %s", normalizedRepoURL)
								ch.errCh <- err
								return
							}
							defer func(closer goio.Closer) {
								err := closer.Close()
								if err != nil {
									log.Errorf("Failed to release repo lock: %v", err)
								}
							}(closer)

							// Symlink check must happen after acquiring lock.
							if !s.initConstants.AllowOutOfBoundsSymlinks {
								err := argopath.CheckOutOfBoundsSymlinks(gitClient.Root())
								if err != nil {
									oobError := &argopath.OutOfBoundsSymlinkError{}
									if errors.As(err, &oobError) {
										log.WithFields(log.Fields{
											common.SecurityField: common.SecurityHigh,
											"repo":               refSourceMapping.Repo,
											"revision":           refSourceMapping.TargetRevision,
											"file":               oobError.File,
										}).Warn("repository contains out-of-bounds symlink")
										ch.errCh <- fmt.Errorf("repository contains out-of-bounds symlinks. file: %s", oobError.File)
										return
									} else {
										ch.errCh <- err
										return
									}
								}
							}

							repoRefs[normalizedRepoURL] = repoRef{revision: refSourceMapping.TargetRevision, commitSHA: referencedCommitSHA, key: refVar}
						}
					}
				}
			}
		}

		manifestGenResult, err = GenerateManifests(ctx, opContext.appPath, repoRoot, commitSHA, q, false, s.gitCredsStore, gitClient, s.initConstants.MaxCombinedDirectoryManifestsSize, s.gitRepoPaths, WithCMPTarDoneChannel(ch.tarDoneCh), WithCMPTarExcludedGlobs(s.initConstants.CMPTarExcludedGlobs))
	}
	refSourceCommitSHAs := make(map[string]string)
	if len(repoRefs) > 0 {
		for normalizedURL, repoRef := range repoRefs {
			refSourceCommitSHAs[normalizedURL] = repoRef.commitSHA
		}
	}
	refSourceCommitSHAs := make(map[string]string)
	if len(repoRefs) > 0 {
		for normalizedURL, repoRef := range repoRefs {
			refSourceCommitSHAs[normalizedURL] = repoRef.commitSHA
		}
	}
	if err != nil {
		// If manifest generation error caching is enabled
		if s.initConstants.PauseGenerationAfterFailedGenerationAttempts > 0 {
			cache.LogDebugManifestCacheKeyFields("getting manifests cache", "GenerateManifests error", cacheKey, q.ApplicationSource, q.RefSources, q, q.Namespace, q.TrackingMethod, q.AppLabelKey, q.AppName, refSourceCommitSHAs)

			// Retrieve a new copy (if available) of the cached response: this ensures we are updating the latest copy of the cache,
			// rather than a copy of the cache that occurred before (a potentially lengthy) manifest generation.
			innerRes := &cache.CachedManifestResponse{}
			cacheErr := s.cache.GetManifests(cacheKey, appSourceCopy, q.RefSources, q, q.Namespace, q.TrackingMethod, q.AppLabelKey, q.AppName, innerRes, refSourceCommitSHAs)
			if cacheErr != nil && cacheErr != reposervercache.ErrCacheMiss {
				log.Warnf("manifest cache set error %s: %v", appSourceCopy.String(), cacheErr)
				ch.errCh <- cacheErr
				return
			}

			// If this is the first error we have seen, store the time (we only use the first failure, as this
			// value is used for PauseGenerationOnFailureForMinutes)
			if innerRes.FirstFailureTimestamp == 0 {
				innerRes.FirstFailureTimestamp = s.now().Unix()
			}

			cache.LogDebugManifestCacheKeyFields("setting manifests cache", "GenerateManifests error", cacheKey, q.ApplicationSource, q.RefSources, q, q.Namespace, q.TrackingMethod, q.AppLabelKey, q.AppName, refSourceCommitSHAs)

			// Update the cache to include failure information
			innerRes.NumberOfConsecutiveFailures++
			innerRes.MostRecentError = err.Error()
			cacheErr = s.cache.SetManifests(cacheKey, appSourceCopy, q.RefSources, q, q.Namespace, q.TrackingMethod, q.AppLabelKey, q.AppName, innerRes, refSourceCommitSHAs)
			if cacheErr != nil {
				log.Warnf("manifest cache set error %s: %v", appSourceCopy.String(), cacheErr)
				ch.errCh <- cacheErr
				return
			}

		}
		ch.errCh <- err
		return
	}

	cache.LogDebugManifestCacheKeyFields("setting manifests cache", "fresh GenerateManifests response", cacheKey, q.ApplicationSource, q.RefSources, q, q.Namespace, q.TrackingMethod, q.AppLabelKey, q.AppName, refSourceCommitSHAs)

	// Otherwise, no error occurred, so ensure the manifest generation error data in the cache entry is reset before we cache the value
	manifestGenCacheEntry := cache.CachedManifestResponse{
		ManifestResponse:                manifestGenResult,
		NumberOfCachedResponsesReturned: 0,
		NumberOfConsecutiveFailures:     0,
		FirstFailureTimestamp:           0,
		MostRecentError:                 "",
	}
	manifestGenResult.Revision = commitSHA
	manifestGenResult.VerifyResult = opContext.verificationResult
	err = s.cache.SetManifests(cacheKey, appSourceCopy, q.RefSources, q, q.Namespace, q.TrackingMethod, q.AppLabelKey, q.AppName, &manifestGenCacheEntry, refSourceCommitSHAs)
	if err != nil {
		log.Warnf("manifest cache set error %s/%s: %v", appSourceCopy.String(), cacheKey, err)
	}
	ch.responseCh <- manifestGenCacheEntry.ManifestResponse
}

// getManifestCacheEntry returns false if the 'generate manifests' operation should be run by runRepoOperation, e.g.:
// - If the cache result is empty for the requested key
// - If the cache is not empty, but the cached value is a manifest generation error AND we have not yet met the failure threshold (e.g. res.NumberOfConsecutiveFailures > 0 && res.NumberOfConsecutiveFailures <  s.initConstants.PauseGenerationAfterFailedGenerationAttempts)
// - If the cache is not empty, but the cache value is an error AND that generation error has expired
// and returns true otherwise.
// If true is returned, either the second or third parameter (but not both) will contain a value from the cache (a ManifestResponse, or error, respectively)
func (s *Service) getManifestCacheEntry(cacheKey string, q *apiclient.ManifestRequest, refSourceCommitSHAs cache.ResolvedRevisions, firstInvocation bool) (bool, *apiclient.ManifestResponse, error) {
	cache.LogDebugManifestCacheKeyFields("getting manifests cache", "GenerateManifest API call", cacheKey, q.ApplicationSource, q.RefSources, q, q.Namespace, q.TrackingMethod, q.AppLabelKey, q.AppName, refSourceCommitSHAs)

	res := cache.CachedManifestResponse{}
	err := s.cache.GetManifests(cacheKey, q.ApplicationSource, q.RefSources, q, q.Namespace, q.TrackingMethod, q.AppLabelKey, q.AppName, &res, refSourceCommitSHAs)
	if err == nil {

		// The cache contains an existing value

		// If caching of manifest generation errors is enabled, and res is a cached manifest generation error...
		if s.initConstants.PauseGenerationAfterFailedGenerationAttempts > 0 && res.FirstFailureTimestamp > 0 {

			// If we are already in the 'manifest generation caching' state, due to too many consecutive failures...
			if res.NumberOfConsecutiveFailures >= s.initConstants.PauseGenerationAfterFailedGenerationAttempts {

				// Check if enough time has passed to try generation again (e.g. to exit the 'manifest generation caching' state)
				if s.initConstants.PauseGenerationOnFailureForMinutes > 0 {

					elapsedTimeInMinutes := int((s.now().Unix() - res.FirstFailureTimestamp) / 60)

					// After X minutes, reset the cache and retry the operation (e.g. perhaps the error is ephemeral and has passed)
					if elapsedTimeInMinutes >= s.initConstants.PauseGenerationOnFailureForMinutes {
						cache.LogDebugManifestCacheKeyFields("deleting manifests cache", "manifest hash did not match or cached response is empty", cacheKey, q.ApplicationSource, q.RefSources, q, q.Namespace, q.TrackingMethod, q.AppLabelKey, q.AppName, refSourceCommitSHAs)

						// We can now try again, so reset the cache state and run the operation below
						err = s.cache.DeleteManifests(cacheKey, q.ApplicationSource, q.RefSources, q, q.Namespace, q.TrackingMethod, q.AppLabelKey, q.AppName, refSourceCommitSHAs)
						if err != nil {
							log.Warnf("manifest cache set error %s/%s: %v", q.ApplicationSource.String(), cacheKey, err)
						}
						log.Infof("manifest error cache hit and reset: %s/%s", q.ApplicationSource.String(), cacheKey)
						return false, nil, nil
					}
				}

				// Check if enough cached responses have been returned to try generation again (e.g. to exit the 'manifest generation caching' state)
				if s.initConstants.PauseGenerationOnFailureForRequests > 0 && res.NumberOfCachedResponsesReturned > 0 {

					if res.NumberOfCachedResponsesReturned >= s.initConstants.PauseGenerationOnFailureForRequests {
						cache.LogDebugManifestCacheKeyFields("deleting manifests cache", "reset after paused generation count", cacheKey, q.ApplicationSource, q.RefSources, q, q.Namespace, q.TrackingMethod, q.AppLabelKey, q.AppName, refSourceCommitSHAs)

						// We can now try again, so reset the error cache state and run the operation below
						err = s.cache.DeleteManifests(cacheKey, q.ApplicationSource, q.RefSources, q, q.Namespace, q.TrackingMethod, q.AppLabelKey, q.AppName, refSourceCommitSHAs)
						if err != nil {
							log.Warnf("manifest cache set error %s/%s: %v", q.ApplicationSource.String(), cacheKey, err)
						}
						log.Infof("manifest error cache hit and reset: %s/%s", q.ApplicationSource.String(), cacheKey)
						return false, nil, nil
					}
				}

				// Otherwise, manifest generation is still paused
				log.Infof("manifest error cache hit: %s/%s", q.ApplicationSource.String(), cacheKey)

				cachedErrorResponse := fmt.Errorf(cachedManifestGenerationPrefix+": %s", res.MostRecentError)

				if firstInvocation {
					cache.LogDebugManifestCacheKeyFields("setting manifests cache", "update error count", cacheKey, q.ApplicationSource, q.RefSources, q, q.Namespace, q.TrackingMethod, q.AppLabelKey, q.AppName, refSourceCommitSHAs)

					// Increment the number of returned cached responses and push that new value to the cache
					// (if we have not already done so previously in this function)
					res.NumberOfCachedResponsesReturned++
					err = s.cache.SetManifests(cacheKey, q.ApplicationSource, q.RefSources, q, q.Namespace, q.TrackingMethod, q.AppLabelKey, q.AppName, &res, refSourceCommitSHAs)
					if err != nil {
						log.Warnf("manifest cache set error %s/%s: %v", q.ApplicationSource.String(), cacheKey, err)
					}
				}

				return true, nil, cachedErrorResponse

			}

			// Otherwise we are not yet in the manifest generation error state, and not enough consecutive errors have
			// yet occurred to put us in that state.
			log.Infof("manifest error cache miss: %s/%s", q.ApplicationSource.String(), cacheKey)
			return false, res.ManifestResponse, nil
		}

		log.Infof("manifest cache hit: %s/%s", q.ApplicationSource.String(), cacheKey)
		return true, res.ManifestResponse, nil
	}

	if err != reposervercache.ErrCacheMiss {
		log.Warnf("manifest cache error %s: %v", q.ApplicationSource.String(), err)
	} else {
		log.Infof("manifest cache miss: %s/%s", q.ApplicationSource.String(), cacheKey)
	}

	return false, nil, nil
}

func getHelmRepos(repositories []*v1alpha1.Repository) []helm.HelmRepository {
	repos := make([]helm.HelmRepository, 0)
	for _, repo := range repositories {
		repos = append(repos, helm.HelmRepository{Name: repo.Name, Repo: repo.Repo, Creds: repo.GetHelmCreds(), EnableOci: repo.EnableOCI})
	}
	return repos
}

type dependencies struct {
	Dependencies []repositories `yaml:"dependencies"`
}

type repositories struct {
	Repository string `yaml:"repository"`
}

func getHelmDependencyRepos(appPath string) ([]*v1alpha1.Repository, error) {
	repos := make([]*v1alpha1.Repository, 0)
	f, err := os.ReadFile(filepath.Join(appPath, "Chart.yaml"))
	if err != nil {
		return nil, err
	}

	d := &dependencies{}
	if err = yaml.Unmarshal(f, d); err != nil {
		return nil, err
	}

	for _, r := range d.Dependencies {
		if u, err := url.Parse(r.Repository); err == nil && (u.Scheme == "https" || u.Scheme == "oci") {
			repo := &v1alpha1.Repository{
				Repo:      r.Repository,
				Name:      sanitizeRepoName(r.Repository),
				EnableOCI: u.Scheme == "oci",
			}
			repos = append(repos, repo)
		}
	}

	return repos, nil
}

func sanitizeRepoName(repoName string) string {
	return strings.ReplaceAll(repoName, "/", "-")
}

func repoExists(repo string, repos []*v1alpha1.Repository) bool {
	for _, r := range repos {
		if strings.TrimPrefix(repo, ociPrefix) == strings.TrimPrefix(r.Repo, ociPrefix) {
			return true
		}
	}
	return false
}

func isConcurrencyAllowed(appPath string) bool {
	if _, err := os.Stat(path.Join(appPath, allowConcurrencyFile)); err == nil {
		return true
	}
	return false
}

var manifestGenerateLock = sync.NewKeyLock()

// runHelmBuild executes `helm dependency build` in a given path and ensures that it is executed only once
// if multiple threads are trying to run it.
// Multiple goroutines might process same helm app in one repo concurrently when repo server process multiple
// manifest generation requests of the same commit.
func runHelmBuild(appPath string, h helm.Helm) error {
	manifestGenerateLock.Lock(appPath)
	defer manifestGenerateLock.Unlock(appPath)

	// the `helm dependency build` is potentially time consuming 1~2 seconds
	// marker file is used to check if command already run to avoid running it again unnecessary
	// file is removed when repository re-initialized (e.g. when another commit is processed)
	markerFile := path.Join(appPath, helmDepUpMarkerFile)
	_, err := os.Stat(markerFile)
	if err == nil {
		return nil
	} else if !os.IsNotExist(err) {
		return err
	}

	err = h.DependencyBuild()
	if err != nil {
		return err
	}
	return os.WriteFile(markerFile, []byte("marker"), 0644)
}

func populateRequestRepos(appPath string, q *apiclient.ManifestRequest) error {
	repos, err := getHelmDependencyRepos(appPath)
	if err != nil {
		return err
	}

	for _, r := range repos {
		if !repoExists(r.Repo, q.Repos) {
			repositoryCredential := getRepoCredential(q.HelmRepoCreds, r.Repo)
			if repositoryCredential != nil {
				if repositoryCredential.EnableOCI {
					r.Repo = strings.TrimPrefix(r.Repo, ociPrefix)
				}
				r.EnableOCI = repositoryCredential.EnableOCI
				r.Password = repositoryCredential.Password
				r.Username = repositoryCredential.Username
				r.SSHPrivateKey = repositoryCredential.SSHPrivateKey
				r.TLSClientCertData = repositoryCredential.TLSClientCertData
				r.TLSClientCertKey = repositoryCredential.TLSClientCertKey
			}
			q.Repos = append(q.Repos, r)
		}
	}
	return nil
}

func helmTemplate(appPath string, repoRoot string, env *v1alpha1.Env, q *apiclient.ManifestRequest, isLocal bool, gitRepoPaths io.TempPaths) ([]manifest, error) {
	concurrencyAllowed := isConcurrencyAllowed(appPath)
	if !concurrencyAllowed {
		manifestGenerateLock.Lock(appPath)
		defer manifestGenerateLock.Unlock(appPath)
	}

	// We use the app name as Helm's release name property, which must not
	// contain any underscore characters and must not exceed 53 characters.
	// We are not interested in the fully qualified application name while
	// templating, thus, we just use the name part of the identifier.
	appName, _ := argo.ParseAppInstanceName(q.AppName, "")

	templateOpts := &helm.TemplateOpts{
		Name:        appName,
		Namespace:   q.Namespace,
		KubeVersion: text.SemVer(q.KubeVersion),
		APIVersions: q.ApiVersions,
		Set:         map[string]string{},
		SetString:   map[string]string{},
		SetFile:     map[string]pathutil.ResolvedFilePath{},
	}

	appHelm := q.ApplicationSource.Helm
	var version string
	var passCredentials bool
	if appHelm != nil {
		if appHelm.Version != "" {
			version = appHelm.Version
		}
		if appHelm.ReleaseName != "" {
			templateOpts.Name = appHelm.ReleaseName
		}

		resolvedValueFiles, err := getResolvedValueFiles(appPath, repoRoot, env, q.GetValuesFileSchemes(), appHelm.ValueFiles, q.RefSources, gitRepoPaths, appHelm.IgnoreMissingValueFiles)
		if err != nil {
			return nil, err
		}

		templateOpts.Values = resolvedValueFiles

		if appHelm.Values != "" {
			rand, err := uuid.NewRandom()
			if err != nil {
				return nil, err
			}
			p := path.Join(os.TempDir(), rand.String())
			defer func() {
				// do not remove the directory if it is the source has Ref field set
				if q.ApplicationSource.Ref == "" {
					_ = os.RemoveAll(p)
				}
			}()
			err = os.WriteFile(p, []byte(appHelm.Values), 0644)
			if err != nil {
				return nil, err
			}
			templateOpts.Values = append(templateOpts.Values, pathutil.ResolvedFilePath(p))
		}

		for _, p := range appHelm.Parameters {
			if p.ForceString {
				templateOpts.SetString[p.Name] = p.Value
			} else {
				templateOpts.Set[p.Name] = p.Value
			}
		}
		for _, p := range appHelm.FileParameters {
			resolvedPath, _, err := pathutil.ResolveValueFilePathOrUrl(appPath, repoRoot, env.Envsubst(p.Path), q.GetValuesFileSchemes())
			if err != nil {
				return nil, err
			}
			templateOpts.SetFile[p.Name] = resolvedPath
		}
		passCredentials = appHelm.PassCredentials
		templateOpts.SkipCrds = appHelm.SkipCrds
	}
	if templateOpts.Name == "" {
		templateOpts.Name = q.AppName
	}
	for i, j := range templateOpts.Set {
		templateOpts.Set[i] = env.Envsubst(j)
	}
	for i, j := range templateOpts.SetString {
		templateOpts.SetString[i] = env.Envsubst(j)
	}

	if err := populateRequestRepos(appPath, q); err != nil {
		return nil, fmt.Errorf("failed parsing dependencies: %v", err)
	}

	var proxy string
	if q.Repo != nil {
		proxy = q.Repo.Proxy
	}

	h, err := helm.NewHelmApp(appPath, getHelmRepos(q.Repos), isLocal, version, proxy, passCredentials)
	if err != nil {
		return nil, err
	}

	defer h.Dispose()
	err = h.Init()
	if err != nil {
		return nil, err
	}

	out, err := h.Template(templateOpts)
	if err != nil {
		if !helm.IsMissingDependencyErr(err) {
			return nil, err
		}

		if concurrencyAllowed {
			err = runHelmBuild(appPath, h)
		} else {
			err = h.DependencyBuild()
		}

		if err != nil {
			return nil, err
		}

		out, err = h.Template(templateOpts)
		if err != nil {
			return nil, err
		}
	}

	chartBytes := []byte{}

	// try to read Chart.yaml file
	chartRelPath, err := filepath.Rel(repoRoot, filepath.Join(appPath, "Chart.yaml"))
	if err == nil {
		data, err := ioutil.ReadFile(chartRelPath)
		if err == nil {
			chartBytes = data
		}
	}

	objects, err := kube.SplitYAML([]byte(out))
	if err != nil {
		return nil, fmt.Errorf("failed to split helm resources: %w", err)
	}

	jsonObjs, err := expandUnstructuredObjs(objects)
	if err != nil {
		return nil, err
	}

	manifests := make([]manifest, len(jsonObjs))
	for i, obj := range jsonObjs {
		manifests[i] = manifest{
			rawManifest: chartBytes,
			obj:         obj,
			path:        chartRelPath,
			line:        1,
		}
	}

	return manifests, nil
}

func getResolvedValueFiles(
	appPath string,
	repoRoot string,
	env *v1alpha1.Env,
	allowedValueFilesSchemas []string,
	rawValueFiles []string,
	refSources map[string]*v1alpha1.RefTarget,
	gitRepoPaths io.TempPaths,
	ignoreMissingValueFiles bool,
) ([]pathutil.ResolvedFilePath, error) {
	var resolvedValueFiles []pathutil.ResolvedFilePath
	for _, rawValueFile := range rawValueFiles {
		var isRemote = false
		var resolvedPath pathutil.ResolvedFilePath
		var err error

		referencedSource := getReferencedSource(rawValueFile, refSources)
		if referencedSource != nil {
			// If the $-prefixed path appears to reference another source, do env substitution _after_ resolving that source.
			resolvedPath, err = getResolvedRefValueFile(rawValueFile, env, allowedValueFilesSchemas, referencedSource.Repo.Repo, gitRepoPaths)
			if err != nil {
				return nil, err
			}
		} else {
			// This will resolve val to an absolute path (or an URL)
			resolvedPath, isRemote, err = pathutil.ResolveValueFilePathOrUrl(appPath, repoRoot, env.Envsubst(rawValueFile), allowedValueFilesSchemas)
			if err != nil {
				return nil, err
			}
		}

		if !isRemote {
			_, err = os.Stat(string(resolvedPath))
			if os.IsNotExist(err) {
				if ignoreMissingValueFiles {
					log.Debugf(" %s values file does not exist", resolvedPath)
					continue
				}
			}
		}

		resolvedValueFiles = append(resolvedValueFiles, resolvedPath)
	}
	return resolvedValueFiles, nil
}

func getResolvedRefValueFile(
	rawValueFile string,
	env *v1alpha1.Env,
	allowedValueFilesSchemas []string,
	refSourceRepo string,
	gitRepoPaths io.TempPaths,
) (pathutil.ResolvedFilePath, error) {
	pathStrings := strings.Split(rawValueFile, "/")
	repoPath := gitRepoPaths.GetPathIfExists(git.NormalizeGitURL(refSourceRepo))
	if repoPath == "" {
		return "", fmt.Errorf("failed to find repo %q", refSourceRepo)
	}
	pathStrings[0] = "" // Remove first segment. It will be inserted by pathutil.ResolveValueFilePathOrUrl.
	substitutedPath := strings.Join(pathStrings, "/")

	// Resolve the path relative to the referenced repo and block any attempt at traversal.
	resolvedPath, _, err := pathutil.ResolveValueFilePathOrUrl(repoPath, repoPath, env.Envsubst(substitutedPath), allowedValueFilesSchemas)
	if err != nil {
		return "", err
	}
	return resolvedPath, nil
}

func getReferencedSource(rawValueFile string, refSources map[string]*v1alpha1.RefTarget) *v1alpha1.RefTarget {
	if !strings.HasPrefix(rawValueFile, "$") {
		return nil
	}
	refVar := strings.Split(rawValueFile, "/")[0]
	referencedSource := refSources[refVar]
	return referencedSource
}

func getRepoCredential(repoCredentials []*v1alpha1.RepoCreds, repoURL string) *v1alpha1.RepoCreds {
	for _, cred := range repoCredentials {
		url := strings.TrimPrefix(repoURL, ociPrefix)
		if strings.HasPrefix(url, cred.URL) {
			return cred
		}
	}
	return nil
}

// GenerateManifests generates manifests from a path
func GenerateManifests(ctx context.Context, appPath, repoRoot, revision string, q *apiclient.ManifestRequest, isLocal bool, gitCredsStore git.CredsStore, gitClient git.Client, maxCombinedManifestQuantity resource.Quantity, gitRepoPaths io.TempPaths, opts ...GenerateManifestOpt) (*apiclient.ManifestResponse, error) {
	opt := newGenerateManifestOpt(opts...)

	var (
		manifests []manifest
		dest      *v1alpha1.ApplicationDestination
	)

	resourceTracking := argo.NewResourceTracking()

	appSourceType, err := GetAppSourceType(ctx, q.ApplicationSource, appPath, q.AppName, q.EnabledSourceTypes, opt.cmpTarExcludedGlobs)
	if err != nil {
		return nil, err
	}

	repoURL := ""
	if q.Repo != nil {
		repoURL = q.Repo.Repo
	}
	env := newEnv(q, revision)

	switch appSourceType {
	case v1alpha1.ApplicationSourceTypeHelm:
		manifests, err = helmTemplate(appPath, repoRoot, env, q, isLocal, gitRepoPaths)
	case v1alpha1.ApplicationSourceTypeKustomize:
		manifests, err = kustomizeBuild(repoURL, repoRoot, appPath, q.Repo.GetGitCreds(gitCredsStore), q.ApplicationSource.Kustomize, q.KustomizeOptions, env, q.Namespace)
	case v1alpha1.ApplicationSourceTypePlugin:
		var plugin *v1alpha1.ConfigManagementPlugin
		if q.ApplicationSource.Plugin != nil && q.ApplicationSource.Plugin.Name != "" {
			plugin = findPlugin(q.Plugins, q.ApplicationSource.Plugin.Name)
		}
		if plugin != nil {
			// argocd-cm deprecated plugin is being used
			manifests, err = runConfigManagementPlugin(appPath, repoRoot, env, q, q.Repo.GetGitCreds(gitCredsStore), plugin)
			log.WithFields(map[string]interface{}{
				"application": q.AppName,
				"plugin":      q.ApplicationSource.Plugin.Name,
			}).Warnf(common.ConfigMapPluginDeprecationWarning)
		} else {
			// if the named plugin was not found in argocd-cm try sidecar plugin
			pluginName := ""
			if q.ApplicationSource.Plugin != nil {
				pluginName = q.ApplicationSource.Plugin.Name
			}
			// if pluginName is provided it has to be `<metadata.name>-<spec.version>` or just `<metadata.name>` if plugin version is empty
			manifests, err = runConfigManagementPluginSidecars(ctx, appPath, repoRoot, pluginName, env, q, q.Repo.GetGitCreds(gitCredsStore), opt.cmpTarDoneCh, opt.cmpTarExcludedGlobs)
			if err != nil {
				err = fmt.Errorf("plugin sidecar failed. %s", err.Error())
			}
		}
	case v1alpha1.ApplicationSourceTypeDirectory:
		var directory *v1alpha1.ApplicationSourceDirectory
		if directory = q.ApplicationSource.Directory; directory == nil {
			directory = &v1alpha1.ApplicationSourceDirectory{}
		}
		logCtx := log.WithField("application", q.AppName)
		manifests, err = findManifests(logCtx, appPath, repoRoot, env, *directory, q.EnabledSourceTypes, maxCombinedManifestQuantity)
	}
	if err != nil {
		return nil, err
	}

	resManifests := make([]*apiclient.Manifest, len(manifests))
	for i, m := range manifests {
		if q.AppLabelKey != "" && q.AppName != "" && !kube.IsCRD(m.obj) {
			err = resourceTracking.SetAppInstance(m.obj, q.AppLabelKey, q.AppName, q.Namespace, v1alpha1.TrackingMethod(q.TrackingMethod))
			if err != nil {
				return nil, err
			}
		}

		manifestStr, err := json.Marshal(m.obj)
		if err != nil {
			return nil, err
		}

		resManifests[i] = &apiclient.Manifest{
			CompiledManifest: string(manifestStr),
			RawManifest:      string(m.rawManifest),
			Path:             m.path,
			Line:             int32(m.line),
		}
	}

	res := apiclient.ManifestResponse{
		Manifests:  resManifests,
		SourceType: string(appSourceType),
	}

	if gitClient != nil {
		m, err := gitClient.RevisionMetadata(revision)
		if err != nil {
			log.Errorf("failed to retrieve git information, app name: %q: %s", q.AppName, err.Error())
		} else {
			log.Infof("successful to retrieve git information, app name: %q, author: %q, message: %q", q.AppName, m.Author, m.Date)
			res.CommitMessage = m.Message
			res.CommitAuthor = m.Author
			res.CommitDate = &metav1.Time{Time: m.Date}
		}
	} else {
		log.Warnf("failed to retrieve git information, app name: %q, because git client is nil", q.AppName)
	}
	if dest != nil {
		res.Namespace = dest.Namespace
		res.Server = dest.Server
	}
	return &res, nil
}

func newEnv(q *apiclient.ManifestRequest, revision string) *v1alpha1.Env {
	return &v1alpha1.Env{
		&v1alpha1.EnvEntry{Name: "ARGOCD_APP_NAME", Value: q.AppName},
		&v1alpha1.EnvEntry{Name: "ARGOCD_APP_NAMESPACE", Value: q.Namespace},
		&v1alpha1.EnvEntry{Name: "ARGOCD_APP_REVISION", Value: revision},
		&v1alpha1.EnvEntry{Name: "ARGOCD_APP_SOURCE_REPO_URL", Value: q.Repo.Repo},
		&v1alpha1.EnvEntry{Name: "ARGOCD_APP_SOURCE_PATH", Value: q.ApplicationSource.Path},
		&v1alpha1.EnvEntry{Name: "ARGOCD_APP_SOURCE_TARGET_REVISION", Value: q.ApplicationSource.TargetRevision},
	}
}

// mergeSourceParameters merges parameter overrides from one or more files in
// the Git repo into the given ApplicationSource objects.
//
// If .argocd-source.yaml exists at application's path in repository, it will
// be read and merged. If appName is not the empty string, and a file named
// .argocd-source-<appName>.yaml exists, it will also be read and merged.
func mergeSourceParameters(source *v1alpha1.ApplicationSource, path, appName string) error {
	repoFilePath := filepath.Join(path, repoSourceFile)
	overrides := []string{repoFilePath}
	if appName != "" {
		overrides = append(overrides, filepath.Join(path, fmt.Sprintf(appSourceFile, appName)))
	}

	var merged = *source.DeepCopy()

	for _, filename := range overrides {
		info, err := os.Stat(filename)
		if os.IsNotExist(err) {
			continue
		} else if info != nil && info.IsDir() {
			continue
		} else if err != nil {
			// filename should be part of error message here
			return err
		}

		data, err := json.Marshal(merged)
		if err != nil {
			return fmt.Errorf("%s: %v", filename, err)
		}
		patch, err := os.ReadFile(filename)
		if err != nil {
			return fmt.Errorf("%s: %v", filename, err)
		}
		patch, err = yaml.YAMLToJSON(patch)
		if err != nil {
			return fmt.Errorf("%s: %v", filename, err)
		}
		data, err = jsonpatch.MergePatch(data, patch)
		if err != nil {
			return fmt.Errorf("%s: %v", filename, err)
		}
		err = json.Unmarshal(data, &merged)
		if err != nil {
			return fmt.Errorf("%s: %v", filename, err)
		}
	}

	// make sure only config management tools related properties are used and ignore everything else
	merged.Chart = source.Chart
	merged.Path = source.Path
	merged.RepoURL = source.RepoURL
	merged.TargetRevision = source.TargetRevision

	*source = merged
	return nil
}

// GetAppSourceType returns explicit application source type or examines a directory and determines its application source type
func GetAppSourceType(ctx context.Context, source *v1alpha1.ApplicationSource, path, appName string, enableGenerateManifests map[string]bool, tarExcludedGlobs []string) (v1alpha1.ApplicationSourceType, error) {
	err := mergeSourceParameters(source, path, appName)
	if err != nil {
		return "", fmt.Errorf("error while parsing source parameters: %v", err)
	}

	appSourceType, err := source.ExplicitType()
	if err != nil {
		return "", err
	}
	if appSourceType != nil {
		if !discovery.IsManifestGenerationEnabled(*appSourceType, enableGenerateManifests) {
			log.Debugf("Manifest generation is disabled for '%s'. Assuming plain YAML manifest.", *appSourceType)
			return v1alpha1.ApplicationSourceTypeDirectory, nil
		}
		return *appSourceType, nil
	}
	appType, err := discovery.AppType(ctx, path, enableGenerateManifests, tarExcludedGlobs)
	if err != nil {
		return "", err
	}
	return v1alpha1.ApplicationSourceType(appType), nil
}

// isNullList checks if the object is a "List" type where items is null instead of an empty list.
// Handles a corner case where obj.IsList() returns false when a manifest is like:
// ---
// apiVersion: v1
// items: null
// kind: ConfigMapList
func isNullList(obj *unstructured.Unstructured) bool {
	if _, ok := obj.Object["spec"]; ok {
		return false
	}
	if _, ok := obj.Object["status"]; ok {
		return false
	}
	field, ok := obj.Object["items"]
	if !ok {
		return false
	}
	return field == nil
}

func kustomizeBuild(
	repoURL string,
	repoRoot string,
	appPath string,
	gitCreds git.Creds,
	opts *v1alpha1.ApplicationSourceKustomize,
	kustomizeOptions *v1alpha1.KustomizeOptions,
	env *v1alpha1.Env,
	namespace string,
) ([]manifest, error) {
	var targetObjs []*unstructured.Unstructured
	kustomizeBinary := ""
	if kustomizeOptions != nil {
		kustomizeBinary = kustomizeOptions.BinaryPath
	}
	rawBytes, err := ioutil.ReadFile(filepath.Join(appPath, "kustomization.yaml"))
	if err != nil {
		return nil, err
	}
	relPath, _ := filepath.Rel(repoRoot, appPath)

	k := kustomize.NewKustomizeApp(appPath, gitCreds, repoURL, kustomizeBinary)
	targetObjs, _, err = k.Build(opts, kustomizeOptions, env, namespace)
	if err != nil {
		return nil, err
	}

	jsonObjs, err := expandUnstructuredObjs(targetObjs)
	if err != nil {
		return nil, err
	}

	manifests := make([]manifest, len(jsonObjs))
	for i, obj := range jsonObjs {
		manifests[i] = manifest{
			rawManifest: rawBytes,
			obj:         obj,
			path:        relPath,
			line:        0,
		}
	}

	return manifests, nil
}

var manifestFile = regexp.MustCompile(`^.*\.(yaml|yml|json|jsonnet)$`)

// / findManifests looks at all yaml files in a directory and unmarshals them into a list of unstructured objects
func findManifests(logCtx *log.Entry, appPath string, repoRoot string, env *v1alpha1.Env, directory v1alpha1.ApplicationSourceDirectory, enabledManifestGeneration map[string]bool, maxCombinedManifestQuantity resource.Quantity) ([]manifest, error) {
	absRepoRoot, err := filepath.Abs(repoRoot)
	if err != nil {
		return nil, err
	}

	var manifests []manifest

	// Validate the directory before loading any manifests to save memory.
	potentiallyValidManifests, err := getPotentiallyValidManifests(logCtx, appPath, repoRoot, directory.Recurse, directory.Include, directory.Exclude, maxCombinedManifestQuantity)
	if err != nil {
		logCtx.Errorf("failed to get potentially valid manifests: %s", err)
		return nil, fmt.Errorf("failed to get potentially valid manifests: %w", err)
	}

	var objs []*unstructured.Unstructured
	for _, potentiallyValidManifest := range potentiallyValidManifests {
		manifestPath := potentiallyValidManifest.path
		manifestFileInfo := potentiallyValidManifest.fileInfo

		absPath, _ := filepath.Abs(manifestPath)

		repoRelPath, _ := filepath.Rel(absRepoRoot, absPath)

		if strings.HasSuffix(manifestFileInfo.Name(), ".jsonnet") {
			if !discovery.IsManifestGenerationEnabled(v1alpha1.ApplicationSourceTypeDirectory, enabledManifestGeneration) {
				continue
			}
			vm, err := makeJsonnetVm(appPath, repoRoot, directory.Jsonnet, env)
			if err != nil {
				return nil, err
			}
			rawBytes, err := ioutil.ReadFile(manifestPath)
			if err != nil {
				return nil, err
			}
			jsonStr, err := vm.EvaluateFile(manifestPath)
			if err != nil {
				return nil, status.Errorf(codes.FailedPrecondition, "Failed to evaluate jsonnet %q: %v", manifestFileInfo.Name(), err)
			}

			// attempt to unmarshal either array or single object
			var jsonObjs []*unstructured.Unstructured
			err = json.Unmarshal([]byte(jsonStr), &jsonObjs)
			if err == nil {
				objs = append(objs, jsonObjs...)
			} else {
				var jsonObj unstructured.Unstructured
				err = json.Unmarshal([]byte(jsonStr), &jsonObj)
				if err != nil {
					return nil, status.Errorf(codes.FailedPrecondition, "Failed to unmarshal generated json %q: %v", manifestFileInfo.Name(), err)
				}
				objs = append(objs, &jsonObj)
			}

			for _, obj := range objs {
				manifests = append(manifests, manifest{
					rawManifest: rawBytes,
					obj:         obj,
					path:        repoRelPath,
					line:        1, // TODO: can add later
				})
			}

		} else {
			err := getObjsFromYAMLOrJson(logCtx, manifestPath, manifestFileInfo.Name(), &objs)
			if err != nil {
				return nil, err
			}

			rawBytes, err := ioutil.ReadFile(manifestPath)
			if err != nil {
				return nil, err
			}

			for _, obj := range objs {
				manifests = append(manifests, manifest{
					rawManifest: rawBytes,
					obj:         obj,
					path:        repoRelPath,
					line:        1, // TODO: can add later
				})
			}
		}
	}

	return manifests, nil
}

// getObjsFromYAMLOrJson unmarshals the given yaml or json file and appends it to the given list of objects.
func getObjsFromYAMLOrJson(logCtx *log.Entry, manifestPath string, filename string, objs *[]*unstructured.Unstructured) error {
	reader, err := utfutil.OpenFile(manifestPath, utfutil.UTF8)
	if err != nil {
		return status.Errorf(codes.FailedPrecondition, "Failed to open %q", manifestPath)
	}
	defer func() {
		err := reader.Close()
		if err != nil {
			logCtx.Errorf("failed to close %q - potential memory leak", manifestPath)
		}
	}()
	if strings.HasSuffix(filename, ".json") {
		var obj unstructured.Unstructured
		decoder := json.NewDecoder(reader)
		err = decoder.Decode(&obj)
		if err != nil {
			return status.Errorf(codes.FailedPrecondition, "Failed to unmarshal %q: %v", filename, err)
		}
		if decoder.More() {
			return status.Errorf(codes.FailedPrecondition, "Found multiple objects in %q. Only single objects are allowed in JSON files.", filename)
		}
		*objs = append(*objs, &obj)
	} else {
		yamlObjs, err := splitYAMLOrJSON(reader)
		if err != nil {
			if len(yamlObjs) > 0 {
				// If we get here, we had a multiple objects in a single YAML file which had some
				// valid k8s objects, but errors parsing others (within the same file). It's very
				// likely the user messed up a portion of the YAML, so report on that.
				return status.Errorf(codes.FailedPrecondition, "Failed to unmarshal %q: %v", filename, err)
			}
			// Read the whole file to check whether it looks like a manifest.
			out, err := utfutil.ReadFile(manifestPath, utfutil.UTF8)
			// Otherwise, let's see if it looks like a resource, if yes, we return error
			if bytes.Contains(out, []byte("apiVersion:")) &&
				bytes.Contains(out, []byte("kind:")) &&
				bytes.Contains(out, []byte("metadata:")) {
				return status.Errorf(codes.FailedPrecondition, "Failed to unmarshal %q: %v", filename, err)
			}
			// Otherwise, it might be an unrelated YAML file which we will ignore
		}
		*objs = append(*objs, yamlObjs...)
	}
	return nil
}

// splitYAMLOrJSON reads a YAML or JSON file and gets each document as an unstructured object. If the unmarshaller
// encounters an error, objects read up until the error are returned.
func splitYAMLOrJSON(reader goio.Reader) ([]*unstructured.Unstructured, error) {
	d := kubeyaml.NewYAMLOrJSONDecoder(reader, 4096)
	var objs []*unstructured.Unstructured
	for {
		u := &unstructured.Unstructured{}
		if err := d.Decode(&u); err != nil {
			if err == goio.EOF {
				break
			}
			return objs, fmt.Errorf("failed to unmarshal manifest: %v", err)
		}
		if u == nil {
			continue
		}
		objs = append(objs, u)
	}
	return objs, nil
}

// getPotentiallyValidManifestFile checks whether the given path/FileInfo may be a valid manifest file. Returns a non-nil error if
// there was an error that should not be handled by ignoring the file. Returns non-nil realFileInfo if the file is a
// potential manifest. Returns a non-empty ignoreMessage if there's a message that should be logged about why the file
// was skipped. If realFileInfo is nil and the ignoreMessage is empty, there's no need to log the ignoreMessage; the
// file was skipped for a mundane reason.
//
// The file is still only a "potentially" valid manifest file because it could be invalid JSON or YAML, or it might not
// be a valid Kubernetes resource. This function tests everything possible without actually reading the file.
//
// repoPath must be absolute.
func getPotentiallyValidManifestFile(path string, f os.FileInfo, appPath, repoRoot, include, exclude string) (realFileInfo os.FileInfo, warning string, err error) {
	relPath, err := filepath.Rel(appPath, path)
	if err != nil {
		return nil, "", fmt.Errorf("failed to get relative path of %q: %w", path, err)
	}

	if !manifestFile.MatchString(f.Name()) {
		return nil, "", nil
	}

	// If the file is a symlink, these will be overridden with the destination file's info.
	var relRealPath = relPath
	realFileInfo = f

	if files.IsSymlink(f) {
		realPath, err := filepath.EvalSymlinks(path)
		if err != nil {
			if os.IsNotExist(err) {
				return nil, fmt.Sprintf("destination of symlink %q is missing", relPath), nil
			}
			return nil, "", fmt.Errorf("failed to evaluate symlink at %q: %w", relPath, err)
		}
		if !files.Inbound(realPath, repoRoot) {
			return nil, "", fmt.Errorf("illegal filepath in symlink at %q", relPath)
		}
		realFileInfo, err = os.Stat(realPath)
		if err != nil {
			if os.IsNotExist(err) {
				// This should have been caught by filepath.EvalSymlinks, but check again since that function's docs
				// don't promise to return this error.
				return nil, fmt.Sprintf("destination of symlink %q is missing at %q", relPath, realPath), nil
			}
			return nil, "", fmt.Errorf("failed to get file info for symlink at %q to %q: %w", relPath, realPath, err)
		}
		relRealPath, err = filepath.Rel(repoRoot, realPath)
		if err != nil {
			return nil, "", fmt.Errorf("failed to get relative path of %q: %w", realPath, err)
		}
	}

	// FileInfo.Size() behavior is platform-specific for non-regular files. Allow only regular files, so we guarantee
	// accurate file sizes.
	if !realFileInfo.Mode().IsRegular() {
		return nil, fmt.Sprintf("ignoring symlink at %q to non-regular file %q", relPath, relRealPath), nil
	}

	if exclude != "" && glob.Match(exclude, relPath) {
		return nil, "", nil
	}

	if include != "" && !glob.Match(include, relPath) {
		return nil, "", nil
	}

	return realFileInfo, "", nil
}

type potentiallyValidManifest struct {
	path     string
	fileInfo os.FileInfo
}

// getPotentiallyValidManifests ensures that 1) there are no errors while checking for potential manifest files in the given dir
// and 2) the combined file size of the potentially-valid manifest files does not exceed the limit.
func getPotentiallyValidManifests(logCtx *log.Entry, appPath string, repoRoot string, recurse bool, include string, exclude string, maxCombinedManifestQuantity resource.Quantity) ([]potentiallyValidManifest, error) {
	maxCombinedManifestFileSize := maxCombinedManifestQuantity.Value()
	var currentCombinedManifestFileSize = int64(0)

	var potentiallyValidManifests []potentiallyValidManifest
	err := filepath.Walk(appPath, func(path string, f os.FileInfo, err error) error {
		if err != nil {
			return err
		}

		if f.IsDir() {
			if path != appPath && !recurse {
				return filepath.SkipDir
			}
			return nil
		}

		realFileInfo, warning, err := getPotentiallyValidManifestFile(path, f, appPath, repoRoot, include, exclude)
		if err != nil {
			return fmt.Errorf("invalid manifest file %q: %w", path, err)
		}
		if realFileInfo == nil {
			if warning != "" {
				logCtx.Warnf("skipping manifest file %q: %s", path, warning)
			}
			return nil
		}
		// Don't count jsonnet file size against max. It's jsonnet's responsibility to manage memory usage.
		if !strings.HasSuffix(f.Name(), ".jsonnet") {
			// We use the realFileInfo size (which is guaranteed to be a regular file instead of a symlink or other
			// non-regular file) because .Size() behavior is platform-specific for non-regular files.
			currentCombinedManifestFileSize += realFileInfo.Size()
			if maxCombinedManifestFileSize != 0 && currentCombinedManifestFileSize > maxCombinedManifestFileSize {
				return ErrExceededMaxCombinedManifestFileSize
			}
		}
		potentiallyValidManifests = append(potentiallyValidManifests, potentiallyValidManifest{path: path, fileInfo: f})
		return nil
	})
	if err != nil {
		// Not wrapping, because this error should be wrapped by the caller.
		return nil, err
	}
	return potentiallyValidManifests, nil
}

func expandUnstructuredObjs(objs []*unstructured.Unstructured) ([]*unstructured.Unstructured, error) {
	ret := make([]*unstructured.Unstructured, 0, len(objs))
	for _, obj := range objs {
		if obj.IsList() {
			err := obj.EachListItem(func(object runtime.Object) error {
				unstructuredObj, ok := object.(*unstructured.Unstructured)
				if ok {
					ret = append(ret, unstructuredObj)
					return nil
				}
				return fmt.Errorf("resource list item has unexpected type")
			})
			if err != nil {
				return nil, err
			}
		} else if isNullList(obj) {
			// noop
		} else {
			ret = append(ret, obj)
		}
	}

	return ret, nil
}

func makeJsonnetVm(appPath string, repoRoot string, sourceJsonnet v1alpha1.ApplicationSourceJsonnet, env *v1alpha1.Env) (*jsonnet.VM, error) {

	vm := jsonnet.MakeVM()
	for i, j := range sourceJsonnet.TLAs {
		sourceJsonnet.TLAs[i].Value = env.Envsubst(j.Value)
	}
	for i, j := range sourceJsonnet.ExtVars {
		sourceJsonnet.ExtVars[i].Value = env.Envsubst(j.Value)
	}
	for _, arg := range sourceJsonnet.TLAs {
		if arg.Code {
			vm.TLACode(arg.Name, arg.Value)
		} else {
			vm.TLAVar(arg.Name, arg.Value)
		}
	}
	for _, extVar := range sourceJsonnet.ExtVars {
		if extVar.Code {
			vm.ExtCode(extVar.Name, extVar.Value)
		} else {
			vm.ExtVar(extVar.Name, extVar.Value)
		}
	}

	// Jsonnet Imports relative to the repository path
	jpaths := []string{appPath}
	for _, p := range sourceJsonnet.Libs {
		// the jsonnet library path is relative to the repository root, not application path
		jpath, err := pathutil.ResolveFileOrDirectoryPath(repoRoot, repoRoot, p)
		if err != nil {
			return nil, err
		}
		jpaths = append(jpaths, string(jpath))
	}

	vm.Importer(&jsonnet.FileImporter{
		JPaths: jpaths,
	})

	return vm, nil
}

func runCommand(command v1alpha1.Command, path string, env []string) (string, error) {
	if len(command.Command) == 0 {
		return "", fmt.Errorf("Command is empty")
	}
	cmd := exec.Command(command.Command[0], append(command.Command[1:], command.Args...)...)
	cmd.Env = env
	cmd.Dir = path
	return executil.Run(cmd)
}

func findPlugin(plugins []*v1alpha1.ConfigManagementPlugin, name string) *v1alpha1.ConfigManagementPlugin {
	for _, plugin := range plugins {
		if plugin.Name == name {
			return plugin
		}
	}
	return nil
}

func runConfigManagementPlugin(appPath, repoRoot string, envVars *v1alpha1.Env, q *apiclient.ManifestRequest, creds git.Creds, plugin *v1alpha1.ConfigManagementPlugin) ([]manifest, error) {
	// Plugins can request to lock the complete repository when they need to
	// use git client operations.
	if plugin.LockRepo {
		manifestGenerateLock.Lock(repoRoot)
		defer manifestGenerateLock.Unlock(repoRoot)
	} else {
		concurrencyAllowed := isConcurrencyAllowed(appPath)
		if !concurrencyAllowed {
			manifestGenerateLock.Lock(appPath)
			defer manifestGenerateLock.Unlock(appPath)
		}
	}

	env, err := getPluginEnvs(envVars, q, creds, false)
	if err != nil {
		return nil, err
	}

	if plugin.Init != nil {
		_, err := runCommand(*plugin.Init, appPath, env)
		if err != nil {
			return nil, err
		}
	}
	out, err := runCommand(plugin.Generate, appPath, env)
	if err != nil {
		return nil, err
	}

	manifestObjs, err := kube.SplitYAML([]byte(out))
	if err != nil {
		return nil, fmt.Errorf("failed to convert CMP manifests to unstructured objects: %s", err.Error())
	}

	jsonObjs, err := expandUnstructuredObjs(manifestObjs)
	if err != nil {
		return nil, err
	}

	manifests := []manifest{}
	for _, obj := range jsonObjs {
		manifests = append(manifests, manifest{
			rawManifest: []byte(""),
			obj:         obj,
			path:        "unknown",
			line:        1,
		})
	}

	return manifests, nil
}

func getPluginEnvs(env *v1alpha1.Env, q *apiclient.ManifestRequest, creds git.Creds, remote bool) ([]string, error) {
	envVars := env.Environ()
	envVars = append(envVars, "KUBE_VERSION="+text.SemVer(q.KubeVersion))
	envVars = append(envVars, "KUBE_API_VERSIONS="+strings.Join(q.ApiVersions, ","))

	return getPluginParamEnvs(envVars, q.ApplicationSource.Plugin, creds, remote)
}

// getPluginParamEnvs gets environment variables for plugin parameter announcement generation.
func getPluginParamEnvs(envVars []string, plugin *v1alpha1.ApplicationSourcePlugin, creds git.Creds, remote bool) ([]string, error) {
	env := envVars
	// Local plugins need also to have access to the local environment variables.
	// Remote sidecar plugins will use the environment in the sidecar
	// container.
	if !remote {
		env = append(os.Environ(), envVars...)
	}
	if creds != nil {
		closer, environ, err := creds.Environ()
		if err != nil {
			return nil, err
		}
		defer func() { _ = closer.Close() }()
		env = append(env, environ...)
	}

	parsedEnv := make(v1alpha1.Env, len(env))
	for i, v := range env {
		parsedVar, err := v1alpha1.NewEnvEntry(v)
		if err != nil {
			return nil, fmt.Errorf("failed to parse env vars")
		}
		parsedEnv[i] = parsedVar
	}

	if plugin != nil {
		pluginEnv := plugin.Env
		for _, entry := range pluginEnv {
			newValue := parsedEnv.Envsubst(entry.Value)
			env = append(env, fmt.Sprintf("ARGOCD_ENV_%s=%s", entry.Name, newValue))
		}
		paramEnv, err := plugin.Parameters.Environ()
		if err != nil {
			return nil, fmt.Errorf("failed to generate env vars from parameters: %w", err)
		}
		env = append(env, paramEnv...)
	}

	return env, nil
}

func runConfigManagementPluginSidecars(ctx context.Context, appPath, repoPath, pluginName string, envVars *v1alpha1.Env, q *apiclient.ManifestRequest, creds git.Creds, tarDoneCh chan<- bool, tarExcludedGlobs []string) ([]manifest, error) {
	// compute variables.
	env, err := getPluginEnvs(envVars, q, creds, true)
	if err != nil {
		return nil, err
	}

	// detect config management plugin server (sidecar)
	conn, cmpClient, err := discovery.DetectConfigManagementPlugin(ctx, appPath, pluginName, env, tarExcludedGlobs)
	if err != nil {
		return nil, err
	}
	defer io.Close(conn)

	// generate manifests using commands provided in plugin config file in detected cmp-server sidecar
	cmpManifests, err := generateManifestsCMP(ctx, appPath, repoPath, env, cmpClient, tarDoneCh, tarExcludedGlobs)
	if err != nil {
		return nil, fmt.Errorf("error generating manifests in cmp: %s", err)
	}
	manifests := []manifest{}
	for _, manifestString := range cmpManifests.Manifests {
		manifestObjs, err := kube.SplitYAML([]byte(manifestString))
		if err != nil {
			sanitizedManifestString := manifestString
			if len(manifestString) > 1000 {
				sanitizedManifestString = sanitizedManifestString[:1000]
			}
			log.Debugf("Failed to convert generated manifests. Beginning of generated manifests: %q", sanitizedManifestString)
			return nil, fmt.Errorf("failed to convert CMP manifests to unstructured objects: %s", err.Error())
		}

		jsonObjs, err := expandUnstructuredObjs(manifestObjs)
		if err != nil {
			return nil, err
		}

		for _, obj := range jsonObjs {
			manifests = append(manifests, manifest{
				rawManifest: []byte(""),
				obj:         obj,
				path:        "unknown",
				line:        1,
			})
		}
	}

	return manifests, nil
}

// generateManifestsCMP will send the appPath files to the cmp-server over a gRPC stream.
// The cmp-server will generate the manifests. Returns a response object with the generated
// manifests.
func generateManifestsCMP(ctx context.Context, appPath, repoPath string, env []string, cmpClient pluginclient.ConfigManagementPluginServiceClient, tarDoneCh chan<- bool, tarExcludedGlobs []string) (*pluginclient.ManifestResponse, error) {
	generateManifestStream, err := cmpClient.GenerateManifest(ctx, grpc_retry.Disable())
	if err != nil {
		return nil, fmt.Errorf("error getting generateManifestStream: %w", err)
	}
	opts := []cmp.SenderOption{
		cmp.WithTarDoneChan(tarDoneCh),
	}

	err = cmp.SendRepoStream(generateManifestStream.Context(), appPath, repoPath, generateManifestStream, env, tarExcludedGlobs, opts...)
	if err != nil {
		return nil, fmt.Errorf("error sending file to cmp-server: %s", err)
	}

	return generateManifestStream.CloseAndRecv()
}

func (s *Service) GetAppDetails(ctx context.Context, q *apiclient.RepoServerAppDetailsQuery) (*apiclient.RepoAppDetailsResponse, error) {
	res := &apiclient.RepoAppDetailsResponse{}

	cacheFn := s.createGetAppDetailsCacheHandler(res, q)
	operation := func(repoRoot, commitSHA, revision string, ctxSrc operationContextSrc) error {
		opContext, err := ctxSrc()
		if err != nil {
			return err
		}

		appSourceType, err := GetAppSourceType(ctx, q.Source, opContext.appPath, q.AppName, q.EnabledSourceTypes, s.initConstants.CMPTarExcludedGlobs)
		if err != nil {
			return err
		}

		res.Type = string(appSourceType)

		switch appSourceType {
		case v1alpha1.ApplicationSourceTypeHelm:
			if err := populateHelmAppDetails(res, opContext.appPath, repoRoot, q, s.gitRepoPaths); err != nil {
				return err
			}
		case v1alpha1.ApplicationSourceTypeKustomize:
			if err := populateKustomizeAppDetails(res, q, opContext.appPath, commitSHA, s.gitCredsStore); err != nil {
				return err
			}
		case v1alpha1.ApplicationSourceTypePlugin:
			if err := populatePluginAppDetails(ctx, res, opContext.appPath, repoRoot, q, s.gitCredsStore, s.initConstants.CMPTarExcludedGlobs); err != nil {
				return fmt.Errorf("failed to populate plugin app details: %w", err)
			}
		}
		_ = s.cache.SetAppDetails(revision, q.Source, q.RefSources, res, v1alpha1.TrackingMethod(q.TrackingMethod), nil)
		return nil
	}

	settings := operationSettings{allowConcurrent: q.Source.AllowsConcurrentProcessing(), noCache: q.NoCache, noRevisionCache: q.NoCache || q.NoRevisionCache}
	err := s.runRepoOperation(ctx, q.Source.TargetRevision, q.Repo, q.Source, false, cacheFn, operation, settings, false, nil)

	return res, err
}

func (s *Service) createGetAppDetailsCacheHandler(res *apiclient.RepoAppDetailsResponse, q *apiclient.RepoServerAppDetailsQuery) func(revision string, _ cache.ResolvedRevisions, _ bool) (bool, error) {
	return func(revision string, _ cache.ResolvedRevisions, _ bool) (bool, error) {
		err := s.cache.GetAppDetails(revision, q.Source, q.RefSources, res, v1alpha1.TrackingMethod(q.TrackingMethod), nil)
		if err == nil {
			log.Infof("app details cache hit: %s/%s", revision, q.Source.Path)
			return true, nil
		}

		if err != reposervercache.ErrCacheMiss {
			log.Warnf("app details cache error %s: %v", revision, q.Source)
		} else {
			log.Infof("app details cache miss: %s/%s", revision, q.Source)
		}
		return false, nil
	}
}

func populateHelmAppDetails(res *apiclient.RepoAppDetailsResponse, appPath string, repoRoot string, q *apiclient.RepoServerAppDetailsQuery, gitRepoPaths io.TempPaths) error {
	var selectedValueFiles []string

	if q.Source.Helm != nil {
		selectedValueFiles = q.Source.Helm.ValueFiles
	}

	availableValueFiles, err := findHelmValueFilesInPath(appPath)
	if err != nil {
		return err
	}

	res.Helm = &apiclient.HelmAppSpec{ValueFiles: availableValueFiles}
	var version string
	var passCredentials bool
	if q.Source.Helm != nil {
		if q.Source.Helm.Version != "" {
			version = q.Source.Helm.Version
		}
		passCredentials = q.Source.Helm.PassCredentials
	}
	h, err := helm.NewHelmApp(appPath, getHelmRepos(q.Repos), false, version, q.Repo.Proxy, passCredentials)
	if err != nil {
		return err
	}
	defer h.Dispose()
	err = h.Init()
	if err != nil {
		return err
	}

	if resolvedValuesPath, _, err := pathutil.ResolveValueFilePathOrUrl(appPath, repoRoot, "values.yaml", []string{}); err == nil {
		if err := loadFileIntoIfExists(resolvedValuesPath, &res.Helm.Values); err != nil {
			return err
		}
	} else {
		log.Warnf("Values file %s is not allowed: %v", filepath.Join(appPath, "values.yaml"), err)
	}
	ignoreMissingValueFiles := false
	if q.Source.Helm != nil {
		ignoreMissingValueFiles = q.Source.Helm.IgnoreMissingValueFiles
	}
	resolvedSelectedValueFiles, err := getResolvedValueFiles(appPath, repoRoot, &v1alpha1.Env{}, q.GetValuesFileSchemes(), selectedValueFiles, q.RefSources, gitRepoPaths, ignoreMissingValueFiles)
	if err != nil {
		return fmt.Errorf("failed to resolve value files: %w", err)
	}
	params, err := h.GetParameters(resolvedSelectedValueFiles, appPath, repoRoot)
	if err != nil {
		return err
	}
	for k, v := range params {
		res.Helm.Parameters = append(res.Helm.Parameters, &v1alpha1.HelmParameter{
			Name:  k,
			Value: v,
		})
	}
	for _, v := range fileParameters(q) {
		res.Helm.FileParameters = append(res.Helm.FileParameters, &v1alpha1.HelmFileParameter{
			Name: v.Name,
			Path: v.Path, //filepath.Join(appPath, v.Path),
		})
	}
	return nil
}

func loadFileIntoIfExists(path pathutil.ResolvedFilePath, destination *string) error {
	stringPath := string(path)
	info, err := os.Stat(stringPath)

	if err == nil && !info.IsDir() {
		bytes, err := os.ReadFile(stringPath)
		if err != nil {
			return err
		}
		*destination = string(bytes)
	}

	return nil
}

func findHelmValueFilesInPath(path string) ([]string, error) {
	var result []string

	files, err := os.ReadDir(path)
	if err != nil {
		return result, err
	}

	for _, f := range files {
		if f.IsDir() {
			continue
		}
		filename := f.Name()
		fileNameExt := strings.ToLower(filepath.Ext(filename))
		if strings.Contains(filename, "values") && (fileNameExt == ".yaml" || fileNameExt == ".yml") {
			result = append(result, filename)
		}
	}

	return result, nil
}

func populateKustomizeAppDetails(res *apiclient.RepoAppDetailsResponse, q *apiclient.RepoServerAppDetailsQuery, appPath string, reversion string, credsStore git.CredsStore) error {
	res.Kustomize = &apiclient.KustomizeAppSpec{}
	kustomizeBinary := ""
	if q.KustomizeOptions != nil {
		kustomizeBinary = q.KustomizeOptions.BinaryPath
	}
	k := kustomize.NewKustomizeApp(appPath, q.Repo.GetGitCreds(credsStore), q.Repo.Repo, kustomizeBinary)
	fakeManifestRequest := apiclient.ManifestRequest{
		AppName:           q.AppName,
		Namespace:         "", // FIXME: omit it for now
		Repo:              q.Repo,
		ApplicationSource: q.Source,
	}
	env := newEnv(&fakeManifestRequest, reversion)
	_, images, err := k.Build(q.Source.Kustomize, q.KustomizeOptions, env, "")
	if err != nil {
		return err
	}
	res.Kustomize.Images = images
	return nil
}

func populatePluginAppDetails(ctx context.Context, res *apiclient.RepoAppDetailsResponse, appPath string, repoPath string, q *apiclient.RepoServerAppDetailsQuery, store git.CredsStore, tarExcludedGlobs []string) error {
	res.Plugin = &apiclient.PluginAppSpec{}

	creds := q.Repo.GetGitCreds(store)

	envVars := []string{
		fmt.Sprintf("ARGOCD_APP_NAME=%s", q.AppName),
		fmt.Sprintf("ARGOCD_APP_SOURCE_REPO_URL=%s", q.Repo.Repo),
		fmt.Sprintf("ARGOCD_APP_SOURCE_PATH=%s", q.Source.Path),
		fmt.Sprintf("ARGOCD_APP_SOURCE_TARGET_REVISION=%s", q.Source.TargetRevision),
	}

	env, err := getPluginParamEnvs(envVars, q.Source.Plugin, creds, true)
	if err != nil {
		return fmt.Errorf("failed to get env vars for plugin: %w", err)
	}

	pluginName := ""
	if q.Source != nil && q.Source.Plugin != nil {
		pluginName = q.Source.Plugin.Name
	}
	// detect config management plugin server (sidecar)
	conn, cmpClient, err := discovery.DetectConfigManagementPlugin(ctx, appPath, pluginName, env, tarExcludedGlobs)
	if err != nil {
		return fmt.Errorf("failed to detect CMP for app: %w", err)
	}
	defer io.Close(conn)

	generateManifestStream, err := cmpClient.GetParametersAnnouncement(ctx, grpc_retry.Disable())
	if err != nil {
		return fmt.Errorf("error getting generateManifestStream: %w", err)
	}

	err = cmp.SendRepoStream(generateManifestStream.Context(), appPath, repoPath, generateManifestStream, env, tarExcludedGlobs)
	if err != nil {
		return fmt.Errorf("error sending file to cmp-server: %s", err)
	}

	announcement, err := generateManifestStream.CloseAndRecv()
	if err != nil {
		return fmt.Errorf("failed to get parameter anouncement: %w", err)
	}

	res.Plugin = &apiclient.PluginAppSpec{
		ParametersAnnouncement: announcement.ParameterAnnouncements,
	}
	return nil
}

func (s *Service) GetRevisionMetadata(ctx context.Context, q *apiclient.RepoServerRevisionMetadataRequest) (*v1alpha1.RevisionMetadata, error) {
	if !(git.IsCommitSHA(q.Revision) || git.IsTruncatedCommitSHA(q.Revision)) {
		return nil, fmt.Errorf("revision %s must be resolved", q.Revision)
	}
	metadata, err := s.cache.GetRevisionMetadata(q.Repo.Repo, q.Revision)
	if err == nil {
		// The logic here is that if a signature check on metadata is requested,
		// but there is none in the cache, we handle as if we have a cache miss
		// and re-generate the meta data. Otherwise, if there is signature info
		// in the metadata, but none was requested, we remove it from the data
		// that we return.
		if q.CheckSignature && metadata.SignatureInfo == "" {
			log.Infof("revision metadata cache hit, but need to regenerate due to missing signature info: %s/%s", q.Repo.Repo, q.Revision)
		} else {
			log.Infof("revision metadata cache hit: %s/%s", q.Repo.Repo, q.Revision)
			if !q.CheckSignature {
				metadata.SignatureInfo = ""
			}
			return metadata, nil
		}
	} else {
		if err != reposervercache.ErrCacheMiss {
			log.Warnf("revision metadata cache error %s/%s: %v", q.Repo.Repo, q.Revision, err)
		} else {
			log.Infof("revision metadata cache miss: %s/%s", q.Repo.Repo, q.Revision)
		}
	}

	gitClient, _, err := s.newClientResolveRevision(q.Repo, q.Revision)
	if err != nil {
		return nil, err
	}

	s.metricsServer.IncPendingRepoRequest(q.Repo.Repo)
	defer s.metricsServer.DecPendingRepoRequest(q.Repo.Repo)

	closer, err := s.repoLock.Lock(gitClient.Root(), q.Revision, true, func() (goio.Closer, error) {
		return s.checkoutRevision(gitClient, q.Revision, s.initConstants.SubmoduleEnabled)
	})

	if err != nil {
		return nil, err
	}

	defer io.Close(closer)

	m, err := gitClient.RevisionMetadata(q.Revision)
	if err != nil {
		return nil, err
	}

	// Run gpg verify-commit on the revision
	signatureInfo := ""
	if gpg.IsGPGEnabled() && q.CheckSignature {
		cs, err := gitClient.VerifyCommitSignature(q.Revision)
		if err != nil {
			log.Errorf("error verifying signature of commit '%s' in repo '%s': %v", q.Revision, q.Repo.Repo, err)
			return nil, err
		}

		if cs != "" {
			vr := gpg.ParseGitCommitVerification(cs)
			if vr.Result == gpg.VerifyResultUnknown {
				signatureInfo = fmt.Sprintf("UNKNOWN signature: %s", vr.Message)
			} else {
				signatureInfo = fmt.Sprintf("%s signature from %s key %s", vr.Result, vr.Cipher, gpg.KeyID(vr.KeyID))
			}
		} else {
			signatureInfo = "Revision is not signed."
		}
	}

	metadata = &v1alpha1.RevisionMetadata{Author: m.Author, Date: metav1.Time{Time: m.Date}, Tags: m.Tags, Message: m.Message, SignatureInfo: signatureInfo}
	_ = s.cache.SetRevisionMetadata(q.Repo.Repo, q.Revision, metadata)
	return metadata, nil
}

func fileParameters(q *apiclient.RepoServerAppDetailsQuery) []v1alpha1.HelmFileParameter {
	if q.Source.Helm == nil {
		return nil
	}
	return q.Source.Helm.FileParameters
}

func (s *Service) newClient(repo *v1alpha1.Repository, opts ...git.ClientOpts) (git.Client, error) {
	repoPath, err := s.gitRepoPaths.GetPath(git.NormalizeGitURL(repo.Repo))
	if err != nil {
		return nil, err
	}
	opts = append(opts, git.WithEventHandlers(metrics.NewGitClientEventHandlers(s.metricsServer)))
	return s.newGitClient(repo.Repo, repoPath, repo.GetGitCreds(s.gitCredsStore), repo.IsInsecure(), repo.EnableLFS, repo.Proxy, opts...)
}

// newClientResolveRevision is a helper to perform the common task of instantiating a git client
// and resolving a revision to a commit SHA
func (s *Service) newClientResolveRevision(repo *v1alpha1.Repository, revision string, opts ...git.ClientOpts) (git.Client, string, error) {
	gitClient, err := s.newClient(repo, opts...)
	if err != nil {
		return nil, "", err
	}
	commitSHA, err := gitClient.LsRemote(revision)
	if err != nil {
		return nil, "", err
	}
	return gitClient, commitSHA, nil
}

func (s *Service) newHelmClientResolveRevision(repo *v1alpha1.Repository, revision string, chart string, noRevisionCache bool) (helm.Client, string, error) {
	enableOCI := repo.EnableOCI || helm.IsHelmOciRepo(repo.Repo)
	helmClient := s.newHelmClient(repo.Repo, repo.GetHelmCreds(), enableOCI, repo.Proxy, helm.WithIndexCache(s.cache), helm.WithChartPaths(s.chartPaths))
	if helm.IsVersion(revision) {
		return helmClient, revision, nil
	}
	constraints, err := semver.NewConstraint(revision)
	if err != nil {
		return nil, "", fmt.Errorf("invalid revision '%s': %v", revision, err)
	}

	if enableOCI {
		tags, err := helmClient.GetTags(chart, noRevisionCache)
		if err != nil {
			return nil, "", fmt.Errorf("unable to get tags: %v", err)
		}

		version, err := tags.MaxVersion(constraints)
		if err != nil {
			return nil, "", fmt.Errorf("no version for constraints: %v", err)
		}
		return helmClient, version.String(), nil
	}

	index, err := helmClient.GetIndex(noRevisionCache)
	if err != nil {
		return nil, "", err
	}
	entries, err := index.GetEntries(chart)
	if err != nil {
		return nil, "", err
	}
	version, err := entries.MaxVersion(constraints)
	if err != nil {
		return nil, "", err
	}
	return helmClient, version.String(), nil
}

// directoryPermissionInitializer ensures the directory has read/write/execute permissions and returns
// a function that can be used to remove all permissions.
func directoryPermissionInitializer(rootPath string) goio.Closer {
	if _, err := os.Stat(rootPath); err == nil {
		if err := os.Chmod(rootPath, 0700); err != nil {
			log.Warnf("Failed to restore read/write/execute permissions on %s: %v", rootPath, err)
		} else {
			log.Debugf("Successfully restored read/write/execute permissions on %s", rootPath)
		}
	}

	return io.NewCloser(func() error {
		if err := os.Chmod(rootPath, 0000); err != nil {
			log.Warnf("Failed to remove permissions on %s: %v", rootPath, err)
		} else {
			log.Debugf("Successfully removed permissions on %s", rootPath)
		}
		return nil
	})
}

// checkoutRevision is a convenience function to initialize a repo, fetch, and checkout a revision
// Returns the 40 character commit SHA after the checkout has been performed
// nolint:unparam
func (s *Service) checkoutRevision(gitClient git.Client, revision string, submoduleEnabled bool) (goio.Closer, error) {
	closer := s.gitRepoInitializer(gitClient.Root())
	return closer, checkoutRevision(gitClient, revision, submoduleEnabled)
}

func checkoutRevision(gitClient git.Client, revision string, submoduleEnabled bool) error {
	err := gitClient.Init()
	if err != nil {
		return status.Errorf(codes.Internal, "Failed to initialize git repo: %v", err)
	}

	// Fetching with no revision first. Fetching with an explicit version can cause repo bloat. https://github.com/argoproj/argo-cd/issues/8845
	err = gitClient.Fetch("")
	if err != nil {
		return status.Errorf(codes.Internal, "Failed to fetch default: %v", err)
	}

	err = gitClient.Checkout(revision, submoduleEnabled)
	if err != nil {
		// When fetching with no revision, only refs/heads/* and refs/remotes/origin/* are fetched. If checkout fails
		// for the given revision, try explicitly fetching it.
		log.Infof("Failed to checkout revision %s: %v", revision, err)
		log.Infof("Fallback to fetching specific revision %s. ref might not have been in the default refspec fetched.", revision)

		err = gitClient.Fetch(revision)
		if err != nil {
			return status.Errorf(codes.Internal, "Failed to checkout revision %s: %v", revision, err)
		}

		err = gitClient.Checkout("FETCH_HEAD", submoduleEnabled)
		if err != nil {
			return status.Errorf(codes.Internal, "Failed to checkout FETCH_HEAD: %v", err)
		}
	}

	return err
}

func (s *Service) GetHelmCharts(ctx context.Context, q *apiclient.HelmChartsRequest) (*apiclient.HelmChartsResponse, error) {
	index, err := s.newHelmClient(q.Repo.Repo, q.Repo.GetHelmCreds(), q.Repo.EnableOCI, q.Repo.Proxy, helm.WithChartPaths(s.chartPaths)).GetIndex(true)
	if err != nil {
		return nil, err
	}
	res := apiclient.HelmChartsResponse{}
	for chartName, entries := range index.Entries {
		chart := apiclient.HelmChart{
			Name: chartName,
		}
		for _, entry := range entries {
			chart.Versions = append(chart.Versions, entry.Version)
		}
		res.Items = append(res.Items, &chart)
	}
	return &res, nil
}

func (s *Service) TestRepository(ctx context.Context, q *apiclient.TestRepositoryRequest) (*apiclient.TestRepositoryResponse, error) {
	repo := q.Repo
	// per Type doc, "git" should be assumed if empty or absent
	if repo.Type == "" {
		repo.Type = "git"
	}
	checks := map[string]func() error{
		"git": func() error {
			return git.TestRepo(repo.Repo, repo.GetGitCreds(s.gitCredsStore), repo.IsInsecure(), repo.IsLFSEnabled(), repo.Proxy)
		},
		"helm": func() error {
			if repo.EnableOCI {
				if !helm.IsHelmOciRepo(repo.Repo) {
					return errors.New("OCI Helm repository URL should include hostname and port only")
				}
				_, err := helm.NewClient(repo.Repo, repo.GetHelmCreds(), repo.EnableOCI, repo.Proxy).TestHelmOCI()
				return err
			} else {
				_, err := helm.NewClient(repo.Repo, repo.GetHelmCreds(), repo.EnableOCI, repo.Proxy).GetIndex(false)
				return err
			}
		},
	}
	check := checks[repo.Type]
	apiResp := &apiclient.TestRepositoryResponse{VerifiedRepository: false}
	err := check()
	if err != nil {
		return apiResp, fmt.Errorf("error testing repository connectivity: %w", err)
	}
	return apiResp, nil
}

// ResolveRevision resolves the revision/ambiguousRevision specified in the ResolveRevisionRequest request into a concrete revision.
func (s *Service) ResolveRevision(ctx context.Context, q *apiclient.ResolveRevisionRequest) (*apiclient.ResolveRevisionResponse, error) {

	repo := q.Repo
	app := q.App
	ambiguousRevision := q.AmbiguousRevision
	var revision string
	var source = app.Spec.GetSource()
	if source.IsHelm() {
		_, revision, err := s.newHelmClientResolveRevision(repo, ambiguousRevision, source.Chart, true)

		if err != nil {
			return &apiclient.ResolveRevisionResponse{Revision: "", AmbiguousRevision: ""}, err
		}
		return &apiclient.ResolveRevisionResponse{
			Revision:          revision,
			AmbiguousRevision: fmt.Sprintf("%v (%v)", ambiguousRevision, revision),
		}, nil
	} else {
		gitClient, err := git.NewClient(repo.Repo, repo.GetGitCreds(s.gitCredsStore), repo.IsInsecure(), repo.IsLFSEnabled(), repo.Proxy)
		if err != nil {
			return &apiclient.ResolveRevisionResponse{Revision: "", AmbiguousRevision: ""}, err
		}
		revision, err = gitClient.LsRemote(ambiguousRevision)
		if err != nil {
			return &apiclient.ResolveRevisionResponse{Revision: "", AmbiguousRevision: ""}, err
		}
		return &apiclient.ResolveRevisionResponse{
			Revision:          revision,
			AmbiguousRevision: fmt.Sprintf("%s (%s)", ambiguousRevision, revision),
		}, nil
	}
}

func (s *Service) GenerateManifestWithFiles(server apiclient.RepoServerService_GenerateManifestWithFilesServer) error {
	return nil
}<|MERGE_RESOLUTION|>--- conflicted
+++ resolved
@@ -325,7 +325,6 @@
 		return err
 	}
 
-<<<<<<< HEAD
 	cacheKey := revision
 
 	if source.Kustomize != nil && len(source.Kustomize.Components) > 0 {
@@ -344,8 +343,6 @@
 		}
 	}
 
-=======
->>>>>>> ecbb7aa0
 	if !settings.noCache {
 		if ok, err := cacheFn(revision, repoRefs, true); ok {
 			return err
@@ -466,7 +463,6 @@
 	}
 }
 
-<<<<<<< HEAD
 type GenerateManifestOpt func(*generateManifestOpt)
 type generateManifestOpt struct {
 	cmpTarDoneCh        chan<- bool
@@ -532,8 +528,6 @@
 	return k.GetCacheKeyWithComponents(revision, source.Kustomize, resolveRevisionFunc)
 }
 
-=======
->>>>>>> ecbb7aa0
 type gitClientGetter func(repo *v1alpha1.Repository, revision string, opts ...git.ClientOpts) (git.Client, string, error)
 
 // resolveReferencedSources resolves the revisions for the given referenced sources. This lets us invalidate the cached
@@ -568,10 +562,6 @@
 					if !ok {
 						_, referencedCommitSHA, err := newClientResolveRevision(&refSourceMapping.Repo, refSourceMapping.TargetRevision)
 						if err != nil {
-<<<<<<< HEAD
-=======
-							log.Errorf("Failed to get git client for repo %s: %v", refSourceMapping.Repo.Repo, err)
->>>>>>> ecbb7aa0
 							return nil, fmt.Errorf("failed to get git client for repo %s", refSourceMapping.Repo.Repo)
 						}
 
@@ -742,10 +732,7 @@
 						} else {
 							gitClient, referencedCommitSHA, err := s.newClientResolveRevision(&refSourceMapping.Repo, refSourceMapping.TargetRevision)
 							if err != nil {
-<<<<<<< HEAD
-=======
 								log.Errorf("Failed to get git client for repo %s: %v", refSourceMapping.Repo.Repo, err)
->>>>>>> ecbb7aa0
 								ch.errCh <- fmt.Errorf("failed to get git client for repo %s", refSourceMapping.Repo.Repo)
 								return
 							}
@@ -805,12 +792,6 @@
 			refSourceCommitSHAs[normalizedURL] = repoRef.commitSHA
 		}
 	}
-	refSourceCommitSHAs := make(map[string]string)
-	if len(repoRefs) > 0 {
-		for normalizedURL, repoRef := range repoRefs {
-			refSourceCommitSHAs[normalizedURL] = repoRef.commitSHA
-		}
-	}
 	if err != nil {
 		// If manifest generation error caching is enabled
 		if s.initConstants.PauseGenerationAfterFailedGenerationAttempts > 0 {
