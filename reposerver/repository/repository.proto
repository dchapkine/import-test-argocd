--- conflicted
+++ resolved
@@ -106,13 +106,13 @@
 }
 
 message ListRefsRequest {
-    github.com.argoproj.argo_cd.v2.pkg.apis.application.v1alpha1.Repository repo = 1;
+  github.com.argoproj.argo_cd.v2.pkg.apis.application.v1alpha1.Repository repo = 1;
 }
 
 // A subset of the repository's named refs
 message Refs {
-    repeated string branches = 1;
-    repeated string tags = 2;
+  repeated string branches = 1;
+  repeated string tags = 2;
 }
 
 // ListAppsRequest requests a repository directory structure
@@ -153,18 +153,11 @@
 
 // RepoAppDetailsResponse application details
 message RepoAppDetailsResponse {
-<<<<<<< HEAD
-    string type = 1;
-    HelmAppSpec helm = 3;
-    KustomizeAppSpec kustomize = 4;
-    DirectoryAppSpec directory = 5;
-=======
 	string type = 1;
 	HelmAppSpec helm = 3;
 	KustomizeAppSpec kustomize = 4;
 	DirectoryAppSpec directory = 5;
 	PluginAppSpec plugin = 6;
->>>>>>> acc554f3
 }
 
 message RepoServerRevisionMetadataRequest {
