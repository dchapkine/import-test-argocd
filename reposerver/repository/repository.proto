syntax = "proto3";
option go_package = "github.com/argoproj/argo-cd/v2/reposerver/apiclient";

package repository;

import "github.com/argoproj/argo-cd/v2/pkg/apis/application/v1alpha1/generated.proto";
import "google/protobuf/empty.proto";

// ManifestRequest is a query for manifest generation.
message ManifestRequest {
    github.com.argoproj.argo_cd.v2.pkg.apis.application.v1alpha1.Repository repo = 1;
    // revision, potentially un-resolved
    string revision = 2;
    bool noCache = 3;
    string appLabelKey = 4;
    // Name of the application for which the request is triggered
    string appName = 5;
    string namespace = 8;
    github.com.argoproj.argo_cd.v2.pkg.apis.application.v1alpha1.ApplicationSource applicationSource = 10;
    repeated github.com.argoproj.argo_cd.v2.pkg.apis.application.v1alpha1.Repository repos = 11;
    // Deprecated: use sidecar plugins instead.
    repeated github.com.argoproj.argo_cd.v2.pkg.apis.application.v1alpha1.ConfigManagementPlugin plugins = 12;
    github.com.argoproj.argo_cd.v2.pkg.apis.application.v1alpha1.KustomizeOptions kustomizeOptions = 13;
    string kubeVersion = 14;
    repeated string apiVersions = 15;
    // Verification mode for git commits, one of "off", "head" or "full"
    github.com.argoproj.argo_cd.v2.pkg.apis.application.v1alpha1.SourceVerificationPolicy verificationPolicy = 16;
    repeated github.com.argoproj.argo_cd.v2.pkg.apis.application.v1alpha1.RepoCreds helmRepoCreds = 17;
    bool noRevisionCache = 18;
    string trackingMethod = 19;
    map<string, bool> enabledSourceTypes = 20;
    github.com.argoproj.argo_cd.v2.pkg.apis.application.v1alpha1.HelmOptions helmOptions = 21;
    bool hasMultipleSources = 22;
    map<string, github.com.argoproj.argo_cd.v2.pkg.apis.application.v1alpha1.RefTarget> refSources = 23;
<<<<<<< HEAD
    string previousRevision = 25;
=======
    // This is used to surface "source not permitted" errors for Helm repositories
    repeated string projectSourceRepos = 24;
    // This is used to surface "source not permitted" errors for Helm repositories
    string projectName = 25;
>>>>>>> ed0218f9
}

message ManifestRequestWithFiles {
    oneof part {
        ManifestRequest request = 1;
        ManifestFileMetadata metadata = 2;
        ManifestFileChunk chunk = 3;
    }
}

message ManifestFileMetadata {
    // checksum is used to verify the integrity of the file
    string checksum = 1;
    // size relates to the file size in bytes
    int64 size = 2;
}

message ManifestFileChunk {
    bytes chunk = 1;
}

// TestRepositoryRequest is a query to test repository is valid or not and has valid access.
message TestRepositoryRequest {
    github.com.argoproj.argo_cd.v2.pkg.apis.application.v1alpha1.Repository repo = 1;
}

// TestRepositoryResponse represents the TestRepository response
message TestRepositoryResponse {
    // Request to verify the signature when generating the manifests (only for Git repositories)
    bool verifiedRepository = 1;
}

// ResolveRevisionRequest
message ResolveRevisionRequest {
    github.com.argoproj.argo_cd.v2.pkg.apis.application.v1alpha1.Repository repo = 1;
    github.com.argoproj.argo_cd.v2.pkg.apis.application.v1alpha1.Application app = 2;
    string ambiguousRevision = 3;
}

// ResolveRevisionResponse
message ResolveRevisionResponse {
    // returns the resolved revision
    string revision = 1;
    string ambiguousRevision = 2;
}

message ManifestResponse {
    repeated string manifests = 1;
    string namespace = 2;
    string server = 3;
    // resolved revision
    string revision = 4;
    string sourceType = 6;
    // List of commits and their signature verification results
    repeated github.com.argoproj.argo_cd.v2.pkg.apis.application.v1alpha1.RevisionSignatureInfo verificationResult = 7;
}

message ListRefsRequest {
    github.com.argoproj.argo_cd.v2.pkg.apis.application.v1alpha1.Repository repo = 1;
}

// A subset of the repository's named refs
message Refs {
    repeated string branches = 1;
    repeated string tags = 2;
}

// ListAppsRequest requests a repository directory structure
message ListAppsRequest {
    github.com.argoproj.argo_cd.v2.pkg.apis.application.v1alpha1.Repository repo = 1;
    string revision = 2;
    map<string, bool> enabledSourceTypes = 3;
}

// AppList returns the contents of the repo of a ListApps request
message AppList {
    map<string, string> apps = 1;
}

message PluginInfo {
    string name = 1;
}

// PluginList returns the list of all cmp v2 plugins running as sidecars
message PluginList {
    repeated PluginInfo items = 1;
}

// RepoServerAppDetailsQuery contains query information for app details request
message RepoServerAppDetailsQuery {
    github.com.argoproj.argo_cd.v2.pkg.apis.application.v1alpha1.Repository repo = 1;
    github.com.argoproj.argo_cd.v2.pkg.apis.application.v1alpha1.ApplicationSource source = 2;
    repeated github.com.argoproj.argo_cd.v2.pkg.apis.application.v1alpha1.Repository repos = 3;
    github.com.argoproj.argo_cd.v2.pkg.apis.application.v1alpha1.KustomizeOptions kustomizeOptions = 4;
    string appName = 5;
    bool noCache = 6;
    bool noRevisionCache = 7;
    string trackingMethod = 8;
    map<string, bool> enabledSourceTypes = 9;
    github.com.argoproj.argo_cd.v2.pkg.apis.application.v1alpha1.HelmOptions helmOptions = 10;
    map<string, github.com.argoproj.argo_cd.v2.pkg.apis.application.v1alpha1.RefTarget> refSources = 11;
}

// RepoAppDetailsResponse application details
message RepoAppDetailsResponse {
    string type = 1;
    HelmAppSpec helm = 3;
    KustomizeAppSpec kustomize = 4;
    DirectoryAppSpec directory = 5;
    PluginAppSpec plugin = 6;
}

message RepoServerRevisionMetadataRequest {
    // the repo
    github.com.argoproj.argo_cd.v2.pkg.apis.application.v1alpha1.Repository repo = 1;
    // the revision within the repo
    string revision = 2;
    // whether to check signature on revision
    bool checkSignature = 3;
}

message RepoServerRevisionChartDetailsRequest {
    // the repo
    github.com.argoproj.argo_cd.v2.pkg.apis.application.v1alpha1.Repository repo = 1;
    // the chart
    string name = 2;
    // the revision within the chart
    string revision = 3;
}

// HelmAppSpec contains helm app name  in source repo
message HelmAppSpec {
    string name = 1;
    repeated string valueFiles = 3;
    // the output of `helm inspect values`
    repeated github.com.argoproj.argo_cd.v2.pkg.apis.application.v1alpha1.HelmParameter parameters = 4;
    // the contents of values.yaml
    string values = 5;
    // helm file parameters
    repeated github.com.argoproj.argo_cd.v2.pkg.apis.application.v1alpha1.HelmFileParameter fileParameters = 6;
}

// KustomizeAppSpec contains kustomize images
message KustomizeAppSpec {
    // images is a list of available images.
    repeated string images = 3;
}

// DirectoryAppSpec contains directory
message DirectoryAppSpec {
}

message ParameterAnnouncement {
    // name is the name identifying a parameter.
    string name = 1;
    // title is a human-readable text of the parameter name.
    string title = 2;
    // tooltip is a human-readable description of the parameter.
    string tooltip = 3;
    // required defines if this given parameter is mandatory.
    bool required = 4;
    // itemType determines the primitive data type represented by the parameter. Parameters are always encoded as
    // strings, but this field lets them be interpreted as other primitive types.
    string itemType = 5;
    // collectionType is the type of value this parameter holds - either a single value (a string) or a collection
    // (array or map). If collectionType is set, only the field with that type will be used. If collectionType is not
    // set, `string` is the default. If collectionType is set to an invalid value, a validation error is thrown.
    string collectionType = 6;
    // string is the default value of the parameter if the parameter is a string.
    string string = 7;
    // array is the default value of the parameter if the parameter is an array.
    repeated string array = 8;
    // map is the default value of the parameter if the parameter is a map.
    map<string, string> map = 9;
}

// PluginAppSpec contains details about a plugin-type Application
message PluginAppSpec {
    repeated ParameterAnnouncement parametersAnnouncement = 1;
}

message HelmChartsRequest {
    github.com.argoproj.argo_cd.v2.pkg.apis.application.v1alpha1.Repository repo = 1;
}

message HelmChart {
    string name = 1;
    repeated string versions = 2;
}

message HelmChartsResponse {
    repeated HelmChart items = 1;
}

message GitFilesRequest {
    github.com.argoproj.argo_cd.v2.pkg.apis.application.v1alpha1.Repository repo = 1;
    bool submoduleEnabled = 2;
    string revision = 3;
    string path = 4;
    bool NewGitFileGlobbingEnabled = 5;
    bool noRevisionCache = 6;
}

message GitFilesResponse {
    // Map consisting of path of the path to its contents in bytes
    map<string, bytes> map = 1;
}

message GitDirectoriesRequest {
    github.com.argoproj.argo_cd.v2.pkg.apis.application.v1alpha1.Repository repo = 1;
    bool submoduleEnabled = 2;
    string revision = 3;
    bool noRevisionCache = 4;
}

message GitDirectoriesResponse {
    // A set of directory paths
    repeated string paths = 1;
}

// ManifestService
service RepoServerService {

    // GenerateManifest generates manifest for application in specified repo name and revision
    rpc GenerateManifest(ManifestRequest) returns (ManifestResponse) {
    }

    // GenerateManifestWithFiles generates manifest for application using provided tarball of files
    rpc GenerateManifestWithFiles(stream ManifestRequestWithFiles) returns (ManifestResponse) {
    }

    // Returns a bool val if the repository is valid and has proper access
    rpc TestRepository(TestRepositoryRequest) returns (TestRepositoryResponse) {
    }

    // Returns a valid revision
    rpc ResolveRevision(ResolveRevisionRequest) returns (ResolveRevisionResponse) {
    }

    // Returns a list of refs (e.g. branches and tags) in the repo
    rpc ListRefs(ListRefsRequest) returns (Refs) {
    }

    // ListApps returns a list of apps in the repo
    rpc ListApps(ListAppsRequest) returns (AppList) {
    }

    // ListPlugins returns a list of cmp v2 plugins running as sidecar to reposerver
    rpc ListPlugins(google.protobuf.Empty) returns (PluginList) {
    }

    // Generate manifest for application in specified repo name and revision
    rpc GetAppDetails(RepoServerAppDetailsQuery) returns (RepoAppDetailsResponse) {
    }

    // Get the meta-data (author, date, tags, message) for a specific revision of the repo
    rpc GetRevisionMetadata(RepoServerRevisionMetadataRequest) returns (github.com.argoproj.argo_cd.v2.pkg.apis.application.v1alpha1.RevisionMetadata) {
    }
    
    // Get the chart details (author, date, tags, message) for a specific revision of the repo
    rpc GetRevisionChartDetails(RepoServerRevisionChartDetailsRequest) returns (github.com.argoproj.argo_cd.v2.pkg.apis.application.v1alpha1.ChartDetails) {
    }

    // GetHelmCharts returns list of helm charts in the specified repository
    rpc GetHelmCharts(HelmChartsRequest) returns (HelmChartsResponse) {
    }

    // GetGitFiles returns a set of file paths and their contents for the given repo
    rpc GetGitFiles(GitFilesRequest) returns (GitFilesResponse) {
    }

    // GetGitDirectories returns a set of directory paths for the given repo
    rpc GetGitDirectories(GitDirectoriesRequest) returns (GitDirectoriesResponse) {
    }
}<|MERGE_RESOLUTION|>--- conflicted
+++ resolved
@@ -32,14 +32,11 @@
     github.com.argoproj.argo_cd.v2.pkg.apis.application.v1alpha1.HelmOptions helmOptions = 21;
     bool hasMultipleSources = 22;
     map<string, github.com.argoproj.argo_cd.v2.pkg.apis.application.v1alpha1.RefTarget> refSources = 23;
-<<<<<<< HEAD
-    string previousRevision = 25;
-=======
     // This is used to surface "source not permitted" errors for Helm repositories
     repeated string projectSourceRepos = 24;
     // This is used to surface "source not permitted" errors for Helm repositories
     string projectName = 25;
->>>>>>> ed0218f9
+    string previousRevision = 26;
 }
 
 message ManifestRequestWithFiles {
