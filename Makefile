PACKAGE=github.com/argoproj/argo-cd/common
CURRENT_DIR=$(shell pwd)
DIST_DIR=${CURRENT_DIR}/dist
CLI_NAME=argocd

VERSION=$(shell cat ${CURRENT_DIR}/VERSION)
BUILD_DATE=$(shell date -u +'%Y-%m-%dT%H:%M:%SZ')
GIT_COMMIT=$(shell git rev-parse HEAD)
GIT_TAG=$(shell if [ -z "`git status --porcelain`" ]; then git describe --exact-match --tags HEAD 2>/dev/null; fi)
GIT_TREE_STATE=$(shell if [ -z "`git status --porcelain`" ]; then echo "clean" ; else echo "dirty"; fi)
PACKR_CMD=$(shell if [ "`which packr`" ]; then echo "packr"; else echo "go run vendor/github.com/gobuffalo/packr/packr/main.go"; fi)
VOLUME_MOUNT=$(shell if [[ selinuxenabled -eq 0 ]]; then echo ":Z"; elif [[ $(go env GOOS)=="darwin" ]]; then echo ":delegated"; else echo ""; fi)

define run-in-dev-tool
    docker run --rm -it -u $(shell id -u) -e HOME=/home/user -v ${CURRENT_DIR}:/go/src/github.com/argoproj/argo-cd${VOLUME_MOUNT} -w /go/src/github.com/argoproj/argo-cd argocd-dev-tools bash -c "GOPATH=/go $(1)"
endef

PATH:=$(PATH):$(PWD)/hack

# docker image publishing options
DOCKER_PUSH?=false
IMAGE_NAMESPACE?=
# perform static compilation
STATIC_BUILD?=true
# build development images
DEV_IMAGE?=false
ARGOCD_GPG_ENABLED?=true

override LDFLAGS += \
  -X ${PACKAGE}.version=${VERSION} \
  -X ${PACKAGE}.buildDate=${BUILD_DATE} \
  -X ${PACKAGE}.gitCommit=${GIT_COMMIT} \
  -X ${PACKAGE}.gitTreeState=${GIT_TREE_STATE}

ifeq (${STATIC_BUILD}, true)
override LDFLAGS += -extldflags "-static"
endif

ifneq (${GIT_TAG},)
IMAGE_TAG=${GIT_TAG}
LDFLAGS += -X ${PACKAGE}.gitTag=${GIT_TAG}
else
IMAGE_TAG?=latest
endif

ifeq (${DOCKER_PUSH},true)
ifndef IMAGE_NAMESPACE
$(error IMAGE_NAMESPACE must be set to push images (e.g. IMAGE_NAMESPACE=argoproj))
endif
endif

ifdef IMAGE_NAMESPACE
IMAGE_PREFIX=${IMAGE_NAMESPACE}/
endif

.PHONY: all
all: cli image argocd-util

.PHONY: protogen
protogen:
	./hack/generate-proto.sh

.PHONY: openapigen
openapigen:
	./hack/update-openapi.sh

.PHONY: clientgen
clientgen:
	./hack/update-codegen.sh

.PHONY: codegen-local
codegen-local: protogen clientgen openapigen manifests-local

.PHONY: codegen
codegen: dev-tools-image
	$(call run-in-dev-tool,make codegen-local)

.PHONY: cli
cli: clean-debug
	CGO_ENABLED=0 ${PACKR_CMD} build -v -i -ldflags '${LDFLAGS}' -o ${DIST_DIR}/${CLI_NAME} ./cmd/argocd

.PHONY: release-cli
release-cli: clean-debug image
	docker create --name tmp-argocd-linux $(IMAGE_PREFIX)argocd:$(IMAGE_TAG)
	docker cp tmp-argocd-linux:/usr/local/bin/argocd ${DIST_DIR}/argocd-linux-amd64
	docker cp tmp-argocd-linux:/usr/local/bin/argocd-darwin-amd64 ${DIST_DIR}/argocd-darwin-amd64
	docker cp tmp-argocd-linux:/usr/local/bin/argocd-windows-amd64.exe ${DIST_DIR}/argocd-windows-amd64.exe
	docker rm tmp-argocd-linux

.PHONY: argocd-util
argocd-util: clean-debug
	# Build argocd-util as a statically linked binary, so it could run within the alpine-based dex container (argoproj/argo-cd#844)
	CGO_ENABLED=0 ${PACKR_CMD} build -v -i -ldflags '${LDFLAGS}' -o ${DIST_DIR}/argocd-util ./cmd/argocd-util

.PHONY: dev-tools-image
dev-tools-image:
	cd hack && docker build -t argocd-dev-tools . -f Dockerfile.dev-tools

.PHONY: manifests-local
manifests-local:
	./hack/update-manifests.sh

.PHONY: manifests
manifests: dev-tools-image
	$(call run-in-dev-tool,make manifests-local IMAGE_TAG='${IMAGE_TAG}')


# NOTE: we use packr to do the build instead of go, since we embed swagger files and policy.csv
# files into the go binary
.PHONY: server
server: clean-debug
	CGO_ENABLED=0 ${PACKR_CMD} build -v -i -ldflags '${LDFLAGS}' -o ${DIST_DIR}/argocd-server ./cmd/argocd-server

.PHONY: repo-server
repo-server:
	CGO_ENABLED=0 ${PACKR_CMD} build -v -i -ldflags '${LDFLAGS}' -o ${DIST_DIR}/argocd-repo-server ./cmd/argocd-repo-server

.PHONY: controller
controller:
	CGO_ENABLED=0 ${PACKR_CMD} build -v -i -ldflags '${LDFLAGS}' -o ${DIST_DIR}/argocd-application-controller ./cmd/argocd-application-controller

.PHONY: packr
packr:
	go build -o ${DIST_DIR}/packr ./vendor/github.com/gobuffalo/packr/packr/

.PHONY: image
ifeq ($(DEV_IMAGE), true)
# The "dev" image builds the binaries from the users desktop environment (instead of in Docker)
# which speeds up builds. Dockerfile.dev needs to be copied into dist to perform the build, since
# the dist directory is under .dockerignore.
IMAGE_TAG="dev-$(shell git describe --always --dirty)"
image: packr
	docker build -t argocd-base --target argocd-base .
	docker build -t argocd-ui --target argocd-ui .
	CGO_ENABLED=0 GOOS=linux GOARCH=amd64 dist/packr build -v -i -ldflags '${LDFLAGS}' -o ${DIST_DIR}/argocd-server ./cmd/argocd-server
	CGO_ENABLED=0 GOOS=linux GOARCH=amd64 dist/packr build -v -i -ldflags '${LDFLAGS}' -o ${DIST_DIR}/argocd-application-controller ./cmd/argocd-application-controller
	CGO_ENABLED=0 GOOS=linux GOARCH=amd64 dist/packr build -v -i -ldflags '${LDFLAGS}' -o ${DIST_DIR}/argocd-repo-server ./cmd/argocd-repo-server
	CGO_ENABLED=0 GOOS=linux GOARCH=amd64 dist/packr build -v -i -ldflags '${LDFLAGS}' -o ${DIST_DIR}/argocd-util ./cmd/argocd-util
	CGO_ENABLED=0 GOOS=linux GOARCH=amd64 dist/packr build -v -i -ldflags '${LDFLAGS}' -o ${DIST_DIR}/argocd ./cmd/argocd
	CGO_ENABLED=0 GOOS=darwin GOARCH=amd64 dist/packr build -v -i -ldflags '${LDFLAGS}' -o ${DIST_DIR}/argocd-darwin-amd64 ./cmd/argocd
	CGO_ENABLED=0 GOOS=windows GOARCH=amd64 dist/packr build -v -i -ldflags '${LDFLAGS}' -o ${DIST_DIR}/argocd-windows-amd64.exe ./cmd/argocd
	cp Dockerfile.dev dist
	docker build -t $(IMAGE_PREFIX)argocd:$(IMAGE_TAG) -f dist/Dockerfile.dev dist
else
image:
	docker build -t $(IMAGE_PREFIX)argocd:$(IMAGE_TAG) .
endif
	@if [ "$(DOCKER_PUSH)" = "true" ] ; then docker push $(IMAGE_PREFIX)argocd:$(IMAGE_TAG) ; fi

.PHONY: builder-image
builder-image:
	docker build  -t $(IMAGE_PREFIX)argo-cd-ci-builder:$(IMAGE_TAG) --target builder .
	@if [ "$(DOCKER_PUSH)" = "true" ] ; then docker push $(IMAGE_PREFIX)argo-cd-ci-builder:$(IMAGE_TAG) ; fi

.PHONY: dep
dep:
	dep ensure -v

.PHONY: dep-ensure
dep-ensure:
	dep ensure -no-vendor

.PHONY: install-lint-tools
install-lint-tools:
	./hack/install.sh lint-tools

.PHONY: lint
lint:
	golangci-lint --version
	# NOTE: If you get a "Killed" OOM message, try reducing the value of GOGC
	# See https://github.com/golangci/golangci-lint#memory-usage-of-golangci-lint
	GOGC=100 golangci-lint run --fix --verbose

.PHONY: build
build:
	go build -v `go list ./... | grep -v 'resource_customizations\|test/e2e'`

.PHONY: test
test:
	./hack/test.sh -coverprofile=coverage.out `go list ./... | grep -v 'test/e2e'`

.PHONY: test-e2e
test-e2e:
	# NO_PROXY ensures all tests don't go out through a proxy if one is configured on the test system
	NO_PROXY=* ./hack/test.sh -timeout 15m -v ./test/e2e

.PHONY: start-e2e
start-e2e: cli
	killall goreman || true
	killall gpg-agent || true
	# check we can connect to Docker to start Redis
	docker version
	kubectl create ns argocd-e2e || true
	kubectl config set-context --current --namespace=argocd-e2e
	kustomize build test/manifests/base | kubectl apply -f -
	# Create GPG keys and source directories
	if test -d /tmp/argo-e2e/app/config/gpg; then rm -rf /tmp/argo-e2e/app/config/gpg/*; fi
	mkdir -p /tmp/argo-e2e/app/config/gpg/{keys,source} && chmod 0700 /tmp/argo-e2e/app/config/gpg/{keys,source}
	# set paths for locally managed ssh known hosts and tls certs data
	ARGOCD_SSH_DATA_PATH=/tmp/argo-e2e/app/config/ssh \
	ARGOCD_TLS_DATA_PATH=/tmp/argo-e2e/app/config/tls \
	ARGOCD_GPG_DATA_PATH=/tmp/argo-e2e/app/config/gpg/source \
	GNUPGHOME=/tmp/argo-e2e/app/config/gpg/keys \
	ARGOCD_GPG_ENABLED=true \
	ARGOCD_E2E_DISABLE_AUTH=false \
	ARGOCD_ZJWT_FEATURE_FLAG=always \
		goreman start ${ARGOCD_START}

# Cleans VSCode debug.test files from sub-dirs to prevent them from being included in packr boxes
.PHONY: clean-debug
clean-debug:
	-find ${CURRENT_DIR} -name debug.test | xargs rm -f

.PHONY: clean
clean: clean-debug
	-rm -rf ${CURRENT_DIR}/dist

.PHONY: start
start:
	killall goreman || true
	killall gpg-agent || true
	# check we can connect to Docker to start Redis
	docker version
	kubectl create ns argocd || true
	kubens argocd
	if test -d /app/config/gpg; then rm -rf /app/config/gpg/*; fi
	mkdir -p /app/config/gpg/{keys,source} && chmod 0700 /app/config/gpg/*
	ARGOCD_ZJWT_FEATURE_FLAG=always \
<<<<<<< HEAD
	GNUPGHOME=/app/config/gpg/keys \
	ARGOCD_GPG_ENABLED=$(ARGOCD_GPG_ENABLED) \
		goreman start
=======
		goreman start ${ARGOCD_START}
>>>>>>> ab80a812

.PHONY: pre-commit
pre-commit: dep-ensure codegen build lint test

.PHONY: release-precheck
release-precheck: manifests
	@if [ "$(GIT_TREE_STATE)" != "clean" ]; then echo 'git tree state is $(GIT_TREE_STATE)' ; exit 1; fi
	@if [ -z "$(GIT_TAG)" ]; then echo 'commit must be tagged to perform release' ; exit 1; fi
	@if [ "$(GIT_TAG)" != "v`cat VERSION`" ]; then echo 'VERSION does not match git tag'; exit 1; fi

.PHONY: release
release: pre-commit release-precheck image release-cli

.PHONY: build-docs
build-docs:
	mkdocs build

.PHONY: serve-docs
serve-docs:
	mkdocs serve

.PHONY: lint-docs
lint-docs:
	#  https://github.com/dkhamsing/awesome_bot
	find docs -name '*.md' -exec grep -l http {} + | xargs docker run --rm -v $(PWD):/mnt:ro dkhamsing/awesome_bot -t 3 --allow-dupe --allow-redirect --white-list `cat white-list | grep -v "#" | tr "\n" ','` --skip-save-results --

.PHONY: publish-docs
publish-docs: lint-docs
	mkdocs gh-deploy<|MERGE_RESOLUTION|>--- conflicted
+++ resolved
@@ -226,13 +226,9 @@
 	if test -d /app/config/gpg; then rm -rf /app/config/gpg/*; fi
 	mkdir -p /app/config/gpg/{keys,source} && chmod 0700 /app/config/gpg/*
 	ARGOCD_ZJWT_FEATURE_FLAG=always \
-<<<<<<< HEAD
 	GNUPGHOME=/app/config/gpg/keys \
 	ARGOCD_GPG_ENABLED=$(ARGOCD_GPG_ENABLED) \
 		goreman start
-=======
-		goreman start ${ARGOCD_START}
->>>>>>> ab80a812
 
 .PHONY: pre-commit
 pre-commit: dep-ensure codegen build lint test
