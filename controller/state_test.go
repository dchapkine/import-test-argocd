package controller

import (
	"encoding/json"
<<<<<<< HEAD
=======
	"fmt"
	"os"
>>>>>>> ed0218f9
	"testing"
	"time"

	"github.com/argoproj/gitops-engine/pkg/health"
	synccommon "github.com/argoproj/gitops-engine/pkg/sync/common"
	"github.com/argoproj/gitops-engine/pkg/utils/kube"
	. "github.com/argoproj/gitops-engine/pkg/utils/testing"
	"github.com/imdario/mergo"
	"github.com/sirupsen/logrus"
	logrustest "github.com/sirupsen/logrus/hooks/test"
	"github.com/stretchr/testify/assert"
	v1 "k8s.io/api/apps/v1"
	corev1 "k8s.io/api/core/v1"
	networkingv1 "k8s.io/api/networking/v1"
	metav1 "k8s.io/apimachinery/pkg/apis/meta/v1"
	"k8s.io/apimachinery/pkg/apis/meta/v1/unstructured"
	"k8s.io/apimachinery/pkg/runtime"

	"github.com/argoproj/argo-cd/v2/common"
	"github.com/argoproj/argo-cd/v2/controller/testdata"
	"github.com/argoproj/argo-cd/v2/pkg/apis/application/v1alpha1"
	argoappv1 "github.com/argoproj/argo-cd/v2/pkg/apis/application/v1alpha1"
	"github.com/argoproj/argo-cd/v2/reposerver/apiclient"
	"github.com/argoproj/argo-cd/v2/test"
	"github.com/argoproj/argo-cd/v2/util/argo"
	"github.com/argoproj/argo-cd/v2/util/gpg"
)

// TestCompareAppStateEmpty tests comparison when both git and live have no objects
func TestCompareAppStateEmpty(t *testing.T) {
	app := newFakeApp()
	data := fakeData{
		manifestResponse: &apiclient.ManifestResponse{
			Manifests: []string{},
			Namespace: test.FakeDestNamespace,
			Server:    test.FakeClusterURL,
			Revision:  "abc123",
		},
		managedLiveObjs: make(map[kube.ResourceKey]*unstructured.Unstructured),
	}
	ctrl := newFakeController(&data, nil)
	sources := make([]argoappv1.ApplicationSource, 0)
	sources = append(sources, app.Spec.GetSource())
	revisions := make([]string, 0)
	revisions = append(revisions, "")
	compRes, err := ctrl.appStateManager.CompareAppState(app, &defaultProj, revisions, sources, false, false, nil, false)
	assert.Nil(t, err)
	assert.NotNil(t, compRes)
	assert.NotNil(t, compRes.syncStatus)
	assert.Equal(t, argoappv1.SyncStatusCodeSynced, compRes.syncStatus.Status)
	assert.Len(t, compRes.resources, 0)
	assert.Len(t, compRes.managedResources, 0)
	assert.Len(t, app.Status.Conditions, 0)
}

// TestCompareAppStateRepoError tests the case when CompareAppState notices a repo error
func TestCompareAppStateRepoError(t *testing.T) {
	app := newFakeApp()
	ctrl := newFakeController(&fakeData{manifestResponses: make([]*apiclient.ManifestResponse, 3)}, fmt.Errorf("test repo error"))
	sources := make([]argoappv1.ApplicationSource, 0)
	sources = append(sources, app.Spec.GetSource())
	revisions := make([]string, 0)
	revisions = append(revisions, "")
	compRes, err := ctrl.appStateManager.CompareAppState(app, &defaultProj, revisions, sources, false, false, nil, false)
	assert.Nil(t, compRes)
	assert.EqualError(t, err, CompareStateRepoError.Error())

	// expect to still get compare state error to as inside grace period
	compRes, err = ctrl.appStateManager.CompareAppState(app, &defaultProj, revisions, sources, false, false, nil, false)
	assert.Nil(t, compRes)
	assert.EqualError(t, err, CompareStateRepoError.Error())

	time.Sleep(10 * time.Second)
	// expect to not get error as outside of grace period, but status should be unknown
	compRes, err = ctrl.appStateManager.CompareAppState(app, &defaultProj, revisions, sources, false, false, nil, false)
	assert.NotNil(t, compRes)
	assert.Nil(t, err)
	assert.Equal(t, compRes.syncStatus.Status, argoappv1.SyncStatusCodeUnknown)
}

// TestCompareAppStateNamespaceMetadataDiffers tests comparison when managed namespace metadata differs
func TestCompareAppStateNamespaceMetadataDiffers(t *testing.T) {
	app := newFakeApp()
	app.Spec.SyncPolicy.ManagedNamespaceMetadata = &argoappv1.ManagedNamespaceMetadata{
		Labels: map[string]string{
			"foo": "bar",
		},
		Annotations: map[string]string{
			"foo": "bar",
		},
	}
	app.Status.OperationState = &argoappv1.OperationState{
		SyncResult: &argoappv1.SyncOperationResult{},
	}

	data := fakeData{
		manifestResponse: &apiclient.ManifestResponse{
			Manifests: []string{},
			Namespace: test.FakeDestNamespace,
			Server:    test.FakeClusterURL,
			Revision:  "abc123",
		},
		managedLiveObjs: make(map[kube.ResourceKey]*unstructured.Unstructured),
	}
	ctrl := newFakeController(&data, nil)
	sources := make([]argoappv1.ApplicationSource, 0)
	sources = append(sources, app.Spec.GetSource())
	revisions := make([]string, 0)
	revisions = append(revisions, "")
	compRes, err := ctrl.appStateManager.CompareAppState(app, &defaultProj, revisions, sources, false, false, nil, false)
	assert.Nil(t, err)
	assert.NotNil(t, compRes)
	assert.NotNil(t, compRes.syncStatus)
	assert.Equal(t, argoappv1.SyncStatusCodeOutOfSync, compRes.syncStatus.Status)
	assert.Len(t, compRes.resources, 0)
	assert.Len(t, compRes.managedResources, 0)
	assert.Len(t, app.Status.Conditions, 0)
}

// TestCompareAppStateNamespaceMetadataDiffers tests comparison when managed namespace metadata differs to live and manifest ns
func TestCompareAppStateNamespaceMetadataDiffersToManifest(t *testing.T) {
	ns := NewNamespace()
	ns.SetName(test.FakeDestNamespace)
	ns.SetNamespace(test.FakeDestNamespace)
	ns.SetAnnotations(map[string]string{"bar": "bat"})

	app := newFakeApp()
	app.Spec.SyncPolicy.ManagedNamespaceMetadata = &argoappv1.ManagedNamespaceMetadata{
		Labels: map[string]string{
			"foo": "bar",
		},
		Annotations: map[string]string{
			"foo": "bar",
		},
	}
	app.Status.OperationState = &argoappv1.OperationState{
		SyncResult: &argoappv1.SyncOperationResult{},
	}

	liveNs := ns.DeepCopy()
	liveNs.SetAnnotations(nil)

	data := fakeData{
		manifestResponse: &apiclient.ManifestResponse{
			Manifests: []string{toJSON(t, liveNs)},
			Namespace: test.FakeDestNamespace,
			Server:    test.FakeClusterURL,
			Revision:  "abc123",
		},
		managedLiveObjs: map[kube.ResourceKey]*unstructured.Unstructured{
			kube.GetResourceKey(ns): ns,
		},
	}
	ctrl := newFakeController(&data, nil)
	sources := make([]argoappv1.ApplicationSource, 0)
	sources = append(sources, app.Spec.GetSource())
	revisions := make([]string, 0)
	revisions = append(revisions, "")
	compRes, err := ctrl.appStateManager.CompareAppState(app, &defaultProj, revisions, sources, false, false, nil, false)
	assert.Nil(t, err)
	assert.NotNil(t, compRes)
	assert.NotNil(t, compRes.syncStatus)
	assert.Equal(t, argoappv1.SyncStatusCodeOutOfSync, compRes.syncStatus.Status)
	assert.Len(t, compRes.resources, 1)
	assert.Len(t, compRes.managedResources, 1)
	assert.NotNil(t, compRes.diffResultList)
	assert.Len(t, compRes.diffResultList.Diffs, 1)

	result := NewNamespace()
	assert.NoError(t, json.Unmarshal(compRes.diffResultList.Diffs[0].PredictedLive, result))

	labels := result.GetLabels()
	delete(labels, "kubernetes.io/metadata.name")

	assert.Equal(t, map[string]string{}, labels)
	// Manifests override definitions in managedNamespaceMetadata
	assert.Equal(t, map[string]string{"bar": "bat"}, result.GetAnnotations())
	assert.Len(t, app.Status.Conditions, 0)
}

// TestCompareAppStateNamespaceMetadata tests comparison when managed namespace metadata differs to live
func TestCompareAppStateNamespaceMetadata(t *testing.T) {
	ns := NewNamespace()
	ns.SetName(test.FakeDestNamespace)
	ns.SetNamespace(test.FakeDestNamespace)
	ns.SetAnnotations(map[string]string{"bar": "bat"})

	app := newFakeApp()
	app.Spec.SyncPolicy.ManagedNamespaceMetadata = &argoappv1.ManagedNamespaceMetadata{
		Labels: map[string]string{
			"foo": "bar",
		},
		Annotations: map[string]string{
			"foo": "bar",
		},
	}
	app.Status.OperationState = &argoappv1.OperationState{
		SyncResult: &argoappv1.SyncOperationResult{},
	}

	data := fakeData{
		manifestResponse: &apiclient.ManifestResponse{
			Manifests: []string{},
			Namespace: test.FakeDestNamespace,
			Server:    test.FakeClusterURL,
			Revision:  "abc123",
		},
		managedLiveObjs: map[kube.ResourceKey]*unstructured.Unstructured{
			kube.GetResourceKey(ns): ns,
		},
	}
	ctrl := newFakeController(&data, nil)
	sources := make([]argoappv1.ApplicationSource, 0)
	sources = append(sources, app.Spec.GetSource())
	revisions := make([]string, 0)
	revisions = append(revisions, "")
	compRes, err := ctrl.appStateManager.CompareAppState(app, &defaultProj, revisions, sources, false, false, nil, false)
	assert.Nil(t, err)
	assert.NotNil(t, compRes)
	assert.NotNil(t, compRes.syncStatus)
	assert.Equal(t, argoappv1.SyncStatusCodeOutOfSync, compRes.syncStatus.Status)
	assert.Len(t, compRes.resources, 1)
	assert.Len(t, compRes.managedResources, 1)
	assert.NotNil(t, compRes.diffResultList)
	assert.Len(t, compRes.diffResultList.Diffs, 1)

	result := NewNamespace()
	assert.NoError(t, json.Unmarshal(compRes.diffResultList.Diffs[0].PredictedLive, result))

	labels := result.GetLabels()
	delete(labels, "kubernetes.io/metadata.name")

	assert.Equal(t, map[string]string{"foo": "bar"}, labels)
	assert.Equal(t, map[string]string{"argocd.argoproj.io/sync-options": "ServerSideApply=true", "bar": "bat", "foo": "bar"}, result.GetAnnotations())
	assert.Len(t, app.Status.Conditions, 0)
}

// TestCompareAppStateNamespaceMetadataIsTheSame tests comparison when managed namespace metadata is the same
func TestCompareAppStateNamespaceMetadataIsTheSame(t *testing.T) {
	app := newFakeApp()
	app.Spec.SyncPolicy.ManagedNamespaceMetadata = &argoappv1.ManagedNamespaceMetadata{
		Labels: map[string]string{
			"foo": "bar",
		},
		Annotations: map[string]string{
			"foo": "bar",
		},
	}
	app.Status.OperationState = &argoappv1.OperationState{
		SyncResult: &argoappv1.SyncOperationResult{
			ManagedNamespaceMetadata: &argoappv1.ManagedNamespaceMetadata{
				Labels: map[string]string{
					"foo": "bar",
				},
				Annotations: map[string]string{
					"foo": "bar",
				},
			},
		},
	}

	data := fakeData{
		manifestResponse: &apiclient.ManifestResponse{
			Manifests: []string{},
			Namespace: test.FakeDestNamespace,
			Server:    test.FakeClusterURL,
			Revision:  "abc123",
		},
		managedLiveObjs: make(map[kube.ResourceKey]*unstructured.Unstructured),
	}
	ctrl := newFakeController(&data, nil)
	sources := make([]argoappv1.ApplicationSource, 0)
	sources = append(sources, app.Spec.GetSource())
	revisions := make([]string, 0)
	revisions = append(revisions, "")
	compRes, err := ctrl.appStateManager.CompareAppState(app, &defaultProj, revisions, sources, false, false, nil, false)
	assert.Nil(t, err)
	assert.NotNil(t, compRes)
	assert.NotNil(t, compRes.syncStatus)
	assert.Equal(t, argoappv1.SyncStatusCodeSynced, compRes.syncStatus.Status)
	assert.Len(t, compRes.resources, 0)
	assert.Len(t, compRes.managedResources, 0)
	assert.Len(t, app.Status.Conditions, 0)
}

// TestCompareAppStateMissing tests when there is a manifest defined in the repo which doesn't exist in live
func TestCompareAppStateMissing(t *testing.T) {
	app := newFakeApp()
	data := fakeData{
		apps: []runtime.Object{app},
		manifestResponse: &apiclient.ManifestResponse{
			Manifests: []string{PodManifest},
			Namespace: test.FakeDestNamespace,
			Server:    test.FakeClusterURL,
			Revision:  "abc123",
		},
		managedLiveObjs: make(map[kube.ResourceKey]*unstructured.Unstructured),
	}
	ctrl := newFakeController(&data, nil)
	sources := make([]argoappv1.ApplicationSource, 0)
	sources = append(sources, app.Spec.GetSource())
	revisions := make([]string, 0)
	revisions = append(revisions, "")
	compRes, err := ctrl.appStateManager.CompareAppState(app, &defaultProj, revisions, sources, false, false, nil, false)
	assert.Nil(t, err)
	assert.NotNil(t, compRes)
	assert.NotNil(t, compRes.syncStatus)
	assert.Equal(t, argoappv1.SyncStatusCodeOutOfSync, compRes.syncStatus.Status)
	assert.Len(t, compRes.resources, 1)
	assert.Len(t, compRes.managedResources, 1)
	assert.Len(t, app.Status.Conditions, 0)
}

// TestCompareAppStateExtra tests when there is an extra object in live but not defined in git
func TestCompareAppStateExtra(t *testing.T) {
	pod := NewPod()
	pod.SetNamespace(test.FakeDestNamespace)
	app := newFakeApp()
	key := kube.ResourceKey{Group: "", Kind: "Pod", Namespace: test.FakeDestNamespace, Name: app.Name}
	data := fakeData{
		manifestResponse: &apiclient.ManifestResponse{
			Manifests: []string{},
			Namespace: test.FakeDestNamespace,
			Server:    test.FakeClusterURL,
			Revision:  "abc123",
		},
		managedLiveObjs: map[kube.ResourceKey]*unstructured.Unstructured{
			key: pod,
		},
	}
	ctrl := newFakeController(&data, nil)
	sources := make([]argoappv1.ApplicationSource, 0)
	sources = append(sources, app.Spec.GetSource())
	revisions := make([]string, 0)
	revisions = append(revisions, "")
	compRes, err := ctrl.appStateManager.CompareAppState(app, &defaultProj, revisions, sources, false, false, nil, false)
	assert.Nil(t, err)
	assert.NotNil(t, compRes)
	assert.Equal(t, argoappv1.SyncStatusCodeOutOfSync, compRes.syncStatus.Status)
	assert.Equal(t, 1, len(compRes.resources))
	assert.Equal(t, 1, len(compRes.managedResources))
	assert.Equal(t, 0, len(app.Status.Conditions))
}

// TestCompareAppStateHook checks that hooks are detected during manifest generation, and not
// considered as part of resources when assessing Synced status
func TestCompareAppStateHook(t *testing.T) {
	pod := NewPod()
	pod.SetAnnotations(map[string]string{synccommon.AnnotationKeyHook: "PreSync"})
	podBytes, _ := json.Marshal(pod)
	app := newFakeApp()
	data := fakeData{
		apps: []runtime.Object{app},
		manifestResponse: &apiclient.ManifestResponse{
			Manifests: []string{string(podBytes)},
			Namespace: test.FakeDestNamespace,
			Server:    test.FakeClusterURL,
			Revision:  "abc123",
		},
		managedLiveObjs: make(map[kube.ResourceKey]*unstructured.Unstructured),
	}
	ctrl := newFakeController(&data, nil)
	sources := make([]argoappv1.ApplicationSource, 0)
	sources = append(sources, app.Spec.GetSource())
	revisions := make([]string, 0)
	revisions = append(revisions, "")
	compRes, err := ctrl.appStateManager.CompareAppState(app, &defaultProj, revisions, sources, false, false, nil, false)
	assert.Nil(t, err)
	assert.NotNil(t, compRes)
	assert.Equal(t, argoappv1.SyncStatusCodeSynced, compRes.syncStatus.Status)
	assert.Equal(t, 0, len(compRes.resources))
	assert.Equal(t, 0, len(compRes.managedResources))
	assert.Equal(t, 1, len(compRes.reconciliationResult.Hooks))
	assert.Equal(t, 0, len(app.Status.Conditions))
}

// TestCompareAppStateSkipHook checks that skipped resources are detected during manifest generation, and not
// considered as part of resources when assessing Synced status
func TestCompareAppStateSkipHook(t *testing.T) {
	pod := NewPod()
	pod.SetAnnotations(map[string]string{synccommon.AnnotationKeyHook: "Skip"})
	podBytes, _ := json.Marshal(pod)
	app := newFakeApp()
	data := fakeData{
		apps: []runtime.Object{app},
		manifestResponse: &apiclient.ManifestResponse{
			Manifests: []string{string(podBytes)},
			Namespace: test.FakeDestNamespace,
			Server:    test.FakeClusterURL,
			Revision:  "abc123",
		},
		managedLiveObjs: make(map[kube.ResourceKey]*unstructured.Unstructured),
	}
	ctrl := newFakeController(&data, nil)
	sources := make([]argoappv1.ApplicationSource, 0)
	sources = append(sources, app.Spec.GetSource())
	revisions := make([]string, 0)
	revisions = append(revisions, "")
	compRes, err := ctrl.appStateManager.CompareAppState(app, &defaultProj, revisions, sources, false, false, nil, false)
	assert.Nil(t, err)
	assert.NotNil(t, compRes)
	assert.Equal(t, argoappv1.SyncStatusCodeSynced, compRes.syncStatus.Status)
	assert.Equal(t, 1, len(compRes.resources))
	assert.Equal(t, 1, len(compRes.managedResources))
	assert.Equal(t, 0, len(compRes.reconciliationResult.Hooks))
	assert.Equal(t, 0, len(app.Status.Conditions))
}

// checks that ignore resources are detected, but excluded from status
func TestCompareAppStateCompareOptionIgnoreExtraneous(t *testing.T) {
	pod := NewPod()
	pod.SetAnnotations(map[string]string{common.AnnotationCompareOptions: "IgnoreExtraneous"})
	app := newFakeApp()
	data := fakeData{
		apps: []runtime.Object{app},
		manifestResponse: &apiclient.ManifestResponse{
			Manifests: []string{},
			Namespace: test.FakeDestNamespace,
			Server:    test.FakeClusterURL,
			Revision:  "abc123",
		},
		managedLiveObjs: make(map[kube.ResourceKey]*unstructured.Unstructured),
	}
	ctrl := newFakeController(&data, nil)

	sources := make([]argoappv1.ApplicationSource, 0)
	sources = append(sources, app.Spec.GetSource())
	revisions := make([]string, 0)
	revisions = append(revisions, "")
	compRes, err := ctrl.appStateManager.CompareAppState(app, &defaultProj, revisions, sources, false, false, nil, false)
	assert.Nil(t, err)

	assert.NotNil(t, compRes)
	assert.Equal(t, argoappv1.SyncStatusCodeSynced, compRes.syncStatus.Status)
	assert.Len(t, compRes.resources, 0)
	assert.Len(t, compRes.managedResources, 0)
	assert.Len(t, app.Status.Conditions, 0)
}

// TestCompareAppStateExtraHook tests when there is an extra _hook_ object in live but not defined in git
func TestCompareAppStateExtraHook(t *testing.T) {
	pod := NewPod()
	pod.SetAnnotations(map[string]string{synccommon.AnnotationKeyHook: "PreSync"})
	pod.SetNamespace(test.FakeDestNamespace)
	app := newFakeApp()
	key := kube.ResourceKey{Group: "", Kind: "Pod", Namespace: test.FakeDestNamespace, Name: app.Name}
	data := fakeData{
		manifestResponse: &apiclient.ManifestResponse{
			Manifests: []string{},
			Namespace: test.FakeDestNamespace,
			Server:    test.FakeClusterURL,
			Revision:  "abc123",
		},
		managedLiveObjs: map[kube.ResourceKey]*unstructured.Unstructured{
			key: pod,
		},
	}
	ctrl := newFakeController(&data, nil)
	sources := make([]argoappv1.ApplicationSource, 0)
	sources = append(sources, app.Spec.GetSource())
	revisions := make([]string, 0)
	revisions = append(revisions, "")
	compRes, err := ctrl.appStateManager.CompareAppState(app, &defaultProj, revisions, sources, false, false, nil, false)
	assert.Nil(t, err)

	assert.NotNil(t, compRes)
	assert.Equal(t, argoappv1.SyncStatusCodeSynced, compRes.syncStatus.Status)
	assert.Equal(t, 1, len(compRes.resources))
	assert.Equal(t, 1, len(compRes.managedResources))
	assert.Equal(t, 0, len(compRes.reconciliationResult.Hooks))
	assert.Equal(t, 0, len(app.Status.Conditions))
}

// TestAppRevisions tests that revisions are properly propagated for a single source app
func TestAppRevisionsSingleSource(t *testing.T) {
	obj1 := NewPod()
	obj1.SetNamespace(test.FakeDestNamespace)
	data := fakeData{
		manifestResponse: &apiclient.ManifestResponse{
			Manifests: []string{toJSON(t, obj1)},
			Namespace: test.FakeDestNamespace,
			Server:    test.FakeClusterURL,
			Revision:  "abc123",
		},
		managedLiveObjs: make(map[kube.ResourceKey]*unstructured.Unstructured),
	}
	ctrl := newFakeController(&data, nil)

	app := newFakeApp()
	revisions := make([]string, 0)
	revisions = append(revisions, "")
	compRes, err := ctrl.appStateManager.CompareAppState(app, &defaultProj, revisions, app.Spec.GetSources(), false, false, nil, app.Spec.HasMultipleSources())
	assert.Nil(t, err)
	assert.NotNil(t, compRes)
	assert.NotNil(t, compRes.syncStatus)
	assert.NotEmpty(t, compRes.syncStatus.Revision)
	assert.Len(t, compRes.syncStatus.Revisions, 0)
}

// TestAppRevisions tests that revisions are properly propagated for a multi source app
func TestAppRevisionsMultiSource(t *testing.T) {
	obj1 := NewPod()
	obj1.SetNamespace(test.FakeDestNamespace)
	data := fakeData{
		manifestResponses: []*apiclient.ManifestResponse{
			{
				Manifests: []string{toJSON(t, obj1)},
				Namespace: test.FakeDestNamespace,
				Server:    test.FakeClusterURL,
				Revision:  "abc123",
			},
			{
				Manifests: []string{toJSON(t, obj1)},
				Namespace: test.FakeDestNamespace,
				Server:    test.FakeClusterURL,
				Revision:  "def456",
			},
			{
				Manifests: []string{},
				Namespace: test.FakeDestNamespace,
				Server:    test.FakeClusterURL,
				Revision:  "ghi789",
			},
		},
		managedLiveObjs: make(map[kube.ResourceKey]*unstructured.Unstructured),
	}
	ctrl := newFakeController(&data, nil)

	app := newFakeMultiSourceApp()
	revisions := make([]string, 0)
	revisions = append(revisions, "")
	compRes, err := ctrl.appStateManager.CompareAppState(app, &defaultProj, revisions, app.Spec.GetSources(), false, false, nil, app.Spec.HasMultipleSources())
	assert.Nil(t, err)
	assert.NotNil(t, compRes)
	assert.NotNil(t, compRes.syncStatus)
	assert.Empty(t, compRes.syncStatus.Revision)
	assert.Len(t, compRes.syncStatus.Revisions, 3)
	assert.Equal(t, "abc123", compRes.syncStatus.Revisions[0])
	assert.Equal(t, "def456", compRes.syncStatus.Revisions[1])
	assert.Equal(t, "ghi789", compRes.syncStatus.Revisions[2])
}

func toJSON(t *testing.T, obj *unstructured.Unstructured) string {
	data, err := json.Marshal(obj)
	assert.NoError(t, err)
	return string(data)
}

func TestCompareAppStateDuplicatedNamespacedResources(t *testing.T) {
	obj1 := NewPod()
	obj1.SetNamespace(test.FakeDestNamespace)
	obj2 := NewPod()
	obj3 := NewPod()
	obj3.SetNamespace("kube-system")
	obj4 := NewPod()
	obj4.SetGenerateName("my-pod")
	obj4.SetName("")
	obj5 := NewPod()
	obj5.SetName("")
	obj5.SetGenerateName("my-pod")

	app := newFakeApp()
	data := fakeData{
		manifestResponse: &apiclient.ManifestResponse{
			Manifests: []string{toJSON(t, obj1), toJSON(t, obj2), toJSON(t, obj3), toJSON(t, obj4), toJSON(t, obj5)},
			Namespace: test.FakeDestNamespace,
			Server:    test.FakeClusterURL,
			Revision:  "abc123",
		},
		managedLiveObjs: map[kube.ResourceKey]*unstructured.Unstructured{
			kube.GetResourceKey(obj1): obj1,
			kube.GetResourceKey(obj3): obj3,
		},
	}
	ctrl := newFakeController(&data, nil)
	sources := make([]argoappv1.ApplicationSource, 0)
	sources = append(sources, app.Spec.GetSource())
	revisions := make([]string, 0)
	revisions = append(revisions, "")
	compRes, err := ctrl.appStateManager.CompareAppState(app, &defaultProj, revisions, sources, false, false, nil, false)
	assert.Nil(t, err)

	assert.NotNil(t, compRes)
	assert.Equal(t, 1, len(app.Status.Conditions))
	assert.NotNil(t, app.Status.Conditions[0].LastTransitionTime)
	assert.Equal(t, argoappv1.ApplicationConditionRepeatedResourceWarning, app.Status.Conditions[0].Type)
	assert.Equal(t, "Resource /Pod/fake-dest-ns/my-pod appeared 2 times among application resources.", app.Status.Conditions[0].Message)
	assert.Equal(t, 4, len(compRes.resources))
}

func TestCompareAppStateManagedNamespaceMetadataWithLiveNsDoesNotGetPruned(t *testing.T) {
	app := newFakeApp()
	app.Spec.SyncPolicy = &argoappv1.SyncPolicy{
		ManagedNamespaceMetadata: &argoappv1.ManagedNamespaceMetadata{
			Labels:      nil,
			Annotations: nil,
		},
	}

	ns := NewNamespace()
	ns.SetName(test.FakeDestNamespace)
	ns.SetNamespace(test.FakeDestNamespace)
	ns.SetAnnotations(map[string]string{"argocd.argoproj.io/sync-options": "ServerSideApply=true"})

	data := fakeData{
		manifestResponse: &apiclient.ManifestResponse{
			Manifests: []string{},
			Namespace: test.FakeDestNamespace,
			Server:    test.FakeClusterURL,
			Revision:  "abc123",
		},
		managedLiveObjs: map[kube.ResourceKey]*unstructured.Unstructured{
			kube.GetResourceKey(ns): ns,
		},
	}
	ctrl := newFakeController(&data, nil)
	compRes, err := ctrl.appStateManager.CompareAppState(app, &defaultProj, []string{}, app.Spec.Sources, false, false, nil, false)
	assert.Nil(t, err)

	assert.NotNil(t, compRes)
	assert.Equal(t, 0, len(app.Status.Conditions))
	assert.NotNil(t, compRes)
	assert.NotNil(t, compRes.syncStatus)
	// Ensure that ns does not get pruned
	assert.NotNil(t, compRes.reconciliationResult.Target[0])
	assert.Equal(t, compRes.reconciliationResult.Target[0].GetName(), ns.GetName())
	assert.Equal(t, compRes.reconciliationResult.Target[0].GetAnnotations(), ns.GetAnnotations())
	assert.Equal(t, compRes.reconciliationResult.Target[0].GetLabels(), ns.GetLabels())
	assert.Len(t, compRes.resources, 1)
	assert.Len(t, compRes.managedResources, 1)
}

var defaultProj = argoappv1.AppProject{
	ObjectMeta: metav1.ObjectMeta{
		Name:      "default",
		Namespace: test.FakeArgoCDNamespace,
	},
	Spec: argoappv1.AppProjectSpec{
		SourceRepos: []string{"*"},
		Destinations: []argoappv1.ApplicationDestination{
			{
				Server:    "*",
				Namespace: "*",
			},
		},
	},
}

func TestSetHealth(t *testing.T) {
	app := newFakeApp()
	deployment := kube.MustToUnstructured(&v1.Deployment{
		TypeMeta: metav1.TypeMeta{
			APIVersion: "apps/v1",
			Kind:       "Deployment",
		},
		ObjectMeta: metav1.ObjectMeta{
			Name:      "demo",
			Namespace: "default",
		},
	})
	ctrl := newFakeController(&fakeData{
		apps: []runtime.Object{app, &defaultProj},
		manifestResponse: &apiclient.ManifestResponse{
			Manifests: []string{},
			Namespace: test.FakeDestNamespace,
			Server:    test.FakeClusterURL,
			Revision:  "abc123",
		},
		managedLiveObjs: map[kube.ResourceKey]*unstructured.Unstructured{
			kube.GetResourceKey(deployment): deployment,
		},
	}, nil)

	sources := make([]argoappv1.ApplicationSource, 0)
	sources = append(sources, app.Spec.GetSource())
	revisions := make([]string, 0)
	revisions = append(revisions, "")
	compRes, err := ctrl.appStateManager.CompareAppState(app, &defaultProj, revisions, sources, false, false, nil, false)
	assert.Nil(t, err)

	assert.Equal(t, health.HealthStatusHealthy, compRes.healthStatus.Status)
}

func TestSetHealthSelfReferencedApp(t *testing.T) {
	app := newFakeApp()
	unstructuredApp := kube.MustToUnstructured(app)
	deployment := kube.MustToUnstructured(&v1.Deployment{
		TypeMeta: metav1.TypeMeta{
			APIVersion: "apps/v1",
			Kind:       "Deployment",
		},
		ObjectMeta: metav1.ObjectMeta{
			Name:      "demo",
			Namespace: "default",
		},
	})
	ctrl := newFakeController(&fakeData{
		apps: []runtime.Object{app, &defaultProj},
		manifestResponse: &apiclient.ManifestResponse{
			Manifests: []string{},
			Namespace: test.FakeDestNamespace,
			Server:    test.FakeClusterURL,
			Revision:  "abc123",
		},
		managedLiveObjs: map[kube.ResourceKey]*unstructured.Unstructured{
			kube.GetResourceKey(deployment):      deployment,
			kube.GetResourceKey(unstructuredApp): unstructuredApp,
		},
	}, nil)

	sources := make([]argoappv1.ApplicationSource, 0)
	sources = append(sources, app.Spec.GetSource())
	revisions := make([]string, 0)
	revisions = append(revisions, "")
	compRes, err := ctrl.appStateManager.CompareAppState(app, &defaultProj, revisions, sources, false, false, nil, false)
	assert.Nil(t, err)

	assert.Equal(t, health.HealthStatusHealthy, compRes.healthStatus.Status)
}

func TestSetManagedResourcesWithOrphanedResources(t *testing.T) {
	proj := defaultProj.DeepCopy()
	proj.Spec.OrphanedResources = &argoappv1.OrphanedResourcesMonitorSettings{}

	app := newFakeApp()
	ctrl := newFakeController(&fakeData{
		apps: []runtime.Object{app, proj},
		namespacedResources: map[kube.ResourceKey]namespacedResource{
			kube.NewResourceKey("apps", kube.DeploymentKind, app.Namespace, "guestbook"): {
				ResourceNode: argoappv1.ResourceNode{
					ResourceRef: argoappv1.ResourceRef{Kind: kube.DeploymentKind, Name: "guestbook", Namespace: app.Namespace},
				},
				AppName: "",
			},
		},
	}, nil)

	tree, err := ctrl.setAppManagedResources(app, &comparisonResult{managedResources: make([]managedResource, 0)})

	assert.NoError(t, err)
	assert.Equal(t, len(tree.OrphanedNodes), 1)
	assert.Equal(t, "guestbook", tree.OrphanedNodes[0].Name)
	assert.Equal(t, app.Namespace, tree.OrphanedNodes[0].Namespace)
}

func TestSetManagedResourcesWithResourcesOfAnotherApp(t *testing.T) {
	proj := defaultProj.DeepCopy()
	proj.Spec.OrphanedResources = &argoappv1.OrphanedResourcesMonitorSettings{}

	app1 := newFakeApp()
	app1.Name = "app1"
	app2 := newFakeApp()
	app2.Name = "app2"

	ctrl := newFakeController(&fakeData{
		apps: []runtime.Object{app1, app2, proj},
		namespacedResources: map[kube.ResourceKey]namespacedResource{
			kube.NewResourceKey("apps", kube.DeploymentKind, app2.Namespace, "guestbook"): {
				ResourceNode: argoappv1.ResourceNode{
					ResourceRef: argoappv1.ResourceRef{Kind: kube.DeploymentKind, Name: "guestbook", Namespace: app2.Namespace},
				},
				AppName: "app2",
			},
		},
	}, nil)

	tree, err := ctrl.setAppManagedResources(app1, &comparisonResult{managedResources: make([]managedResource, 0)})

	assert.NoError(t, err)
	assert.Equal(t, 0, len(tree.OrphanedNodes))
}

func TestReturnUnknownComparisonStateOnSettingLoadError(t *testing.T) {
	proj := defaultProj.DeepCopy()
	proj.Spec.OrphanedResources = &argoappv1.OrphanedResourcesMonitorSettings{}

	app := newFakeApp()

	ctrl := newFakeController(&fakeData{
		apps: []runtime.Object{app, proj},
		configMapData: map[string]string{
			"resource.customizations": "invalid setting",
		},
	}, nil)

	sources := make([]argoappv1.ApplicationSource, 0)
	sources = append(sources, app.Spec.GetSource())
	revisions := make([]string, 0)
	revisions = append(revisions, "")
	compRes, err := ctrl.appStateManager.CompareAppState(app, &defaultProj, revisions, sources, false, false, nil, false)
	assert.Nil(t, err)

	assert.Equal(t, health.HealthStatusUnknown, compRes.healthStatus.Status)
	assert.Equal(t, argoappv1.SyncStatusCodeUnknown, compRes.syncStatus.Status)
}

func TestSetManagedResourcesKnownOrphanedResourceExceptions(t *testing.T) {
	proj := defaultProj.DeepCopy()
	proj.Spec.OrphanedResources = &argoappv1.OrphanedResourcesMonitorSettings{}
	proj.Spec.SourceNamespaces = []string{"default"}

	app := newFakeApp()
	app.Namespace = "default"

	ctrl := newFakeController(&fakeData{
		apps: []runtime.Object{app, proj},
		namespacedResources: map[kube.ResourceKey]namespacedResource{
			kube.NewResourceKey("apps", kube.DeploymentKind, app.Namespace, "guestbook"): {
				ResourceNode: argoappv1.ResourceNode{ResourceRef: argoappv1.ResourceRef{Group: "apps", Kind: kube.DeploymentKind, Name: "guestbook", Namespace: app.Namespace}},
			},
			kube.NewResourceKey("", kube.ServiceAccountKind, app.Namespace, "default"): {
				ResourceNode: argoappv1.ResourceNode{ResourceRef: argoappv1.ResourceRef{Kind: kube.ServiceAccountKind, Name: "default", Namespace: app.Namespace}},
			},
			kube.NewResourceKey("", kube.ServiceKind, app.Namespace, "kubernetes"): {
				ResourceNode: argoappv1.ResourceNode{ResourceRef: argoappv1.ResourceRef{Kind: kube.ServiceAccountKind, Name: "kubernetes", Namespace: app.Namespace}},
			},
		},
	}, nil)

	tree, err := ctrl.setAppManagedResources(app, &comparisonResult{managedResources: make([]managedResource, 0)})

	assert.NoError(t, err)
	assert.Len(t, tree.OrphanedNodes, 1)
	assert.Equal(t, "guestbook", tree.OrphanedNodes[0].Name)
}

func Test_appStateManager_persistRevisionHistory(t *testing.T) {
	app := newFakeApp()
	ctrl := newFakeController(&fakeData{
		apps: []runtime.Object{app},
	}, nil)
	manager := ctrl.appStateManager.(*appStateManager)
	setRevisionHistoryLimit := func(value int) {
		i := int64(value)
		app.Spec.RevisionHistoryLimit = &i
	}
	addHistory := func() {
		err := manager.persistRevisionHistory(app, "my-revision", argoappv1.ApplicationSource{}, []string{}, []argoappv1.ApplicationSource{}, false, metav1.Time{}, v1alpha1.OperationInitiator{})
		assert.NoError(t, err)
	}
	addHistory()
	assert.Len(t, app.Status.History, 1)
	addHistory()
	assert.Len(t, app.Status.History, 2)
	addHistory()
	assert.Len(t, app.Status.History, 3)
	addHistory()
	assert.Len(t, app.Status.History, 4)
	addHistory()
	assert.Len(t, app.Status.History, 5)
	addHistory()
	assert.Len(t, app.Status.History, 6)
	addHistory()
	assert.Len(t, app.Status.History, 7)
	addHistory()
	assert.Len(t, app.Status.History, 8)
	addHistory()
	assert.Len(t, app.Status.History, 9)
	addHistory()
	assert.Len(t, app.Status.History, 10)
	// default limit is 10
	addHistory()
	assert.Len(t, app.Status.History, 10)
	// increase limit
	setRevisionHistoryLimit(11)
	addHistory()
	assert.Len(t, app.Status.History, 11)
	// decrease limit
	setRevisionHistoryLimit(9)
	addHistory()
	assert.Len(t, app.Status.History, 9)

	metav1NowTime := metav1.NewTime(time.Now())
	err := manager.persistRevisionHistory(app, "my-revision", argoappv1.ApplicationSource{}, []string{}, []argoappv1.ApplicationSource{}, false, metav1NowTime, v1alpha1.OperationInitiator{})
	assert.NoError(t, err)
	assert.Equal(t, app.Status.History.LastRevisionHistory().DeployStartedAt, &metav1NowTime)
}

var signedProj = argoappv1.AppProject{
	ObjectMeta: metav1.ObjectMeta{
		Name:      "default",
		Namespace: test.FakeArgoCDNamespace,
	},
	Spec: argoappv1.AppProjectSpec{
		SourceRepos: []string{"*"},
		Destinations: []argoappv1.ApplicationDestination{
			{
				Server:    "*",
				Namespace: "*",
			},
		},
		SignatureKeys: []argoappv1.SignatureKey{
			{
				KeyID: "4AEE18F83AFDEB23",
			},
		},
	},
}

func testResult(commitSHA, keyID, result, identity string) []*argoappv1.RevisionSignatureInfo {
	return []*argoappv1.RevisionSignatureInfo{
		{
			CommitSHA:          commitSHA,
			KeyID:              keyID,
			VerificationResult: result,
			Identity:           identity,
			Date:               time.Now().Format(time.RFC822),
		},
	}
}

func TestSignedResponseNoSignatureRequired(t *testing.T) {
	t.Setenv("ARGOCD_GPG_ENABLED", "true")

	// We have a good signature response, but project does not require signed commits
	{
		app := newFakeApp()
		data := fakeData{
			manifestResponse: &apiclient.ManifestResponse{
				Manifests:          []string{},
				Namespace:          test.FakeDestNamespace,
				Server:             test.FakeClusterURL,
				Revision:           "abc123",
				VerificationResult: testResult("abc123", "4AEE18F83AFDEB23", gpg.VerificationResultGood, "Committer <comitter@example.com>"),
			},
			managedLiveObjs: make(map[kube.ResourceKey]*unstructured.Unstructured),
		}
		ctrl := newFakeController(&data, nil)
		sources := make([]argoappv1.ApplicationSource, 0)
		sources = append(sources, app.Spec.GetSource())
		revisions := make([]string, 0)
		revisions = append(revisions, "")
		compRes, err := ctrl.appStateManager.CompareAppState(app, &defaultProj, revisions, sources, false, false, nil, false)
		assert.Nil(t, err)
		assert.NotNil(t, compRes)
		assert.NotNil(t, compRes.syncStatus)
		assert.Equal(t, argoappv1.SyncStatusCodeSynced, compRes.syncStatus.Status)
		assert.Len(t, compRes.resources, 0)
		assert.Len(t, compRes.managedResources, 0)
		assert.Len(t, app.Status.Conditions, 0)
	}
	// We have a bad signature response, but project does not require signed commits
	{
		app := newFakeApp()
		data := fakeData{
			manifestResponse: &apiclient.ManifestResponse{
				Manifests:          []string{},
				Namespace:          test.FakeDestNamespace,
				Server:             test.FakeClusterURL,
				Revision:           "abc123",
				VerificationResult: testResult("abc123", "4AEE18F83AFDEB23", gpg.VerificationResultBad, "Committer <comitter@example.com>"),
			},
			managedLiveObjs: make(map[kube.ResourceKey]*unstructured.Unstructured),
		}
		ctrl := newFakeController(&data, nil)
		sources := make([]argoappv1.ApplicationSource, 0)
		sources = append(sources, app.Spec.GetSource())
		revisions := make([]string, 0)
		revisions = append(revisions, "")
		compRes, err := ctrl.appStateManager.CompareAppState(app, &defaultProj, revisions, sources, false, false, nil, false)
		assert.Nil(t, err)
		assert.NotNil(t, compRes)
		assert.NotNil(t, compRes.syncStatus)
		assert.Equal(t, argoappv1.SyncStatusCodeSynced, compRes.syncStatus.Status)
		assert.Len(t, compRes.resources, 0)
		assert.Len(t, compRes.managedResources, 0)
		assert.Len(t, app.Status.Conditions, 0)
	}
}

func TestSignedResponseSignatureRequired(t *testing.T) {
	t.Setenv("ARGOCD_GPG_ENABLED", "true")

	// We have a good signature response, valid key, and signing is required - sync!
	{
		app := newFakeApp()
		data := fakeData{
			manifestResponse: &apiclient.ManifestResponse{
				Manifests:          []string{},
				Namespace:          test.FakeDestNamespace,
				Server:             test.FakeClusterURL,
				Revision:           "abc123",
				VerificationResult: testResult("abc123", "4AEE18F83AFDEB23", gpg.VerificationResultGood, "Committer <comitter@example.com>"),
			},
			managedLiveObjs: make(map[kube.ResourceKey]*unstructured.Unstructured),
		}
		ctrl := newFakeController(&data, nil)
		sources := make([]argoappv1.ApplicationSource, 0)
		sources = append(sources, app.Spec.GetSource())
		revisions := make([]string, 0)
		revisions = append(revisions, "")
		compRes, err := ctrl.appStateManager.CompareAppState(app, &signedProj, revisions, sources, false, false, nil, false)
		assert.Nil(t, err)
		assert.NotNil(t, compRes)
		assert.NotNil(t, compRes.syncStatus)
		assert.Equal(t, argoappv1.SyncStatusCodeSynced, compRes.syncStatus.Status)
		assert.Len(t, compRes.resources, 0)
		assert.Len(t, compRes.managedResources, 0)
		assert.Len(t, app.Status.Conditions, 0)
	}
	// We have a bad signature response and signing is required - do not sync
	{
		app := newFakeApp()
		data := fakeData{
			manifestResponse: &apiclient.ManifestResponse{
				Manifests:          []string{},
				Namespace:          test.FakeDestNamespace,
				Server:             test.FakeClusterURL,
				Revision:           "abc123",
				VerificationResult: testResult("abc123", "4AEE18F83AFDEB23", gpg.VerificationResultBad, "Committer <comitter@example.com>"),
			},
			managedLiveObjs: make(map[kube.ResourceKey]*unstructured.Unstructured),
		}
		ctrl := newFakeController(&data, nil)
		sources := make([]argoappv1.ApplicationSource, 0)
		sources = append(sources, app.Spec.GetSource())
		revisions := make([]string, 0)
		revisions = append(revisions, "abc123")
		compRes, err := ctrl.appStateManager.CompareAppState(app, &signedProj, revisions, sources, false, false, nil, false)
		assert.Nil(t, err)
		assert.NotNil(t, compRes)
		assert.NotNil(t, compRes.syncStatus)
		assert.Equal(t, argoappv1.SyncStatusCodeSynced, compRes.syncStatus.Status)
		assert.Len(t, compRes.resources, 0)
		assert.Len(t, compRes.managedResources, 0)
		assert.Len(t, app.Status.Conditions, 1)
	}
	// We have a malformed signature response and signing is required - do not sync
	{
		app := newFakeApp()
		data := fakeData{
			manifestResponse: &apiclient.ManifestResponse{
				Manifests:          []string{},
				Namespace:          test.FakeDestNamespace,
				Server:             test.FakeClusterURL,
				Revision:           "abc123",
				VerificationResult: testResult("abc123", "4AEE18F83AFDEB23", gpg.VerificationResultRevokedKey, "Committer <comitter@example.com>"),
			},
			managedLiveObjs: make(map[kube.ResourceKey]*unstructured.Unstructured),
		}
		ctrl := newFakeController(&data, nil)
		sources := make([]argoappv1.ApplicationSource, 0)
		sources = append(sources, app.Spec.GetSource())
		revisions := make([]string, 0)
		revisions = append(revisions, "abc123")
		compRes, err := ctrl.appStateManager.CompareAppState(app, &signedProj, revisions, sources, false, false, nil, false)
		assert.Nil(t, err)
		assert.NotNil(t, compRes)
		assert.NotNil(t, compRes.syncStatus)
		assert.Equal(t, argoappv1.SyncStatusCodeSynced, compRes.syncStatus.Status)
		assert.Len(t, compRes.resources, 0)
		assert.Len(t, compRes.managedResources, 0)
		assert.Len(t, app.Status.Conditions, 1)
	}
	// We have no signature response (no signature made) and signing is required - do not sync
	{
		app := newFakeApp()
		data := fakeData{
			manifestResponse: &apiclient.ManifestResponse{
				Manifests:          []string{},
				Namespace:          test.FakeDestNamespace,
				Server:             test.FakeClusterURL,
				Revision:           "abc123",
				VerificationResult: testResult("abc123", "4AEE18F83AFDEB23", gpg.VerificationResultNoSignature, "Committer <comitter@example.com>"),
			},
			managedLiveObjs: make(map[kube.ResourceKey]*unstructured.Unstructured),
		}
		ctrl := newFakeController(&data, nil)
		sources := make([]argoappv1.ApplicationSource, 0)
		sources = append(sources, app.Spec.GetSource())
		revisions := make([]string, 0)
		revisions = append(revisions, "abc123")
		compRes, err := ctrl.appStateManager.CompareAppState(app, &signedProj, revisions, sources, false, false, nil, false)
		assert.Nil(t, err)
		assert.NotNil(t, compRes)
		assert.NotNil(t, compRes.syncStatus)
		assert.Equal(t, argoappv1.SyncStatusCodeSynced, compRes.syncStatus.Status)
		assert.Len(t, compRes.resources, 0)
		assert.Len(t, compRes.managedResources, 0)
		assert.Len(t, app.Status.Conditions, 1)
	}

	// We have a good signature and signing is required, but key is not allowed - do not sync
	{
		app := newFakeApp()
		data := fakeData{
			manifestResponse: &apiclient.ManifestResponse{
				Manifests:          []string{},
				Namespace:          test.FakeDestNamespace,
				Server:             test.FakeClusterURL,
				Revision:           "abc123",
				VerificationResult: testResult("abc123", "4AEE18F83AFDEB23", gpg.VerificationResultGood, "Committer <comitter@example.com>"),
			},
			managedLiveObjs: make(map[kube.ResourceKey]*unstructured.Unstructured),
		}
		ctrl := newFakeController(&data, nil)
		testProj := signedProj
		testProj.Spec.SignatureKeys[0].KeyID = "4AEE18F83AFDEB2"
		sources := make([]argoappv1.ApplicationSource, 0)
		sources = append(sources, app.Spec.GetSource())
		revisions := make([]string, 0)
		revisions = append(revisions, "abc123")
		compRes, err := ctrl.appStateManager.CompareAppState(app, &testProj, revisions, sources, false, false, nil, false)
		assert.Nil(t, err)
		assert.NotNil(t, compRes)
		assert.NotNil(t, compRes.syncStatus)
		assert.Equal(t, argoappv1.SyncStatusCodeSynced, compRes.syncStatus.Status)
		assert.Len(t, compRes.resources, 0)
		assert.Len(t, compRes.managedResources, 0)
		assert.Len(t, app.Status.Conditions, 1)
		assert.Contains(t, app.Status.Conditions[0].Message, "not trusted")
	}
	// Signature required and local manifests supplied - do not sync
	{
		app := newFakeApp()
		data := fakeData{
			manifestResponse: &apiclient.ManifestResponse{
				Manifests:          []string{},
				Namespace:          test.FakeDestNamespace,
				Server:             test.FakeClusterURL,
				Revision:           "abc123",
				VerificationResult: nil,
			},
			managedLiveObjs: make(map[kube.ResourceKey]*unstructured.Unstructured),
		}
		// it doesn't matter for our test whether local manifests are valid
		localManifests := []string{"foobar"}
		ctrl := newFakeController(&data, nil)
		sources := make([]argoappv1.ApplicationSource, 0)
		sources = append(sources, app.Spec.GetSource())
		revisions := make([]string, 0)
		revisions = append(revisions, "abc123")
		compRes, err := ctrl.appStateManager.CompareAppState(app, &signedProj, revisions, sources, false, false, localManifests, false)
		assert.Nil(t, err)
		assert.NotNil(t, compRes)
		assert.NotNil(t, compRes.syncStatus)
		assert.Equal(t, argoappv1.SyncStatusCodeUnknown, compRes.syncStatus.Status)
		assert.Len(t, compRes.resources, 0)
		assert.Len(t, compRes.managedResources, 0)
		assert.Len(t, app.Status.Conditions, 1)
		assert.Contains(t, app.Status.Conditions[0].Message, "Cannot use local manifests")
	}

	t.Setenv("ARGOCD_GPG_ENABLED", "false")
	// We have a bad signature response and signing would be required, but GPG subsystem is disabled - sync
	{
		app := newFakeApp()
		data := fakeData{
			manifestResponse: &apiclient.ManifestResponse{
				Manifests:          []string{},
				Namespace:          test.FakeDestNamespace,
				Server:             test.FakeClusterURL,
				Revision:           "abc123",
				VerificationResult: testResult("abc123", "4AEE18F83AFDEB23", gpg.VerificationResultBad, "Committer <comitter@example.com>"),
			},
			managedLiveObjs: make(map[kube.ResourceKey]*unstructured.Unstructured),
		}
		ctrl := newFakeController(&data, nil)
		sources := make([]argoappv1.ApplicationSource, 0)
		sources = append(sources, app.Spec.GetSource())
		revisions := make([]string, 0)
		revisions = append(revisions, "abc123")
		compRes, err := ctrl.appStateManager.CompareAppState(app, &signedProj, revisions, sources, false, false, nil, false)
		assert.Nil(t, err)
		assert.NotNil(t, compRes)
		assert.NotNil(t, compRes.syncStatus)
		assert.Equal(t, argoappv1.SyncStatusCodeSynced, compRes.syncStatus.Status)
		assert.Len(t, compRes.resources, 0)
		assert.Len(t, compRes.managedResources, 0)
		assert.Len(t, app.Status.Conditions, 0)
	}

	// Signature required and local manifests supplied and GPG subsystem is disabled - sync
	{
		app := newFakeApp()
		data := fakeData{
			manifestResponse: &apiclient.ManifestResponse{
				Manifests:          []string{},
				Namespace:          test.FakeDestNamespace,
				Server:             test.FakeClusterURL,
				Revision:           "abc123",
				VerificationResult: nil,
			},
			managedLiveObjs: make(map[kube.ResourceKey]*unstructured.Unstructured),
		}
		// it doesn't matter for our test whether local manifests are valid
		localManifests := []string{""}
		ctrl := newFakeController(&data, nil)
		sources := make([]argoappv1.ApplicationSource, 0)
		sources = append(sources, app.Spec.GetSource())
		revisions := make([]string, 0)
		revisions = append(revisions, "abc123")
		compRes, err := ctrl.appStateManager.CompareAppState(app, &signedProj, revisions, sources, false, false, localManifests, false)
		assert.Nil(t, err)
		assert.NotNil(t, compRes)
		assert.NotNil(t, compRes.syncStatus)
		assert.Equal(t, argoappv1.SyncStatusCodeSynced, compRes.syncStatus.Status)
		assert.Len(t, compRes.resources, 0)
		assert.Len(t, compRes.managedResources, 0)
		assert.Len(t, app.Status.Conditions, 0)
	}
}

func TestComparisonResult_GetHealthStatus(t *testing.T) {
	status := &argoappv1.HealthStatus{Status: health.HealthStatusMissing}
	res := comparisonResult{
		healthStatus: status,
	}

	assert.Equal(t, status, res.GetHealthStatus())
}

func TestComparisonResult_GetSyncStatus(t *testing.T) {
	status := &argoappv1.SyncStatus{Status: argoappv1.SyncStatusCodeOutOfSync}
	res := comparisonResult{
		syncStatus: status,
	}

	assert.Equal(t, status, res.GetSyncStatus())
}

func TestIsLiveResourceManaged(t *testing.T) {
	managedObj := kube.MustToUnstructured(&corev1.ConfigMap{
		TypeMeta: metav1.TypeMeta{
			APIVersion: "v1",
			Kind:       "ConfigMap",
		},
		ObjectMeta: metav1.ObjectMeta{
			Name:      "configmap1",
			Namespace: "default",
			Annotations: map[string]string{
				common.AnnotationKeyAppInstance: "guestbook:/ConfigMap:default/configmap1",
			},
		},
	})
	managedObjWithLabel := kube.MustToUnstructured(&corev1.ConfigMap{
		TypeMeta: metav1.TypeMeta{
			APIVersion: "v1",
			Kind:       "ConfigMap",
		},
		ObjectMeta: metav1.ObjectMeta{
			Name:      "configmap1",
			Namespace: "default",
			Labels: map[string]string{
				common.LabelKeyAppInstance: "guestbook",
			},
		},
	})
	unmanagedObjWrongName := kube.MustToUnstructured(&corev1.ConfigMap{
		TypeMeta: metav1.TypeMeta{
			APIVersion: "v1",
			Kind:       "ConfigMap",
		},
		ObjectMeta: metav1.ObjectMeta{
			Name:      "configmap2",
			Namespace: "default",
			Annotations: map[string]string{
				common.AnnotationKeyAppInstance: "guestbook:/ConfigMap:default/configmap1",
			},
		},
	})
	unmanagedObjWrongKind := kube.MustToUnstructured(&corev1.ConfigMap{
		TypeMeta: metav1.TypeMeta{
			APIVersion: "v1",
			Kind:       "ConfigMap",
		},
		ObjectMeta: metav1.ObjectMeta{
			Name:      "configmap2",
			Namespace: "default",
			Annotations: map[string]string{
				common.AnnotationKeyAppInstance: "guestbook:/Service:default/configmap2",
			},
		},
	})
	unmanagedObjWrongGroup := kube.MustToUnstructured(&corev1.ConfigMap{
		TypeMeta: metav1.TypeMeta{
			APIVersion: "v1",
			Kind:       "ConfigMap",
		},
		ObjectMeta: metav1.ObjectMeta{
			Name:      "configmap2",
			Namespace: "default",
			Annotations: map[string]string{
				common.AnnotationKeyAppInstance: "guestbook:apps/ConfigMap:default/configmap2",
			},
		},
	})
	unmanagedObjWrongNamespace := kube.MustToUnstructured(&corev1.ConfigMap{
		TypeMeta: metav1.TypeMeta{
			APIVersion: "v1",
			Kind:       "ConfigMap",
		},
		ObjectMeta: metav1.ObjectMeta{
			Name:      "configmap2",
			Namespace: "default",
			Annotations: map[string]string{
				common.AnnotationKeyAppInstance: "guestbook:/ConfigMap:fakens/configmap2",
			},
		},
	})
	managedWrongAPIGroup := kube.MustToUnstructured(&networkingv1.Ingress{
		TypeMeta: metav1.TypeMeta{
			APIVersion: "networking.k8s.io/v1",
			Kind:       "Ingress",
		},
		ObjectMeta: metav1.ObjectMeta{
			Name:      "some-ingress",
			Namespace: "default",
			Annotations: map[string]string{
				common.AnnotationKeyAppInstance: "guestbook:extensions/Ingress:default/some-ingress",
			},
		},
	})
	ctrl := newFakeController(&fakeData{
		apps: []runtime.Object{app, &defaultProj},
		manifestResponse: &apiclient.ManifestResponse{
			Manifests: []string{},
			Namespace: test.FakeDestNamespace,
			Server:    test.FakeClusterURL,
			Revision:  "abc123",
		},
		managedLiveObjs: map[kube.ResourceKey]*unstructured.Unstructured{
			kube.GetResourceKey(managedObj):                 managedObj,
			kube.GetResourceKey(unmanagedObjWrongName):      unmanagedObjWrongName,
			kube.GetResourceKey(unmanagedObjWrongKind):      unmanagedObjWrongKind,
			kube.GetResourceKey(unmanagedObjWrongGroup):     unmanagedObjWrongGroup,
			kube.GetResourceKey(unmanagedObjWrongNamespace): unmanagedObjWrongNamespace,
		},
	}, nil)

	manager := ctrl.appStateManager.(*appStateManager)
	appName := "guestbook"

	t.Run("will return true if trackingid matches the resource", func(t *testing.T) {
		// given
		t.Parallel()
		configObj := managedObj.DeepCopy()

		// then
		assert.True(t, manager.isSelfReferencedObj(managedObj, configObj, appName, common.AnnotationKeyAppInstance, argo.TrackingMethodLabel))
		assert.True(t, manager.isSelfReferencedObj(managedObj, configObj, appName, common.AnnotationKeyAppInstance, argo.TrackingMethodAnnotation))
	})
	t.Run("will return true if tracked with label", func(t *testing.T) {
		// given
		t.Parallel()
		configObj := managedObjWithLabel.DeepCopy()

		// then
		assert.True(t, manager.isSelfReferencedObj(managedObjWithLabel, configObj, appName, common.AnnotationKeyAppInstance, argo.TrackingMethodLabel))
	})
	t.Run("will handle if trackingId has wrong resource name and config is nil", func(t *testing.T) {
		// given
		t.Parallel()

		// then
		assert.True(t, manager.isSelfReferencedObj(unmanagedObjWrongName, nil, appName, common.AnnotationKeyAppInstance, argo.TrackingMethodLabel))
		assert.False(t, manager.isSelfReferencedObj(unmanagedObjWrongName, nil, appName, common.AnnotationKeyAppInstance, argo.TrackingMethodAnnotation))
	})
	t.Run("will handle if trackingId has wrong resource group and config is nil", func(t *testing.T) {
		// given
		t.Parallel()

		// then
		assert.True(t, manager.isSelfReferencedObj(unmanagedObjWrongGroup, nil, appName, common.AnnotationKeyAppInstance, argo.TrackingMethodLabel))
		assert.False(t, manager.isSelfReferencedObj(unmanagedObjWrongGroup, nil, appName, common.AnnotationKeyAppInstance, argo.TrackingMethodAnnotation))
	})
	t.Run("will handle if trackingId has wrong kind and config is nil", func(t *testing.T) {
		// given
		t.Parallel()

		// then
		assert.True(t, manager.isSelfReferencedObj(unmanagedObjWrongKind, nil, appName, common.AnnotationKeyAppInstance, argo.TrackingMethodLabel))
		assert.False(t, manager.isSelfReferencedObj(unmanagedObjWrongKind, nil, appName, common.AnnotationKeyAppInstance, argo.TrackingMethodAnnotation))
	})
	t.Run("will handle if trackingId has wrong namespace and config is nil", func(t *testing.T) {
		// given
		t.Parallel()

		// then
		assert.True(t, manager.isSelfReferencedObj(unmanagedObjWrongNamespace, nil, appName, common.AnnotationKeyAppInstance, argo.TrackingMethodLabel))
		assert.False(t, manager.isSelfReferencedObj(unmanagedObjWrongNamespace, nil, appName, common.AnnotationKeyAppInstance, argo.TrackingMethodAnnotationAndLabel))
	})
	t.Run("will return true if live is nil", func(t *testing.T) {
		t.Parallel()
		assert.True(t, manager.isSelfReferencedObj(nil, nil, appName, common.AnnotationKeyAppInstance, argo.TrackingMethodAnnotation))
	})

	t.Run("will handle upgrade in desired state APIGroup", func(t *testing.T) {
		// given
		t.Parallel()
		config := managedWrongAPIGroup.DeepCopy()
		delete(config.GetAnnotations(), common.AnnotationKeyAppInstance)

		// then
		assert.True(t, manager.isSelfReferencedObj(managedWrongAPIGroup, config, appName, common.AnnotationKeyAppInstance, argo.TrackingMethodAnnotation))
	})
}

func TestUseDiffCache(t *testing.T) {
	type fixture struct {
		testName             string
		noCache              bool
		manifestInfos        []*apiclient.ManifestResponse
		sources              []argoappv1.ApplicationSource
		app                  *argoappv1.Application
		manifestRevisions    []string
		statusRefreshTimeout time.Duration
		expectedUseCache     bool
		serverSideDiff       bool
	}

	manifestInfos := func(revision string) []*apiclient.ManifestResponse {
		return []*apiclient.ManifestResponse{
			{
				Manifests: []string{
					"{\"apiVersion\":\"v1\",\"kind\":\"Service\",\"metadata\":{\"labels\":{\"app.kubernetes.io/instance\":\"httpbin\"},\"name\":\"httpbin-svc\",\"namespace\":\"httpbin\"},\"spec\":{\"ports\":[{\"name\":\"http-port\",\"port\":7777,\"targetPort\":80},{\"name\":\"test\",\"port\":333}],\"selector\":{\"app\":\"httpbin\"}}}",
					"{\"apiVersion\":\"apps/v1\",\"kind\":\"Deployment\",\"metadata\":{\"labels\":{\"app.kubernetes.io/instance\":\"httpbin\"},\"name\":\"httpbin-deployment\",\"namespace\":\"httpbin\"},\"spec\":{\"replicas\":2,\"selector\":{\"matchLabels\":{\"app\":\"httpbin\"}},\"template\":{\"metadata\":{\"labels\":{\"app\":\"httpbin\"}},\"spec\":{\"containers\":[{\"image\":\"kennethreitz/httpbin\",\"imagePullPolicy\":\"Always\",\"name\":\"httpbin\",\"ports\":[{\"containerPort\":80}]}]}}}}",
				},
				Namespace:    "",
				Server:       "",
				Revision:     revision,
				SourceType:   "Kustomize",
				VerifyResult: "",
			},
		}
	}
	sources := func() []argoappv1.ApplicationSource {
		return []argoappv1.ApplicationSource{
			{
				RepoURL:        "https://some-repo.com",
				Path:           "argocd/httpbin",
				TargetRevision: "HEAD",
			},
		}
	}

	app := func(namespace string, revision string, refresh bool, a *argoappv1.Application) *argoappv1.Application {
		app := &argoappv1.Application{
			ObjectMeta: metav1.ObjectMeta{
				Name:      "httpbin",
				Namespace: namespace,
			},
			Spec: argoappv1.ApplicationSpec{
				Source: &argoappv1.ApplicationSource{
					RepoURL:        "https://some-repo.com",
					Path:           "argocd/httpbin",
					TargetRevision: "HEAD",
				},
				Destination: argoappv1.ApplicationDestination{
					Server:    "https://kubernetes.default.svc",
					Namespace: "httpbin",
				},
				Project: "default",
				SyncPolicy: &argoappv1.SyncPolicy{
					SyncOptions: []string{
						"CreateNamespace=true",
						"ServerSideApply=true",
					},
				},
			},
			Status: argoappv1.ApplicationStatus{
				Resources: []argoappv1.ResourceStatus{},
				Sync: argoappv1.SyncStatus{
					Status: argoappv1.SyncStatusCodeSynced,
					ComparedTo: argoappv1.ComparedTo{
						Source: argoappv1.ApplicationSource{
							RepoURL:        "https://some-repo.com",
							Path:           "argocd/httpbin",
							TargetRevision: "HEAD",
						},
						Destination: argoappv1.ApplicationDestination{
							Server:    "https://kubernetes.default.svc",
							Namespace: "httpbin",
						},
					},
					Revision:  revision,
					Revisions: []string{},
				},
				ReconciledAt: &metav1.Time{
					Time: time.Now().Add(-time.Hour),
				},
			},
		}
		if refresh {
			annotations := make(map[string]string)
			annotations[argoappv1.AnnotationKeyRefresh] = string(argoappv1.RefreshTypeNormal)
			app.SetAnnotations(annotations)
		}
		if a != nil {
			err := mergo.Merge(app, a, mergo.WithOverride, mergo.WithOverwriteWithEmptyValue)
			if err != nil {
				t.Fatalf("error merging app: %s", err)
			}
		}
		return app
	}

	cases := []fixture{
		{
			testName:             "will use diff cache",
			noCache:              false,
			manifestInfos:        manifestInfos("rev1"),
			sources:              sources(),
			app:                  app("httpbin", "rev1", false, nil),
			manifestRevisions:    []string{"rev1"},
			statusRefreshTimeout: time.Hour * 24,
			expectedUseCache:     true,
			serverSideDiff:       false,
		},
		{
			testName:             "will use diff cache with sync policy",
			noCache:              false,
			manifestInfos:        manifestInfos("rev1"),
			sources:              sources(),
			app:                  test.YamlToApplication(testdata.DiffCacheYaml),
			manifestRevisions:    []string{"rev1"},
			statusRefreshTimeout: time.Hour * 24,
			expectedUseCache:     true,
			serverSideDiff:       true,
		},
		{
			testName:      "will use diff cache for multisource",
			noCache:       false,
			manifestInfos: manifestInfos("rev1"),
			sources:       sources(),
			app: app("httpbin", "", false, &argoappv1.Application{
				Spec: argoappv1.ApplicationSpec{
					Source: nil,
					Sources: argoappv1.ApplicationSources{
						{
							RepoURL: "multisource repo1",
						},
						{
							RepoURL: "multisource repo2",
						},
					},
				},
				Status: argoappv1.ApplicationStatus{
					Resources: []argoappv1.ResourceStatus{},
					Sync: argoappv1.SyncStatus{
						Status: argoappv1.SyncStatusCodeSynced,
						ComparedTo: argoappv1.ComparedTo{
							Source: argoappv1.ApplicationSource{},
							Sources: argoappv1.ApplicationSources{
								{
									RepoURL: "multisource repo1",
								},
								{
									RepoURL: "multisource repo2",
								},
							},
						},
						Revisions: []string{"rev1", "rev2"},
					},
					ReconciledAt: &metav1.Time{
						Time: time.Now().Add(-time.Hour),
					},
				},
			}),
			manifestRevisions:    []string{"rev1", "rev2"},
			statusRefreshTimeout: time.Hour * 24,
			expectedUseCache:     true,
			serverSideDiff:       false,
		},
		{
			testName:             "will return false if nocache is true",
			noCache:              true,
			manifestInfos:        manifestInfos("rev1"),
			sources:              sources(),
			app:                  app("httpbin", "rev1", false, nil),
			manifestRevisions:    []string{"rev1"},
			statusRefreshTimeout: time.Hour * 24,
			expectedUseCache:     false,
			serverSideDiff:       false,
		},
		{
			testName:             "will return false if requested refresh",
			noCache:              false,
			manifestInfos:        manifestInfos("rev1"),
			sources:              sources(),
			app:                  app("httpbin", "rev1", true, nil),
			manifestRevisions:    []string{"rev1"},
			statusRefreshTimeout: time.Hour * 24,
			expectedUseCache:     false,
			serverSideDiff:       false,
		},
		{
			testName:             "will return false if status expired",
			noCache:              false,
			manifestInfos:        manifestInfos("rev1"),
			sources:              sources(),
			app:                  app("httpbin", "rev1", false, nil),
			manifestRevisions:    []string{"rev1"},
			statusRefreshTimeout: time.Minute,
			expectedUseCache:     false,
			serverSideDiff:       false,
		},
		{
			testName:             "will return true if status expired and server-side diff",
			noCache:              false,
			manifestInfos:        manifestInfos("rev1"),
			sources:              sources(),
			app:                  app("httpbin", "rev1", false, nil),
			manifestRevisions:    []string{"rev1"},
			statusRefreshTimeout: time.Minute,
			expectedUseCache:     true,
			serverSideDiff:       true,
		},
		{
			testName:             "will return false if there is a new revision",
			noCache:              false,
			manifestInfos:        manifestInfos("rev1"),
			sources:              sources(),
			app:                  app("httpbin", "rev1", false, nil),
			manifestRevisions:    []string{"rev2"},
			statusRefreshTimeout: time.Hour * 24,
			expectedUseCache:     false,
			serverSideDiff:       false,
		},
		{
			testName:      "will return false if app spec repo changed",
			noCache:       false,
			manifestInfos: manifestInfos("rev1"),
			sources:       sources(),
			app: app("httpbin", "rev1", false, &argoappv1.Application{
				Spec: argoappv1.ApplicationSpec{
					Source: &argoappv1.ApplicationSource{
						RepoURL: "new-repo",
					},
				},
			}),
			manifestRevisions:    []string{"rev1"},
			statusRefreshTimeout: time.Hour * 24,
			expectedUseCache:     false,
			serverSideDiff:       false,
		},
		{
			testName:      "will return false if app spec IgnoreDifferences changed",
			noCache:       false,
			manifestInfos: manifestInfos("rev1"),
			sources:       sources(),
			app: app("httpbin", "rev1", false, &argoappv1.Application{
				Spec: argoappv1.ApplicationSpec{
					IgnoreDifferences: []argoappv1.ResourceIgnoreDifferences{
						{
							Group:             "app/v1",
							Kind:              "application",
							Name:              "httpbin",
							Namespace:         "httpbin",
							JQPathExpressions: []string{"."},
						},
					},
				},
			}),
			manifestRevisions:    []string{"rev1"},
			statusRefreshTimeout: time.Hour * 24,
			expectedUseCache:     false,
			serverSideDiff:       false,
		},
	}

	for _, tc := range cases {
		tc := tc
		t.Run(tc.testName, func(t *testing.T) {
			// Given
			t.Parallel()
			logger, _ := logrustest.NewNullLogger()
			log := logrus.NewEntry(logger)

			// When
			useDiffCache := useDiffCache(tc.noCache, tc.manifestInfos, tc.sources, tc.app, tc.manifestRevisions, tc.statusRefreshTimeout, tc.serverSideDiff, log)

			// Then
			assert.Equal(t, useDiffCache, tc.expectedUseCache)
		})
	}
}<|MERGE_RESOLUTION|>--- conflicted
+++ resolved
@@ -2,11 +2,7 @@
 
 import (
 	"encoding/json"
-<<<<<<< HEAD
-=======
 	"fmt"
-	"os"
->>>>>>> ed0218f9
 	"testing"
 	"time"
 
