--- conflicted
+++ resolved
@@ -33,7 +33,7 @@
 	app := newFakeApp()
 	data := fakeData{
 		manifestResponse: &apiclient.ManifestResponse{
-			Manifests: []*apiclient.Manifest{},
+			Manifests: []string{},
 			Namespace: test.FakeDestNamespace,
 			Server:    test.FakeClusterURL,
 			Revision:  "abc123",
@@ -71,7 +71,7 @@
 
 	data := fakeData{
 		manifestResponse: &apiclient.ManifestResponse{
-			Manifests: []*apiclient.Manifest{},
+			Manifests: []string{},
 			Namespace: test.FakeDestNamespace,
 			Server:    test.FakeClusterURL,
 			Revision:  "abc123",
@@ -234,7 +234,7 @@
 
 	data := fakeData{
 		manifestResponse: &apiclient.ManifestResponse{
-			Manifests: []*apiclient.Manifest{},
+			Manifests: []string{},
 			Namespace: test.FakeDestNamespace,
 			Server:    test.FakeClusterURL,
 			Revision:  "abc123",
@@ -261,11 +261,7 @@
 	data := fakeData{
 		apps: []runtime.Object{app},
 		manifestResponse: &apiclient.ManifestResponse{
-			Manifests: []*apiclient.Manifest{
-				{
-					CompiledManifest: PodManifest,
-				},
-			},
+			Manifests: []string{PodManifest},
 			Namespace: test.FakeDestNamespace,
 			Server:    test.FakeClusterURL,
 			Revision:  "abc123",
@@ -294,7 +290,7 @@
 	key := kube.ResourceKey{Group: "", Kind: "Pod", Namespace: test.FakeDestNamespace, Name: app.Name}
 	data := fakeData{
 		manifestResponse: &apiclient.ManifestResponse{
-			Manifests: []*apiclient.Manifest{},
+			Manifests: []string{},
 			Namespace: test.FakeDestNamespace,
 			Server:    test.FakeClusterURL,
 			Revision:  "abc123",
@@ -326,11 +322,7 @@
 	data := fakeData{
 		apps: []runtime.Object{app},
 		manifestResponse: &apiclient.ManifestResponse{
-			Manifests: []*apiclient.Manifest{
-				{
-					CompiledManifest: string(podBytes),
-				},
-			},
+			Manifests: []string{string(podBytes)},
 			Namespace: test.FakeDestNamespace,
 			Server:    test.FakeClusterURL,
 			Revision:  "abc123",
@@ -361,11 +353,7 @@
 	data := fakeData{
 		apps: []runtime.Object{app},
 		manifestResponse: &apiclient.ManifestResponse{
-			Manifests: []*apiclient.Manifest{
-				{
-					CompiledManifest: string(podBytes),
-				},
-			},
+			Manifests: []string{string(podBytes)},
 			Namespace: test.FakeDestNamespace,
 			Server:    test.FakeClusterURL,
 			Revision:  "abc123",
@@ -394,7 +382,7 @@
 	data := fakeData{
 		apps: []runtime.Object{app},
 		manifestResponse: &apiclient.ManifestResponse{
-			Manifests: []*apiclient.Manifest{},
+			Manifests: []string{},
 			Namespace: test.FakeDestNamespace,
 			Server:    test.FakeClusterURL,
 			Revision:  "abc123",
@@ -425,7 +413,7 @@
 	key := kube.ResourceKey{Group: "", Kind: "Pod", Namespace: test.FakeDestNamespace, Name: app.Name}
 	data := fakeData{
 		manifestResponse: &apiclient.ManifestResponse{
-			Manifests: []*apiclient.Manifest{},
+			Manifests: []string{},
 			Namespace: test.FakeDestNamespace,
 			Server:    test.FakeClusterURL,
 			Revision:  "abc123",
@@ -449,8 +437,6 @@
 	assert.Equal(t, 0, len(app.Status.Conditions))
 }
 
-<<<<<<< HEAD
-=======
 // TestAppRevisions tests that revisions are properly propagated for a single source app
 func TestAppRevisionsSingleSource(t *testing.T) {
 	obj1 := NewPod()
@@ -518,7 +504,6 @@
 	assert.Equal(t, "ghi789", compRes.syncStatus.Revisions[2])
 }
 
->>>>>>> 6eba5be8
 func toJSON(t *testing.T, obj *unstructured.Unstructured) string {
 	data, err := json.Marshal(obj)
 	assert.NoError(t, err)
@@ -541,13 +526,7 @@
 	app := newFakeApp()
 	data := fakeData{
 		manifestResponse: &apiclient.ManifestResponse{
-			Manifests: []*apiclient.Manifest{
-				{CompiledManifest: toJSON(t, obj1)},
-				{CompiledManifest: toJSON(t, obj2)},
-				{CompiledManifest: toJSON(t, obj3)},
-				{CompiledManifest: toJSON(t, obj4)},
-				{CompiledManifest: toJSON(t, obj5)},
-			},
+			Manifests: []string{toJSON(t, obj1), toJSON(t, obj2), toJSON(t, obj3), toJSON(t, obj4), toJSON(t, obj5)},
 			Namespace: test.FakeDestNamespace,
 			Server:    test.FakeClusterURL,
 			Revision:  "abc123",
@@ -644,7 +623,7 @@
 	ctrl := newFakeController(&fakeData{
 		apps: []runtime.Object{app, &defaultProj},
 		manifestResponse: &apiclient.ManifestResponse{
-			Manifests: []*apiclient.Manifest{},
+			Manifests: []string{},
 			Namespace: test.FakeDestNamespace,
 			Server:    test.FakeClusterURL,
 			Revision:  "abc123",
@@ -679,7 +658,7 @@
 	ctrl := newFakeController(&fakeData{
 		apps: []runtime.Object{app, &defaultProj},
 		manifestResponse: &apiclient.ManifestResponse{
-			Manifests: []*apiclient.Manifest{},
+			Manifests: []string{},
 			Namespace: test.FakeDestNamespace,
 			Server:    test.FakeClusterURL,
 			Revision:  "abc123",
@@ -748,7 +727,7 @@
 	tree, err := ctrl.setAppManagedResources(app1, &comparisonResult{managedResources: make([]managedResource, 0)})
 
 	assert.NoError(t, err)
-	assert.Equal(t, len(tree.OrphanedNodes), 0)
+	assert.Equal(t, 0, len(tree.OrphanedNodes))
 }
 
 func TestReturnUnknownComparisonStateOnSettingLoadError(t *testing.T) {
@@ -772,6 +751,36 @@
 
 	assert.Equal(t, health.HealthStatusUnknown, compRes.healthStatus.Status)
 	assert.Equal(t, argoappv1.SyncStatusCodeUnknown, compRes.syncStatus.Status)
+}
+
+func TestSetManagedResourcesKnownOrphanedResourceExceptions(t *testing.T) {
+	proj := defaultProj.DeepCopy()
+	proj.Spec.OrphanedResources = &argoappv1.OrphanedResourcesMonitorSettings{}
+	proj.Spec.SourceNamespaces = []string{"default"}
+
+	app := newFakeApp()
+	app.Namespace = "default"
+
+	ctrl := newFakeController(&fakeData{
+		apps: []runtime.Object{app, proj},
+		namespacedResources: map[kube.ResourceKey]namespacedResource{
+			kube.NewResourceKey("apps", kube.DeploymentKind, app.Namespace, "guestbook"): {
+				ResourceNode: argoappv1.ResourceNode{ResourceRef: argoappv1.ResourceRef{Group: "apps", Kind: kube.DeploymentKind, Name: "guestbook", Namespace: app.Namespace}},
+			},
+			kube.NewResourceKey("", kube.ServiceAccountKind, app.Namespace, "default"): {
+				ResourceNode: argoappv1.ResourceNode{ResourceRef: argoappv1.ResourceRef{Kind: kube.ServiceAccountKind, Name: "default", Namespace: app.Namespace}},
+			},
+			kube.NewResourceKey("", kube.ServiceKind, app.Namespace, "kubernetes"): {
+				ResourceNode: argoappv1.ResourceNode{ResourceRef: argoappv1.ResourceRef{Kind: kube.ServiceAccountKind, Name: "kubernetes", Namespace: app.Namespace}},
+			},
+		},
+	})
+
+	tree, err := ctrl.setAppManagedResources(app, &comparisonResult{managedResources: make([]managedResource, 0)})
+
+	assert.NoError(t, err)
+	assert.Len(t, tree.OrphanedNodes, 1)
+	assert.Equal(t, "guestbook", tree.OrphanedNodes[0].Name)
 }
 
 func Test_appStateManager_persistRevisionHistory(t *testing.T) {
@@ -865,7 +874,7 @@
 		app := newFakeApp()
 		data := fakeData{
 			manifestResponse: &apiclient.ManifestResponse{
-				Manifests:    []*apiclient.Manifest{},
+				Manifests:    []string{},
 				Namespace:    test.FakeDestNamespace,
 				Server:       test.FakeClusterURL,
 				Revision:     "abc123",
@@ -891,7 +900,7 @@
 		app := newFakeApp()
 		data := fakeData{
 			manifestResponse: &apiclient.ManifestResponse{
-				Manifests:    []*apiclient.Manifest{},
+				Manifests:    []string{},
 				Namespace:    test.FakeDestNamespace,
 				Server:       test.FakeClusterURL,
 				Revision:     "abc123",
@@ -922,7 +931,7 @@
 		app := newFakeApp()
 		data := fakeData{
 			manifestResponse: &apiclient.ManifestResponse{
-				Manifests:    []*apiclient.Manifest{},
+				Manifests:    []string{},
 				Namespace:    test.FakeDestNamespace,
 				Server:       test.FakeClusterURL,
 				Revision:     "abc123",
@@ -948,7 +957,7 @@
 		app := newFakeApp()
 		data := fakeData{
 			manifestResponse: &apiclient.ManifestResponse{
-				Manifests:    []*apiclient.Manifest{},
+				Manifests:    []string{},
 				Namespace:    test.FakeDestNamespace,
 				Server:       test.FakeClusterURL,
 				Revision:     "abc123",
@@ -974,7 +983,7 @@
 		app := newFakeApp()
 		data := fakeData{
 			manifestResponse: &apiclient.ManifestResponse{
-				Manifests:    []*apiclient.Manifest{},
+				Manifests:    []string{},
 				Namespace:    test.FakeDestNamespace,
 				Server:       test.FakeClusterURL,
 				Revision:     "abc123",
@@ -1000,7 +1009,7 @@
 		app := newFakeApp()
 		data := fakeData{
 			manifestResponse: &apiclient.ManifestResponse{
-				Manifests:    []*apiclient.Manifest{},
+				Manifests:    []string{},
 				Namespace:    test.FakeDestNamespace,
 				Server:       test.FakeClusterURL,
 				Revision:     "abc123",
@@ -1027,7 +1036,7 @@
 		app := newFakeApp()
 		data := fakeData{
 			manifestResponse: &apiclient.ManifestResponse{
-				Manifests:    []*apiclient.Manifest{},
+				Manifests:    []string{},
 				Namespace:    test.FakeDestNamespace,
 				Server:       test.FakeClusterURL,
 				Revision:     "abc123",
@@ -1056,7 +1065,7 @@
 		app := newFakeApp()
 		data := fakeData{
 			manifestResponse: &apiclient.ManifestResponse{
-				Manifests:    []*apiclient.Manifest{},
+				Manifests:    []string{},
 				Namespace:    test.FakeDestNamespace,
 				Server:       test.FakeClusterURL,
 				Revision:     "abc123",
@@ -1087,7 +1096,7 @@
 		app := newFakeApp()
 		data := fakeData{
 			manifestResponse: &apiclient.ManifestResponse{
-				Manifests:    []*apiclient.Manifest{},
+				Manifests:    []string{},
 				Namespace:    test.FakeDestNamespace,
 				Server:       test.FakeClusterURL,
 				Revision:     "abc123",
@@ -1114,7 +1123,7 @@
 		app := newFakeApp()
 		data := fakeData{
 			manifestResponse: &apiclient.ManifestResponse{
-				Manifests:    []*apiclient.Manifest{},
+				Manifests:    []string{},
 				Namespace:    test.FakeDestNamespace,
 				Server:       test.FakeClusterURL,
 				Revision:     "abc123",
@@ -1252,7 +1261,7 @@
 	ctrl := newFakeController(&fakeData{
 		apps: []runtime.Object{app, &defaultProj},
 		manifestResponse: &apiclient.ManifestResponse{
-			Manifests: []*apiclient.Manifest{},
+			Manifests: []string{},
 			Namespace: test.FakeDestNamespace,
 			Server:    test.FakeClusterURL,
 			Revision:  "abc123",
