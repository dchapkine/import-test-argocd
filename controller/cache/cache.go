--- conflicted
+++ resolved
@@ -27,14 +27,10 @@
 }
 
 type LiveStateCache interface {
-<<<<<<< HEAD
+	// Returns k8s server version
+	GetServerVersion(ctx context.Context, serverURL string) (string, error)
+	// Returns true of given group kind is a namespaced resource
 	IsNamespaced(ctx context.Context, server string, gk schema.GroupKind) (bool, error)
-=======
-	// Returns k8s server version
-	GetServerVersion(serverURL string) (string, error)
-	// Returns true of given group kind is a namespaced resource
-	IsNamespaced(server string, gk schema.GroupKind) (bool, error)
->>>>>>> 9b679ffa
 	// Executes give callback against resource specified by the key and all its children
 	IterateHierarchy(ctx context.Context, server string, key kube.ResourceKey, action func(child appv1.ResourceNode, appName string)) error
 	// Returns state of live nodes which correspond for target nodes of specified application.
@@ -194,8 +190,8 @@
 	}
 	return clusterInfo.getManagedLiveObjs(ctx, a, targetObjs, c.metricsServer)
 }
-func (c *liveStateCache) GetServerVersion(serverURL string) (string, error) {
-	clusterInfo, err := c.getSyncedCluster(serverURL)
+func (c *liveStateCache) GetServerVersion(ctx context.Context, serverURL string) (string, error) {
+	clusterInfo, err := c.getSyncedCluster(ctx, serverURL)
 	if err != nil {
 		return "", err
 	}
