--- conflicted
+++ resolved
@@ -5,6 +5,9 @@
 	"reflect"
 	"sync"
 
+	"github.com/argoproj/gitops-engine/pkg/utils/health"
+	"github.com/argoproj/gitops-engine/pkg/utils/kube"
+	clustercache "github.com/argoproj/gitops-engine/pkg/utils/kube/cache"
 	log "github.com/sirupsen/logrus"
 	v1 "k8s.io/api/core/v1"
 	metav1 "k8s.io/apimachinery/pkg/apis/meta/v1"
@@ -18,9 +21,6 @@
 	"github.com/argoproj/argo-cd/util/db"
 	"github.com/argoproj/argo-cd/util/lua"
 	"github.com/argoproj/argo-cd/util/settings"
-	"github.com/argoproj/gitops-engine/pkg/utils/health"
-	"github.com/argoproj/gitops-engine/pkg/utils/kube"
-	clustercache "github.com/argoproj/gitops-engine/pkg/utils/kube/cache"
 )
 
 type LiveStateCache interface {
@@ -364,7 +364,7 @@
 
 			c.lock.Lock()
 			needInvalidate := false
-			if !reflect.DeepEqual(c.cacheSettings, *nextCacheSettings) {
+			if !reflect.DeepEqual(c.cacheSettings, nextCacheSettings) {
 				c.cacheSettings = *nextCacheSettings
 				needInvalidate = true
 			}
@@ -392,39 +392,10 @@
 
 	go c.watchSettings(ctx)
 
-<<<<<<< HEAD
 	err = c.db.WatchClusters(ctx, c.namespace, c.handleAddEvent, c.handleModEvent, c.handleDeleteEvent)
 	if err != nil {
 		return err
 	}
-=======
-	kube.RetryUntilSucceed(func() error {
-		clusterEventCallback := func(event *db.ClusterEvent) {
-			c.lock.Lock()
-			cluster, ok := c.clusters[event.Cluster.Server]
-			if ok {
-				defer c.lock.Unlock()
-				if event.Type == watch.Deleted {
-					cluster.Invalidate()
-					delete(c.clusters, event.Cluster.Server)
-				} else if event.Type == watch.Modified {
-					cluster.Invalidate(clustercache.SetConfig(event.Cluster.RESTConfig()))
-				}
-			} else {
-				c.lock.Unlock()
-				if event.Type == watch.Added && isClusterHasApps(c.appInformer.GetStore().List(), event.Cluster) {
-					go func() {
-						// warm up cache for cluster with apps
-						_, _ = c.getSyncedCluster(event.Cluster.Server)
-					}()
-				}
-			}
-		}
-
-		return c.db.WatchClusters(ctx, clusterEventCallback)
-
-	}, "watch clusters", ctx, clustercache.ClusterRetryTimeout)
->>>>>>> ac097f14
 
 	<-ctx.Done()
 	c.invalidate(c.cacheSettings, c.appInstanceLabelKey)
