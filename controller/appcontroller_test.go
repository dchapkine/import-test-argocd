package controller

import (
	"context"
	"testing"
	"time"

	"github.com/ghodss/yaml"
	"github.com/stretchr/testify/assert"
	"github.com/stretchr/testify/mock"
	corev1 "k8s.io/api/core/v1"
	metav1 "k8s.io/apimachinery/pkg/apis/meta/v1"
	"k8s.io/apimachinery/pkg/apis/meta/v1/unstructured"
	"k8s.io/apimachinery/pkg/runtime"
	"k8s.io/client-go/kubernetes/fake"
	kubetesting "k8s.io/client-go/testing"
	"k8s.io/client-go/tools/cache"

	mockstatecache "github.com/argoproj/argo-cd/controller/cache/mocks"
	appv1 "github.com/argoproj/argo-cd/pkg/apis/application/v1alpha1"
	argoappv1 "github.com/argoproj/argo-cd/pkg/apis/application/v1alpha1"
	appclientset "github.com/argoproj/argo-cd/pkg/client/clientset/versioned/fake"
	mockreposerver "github.com/argoproj/argo-cd/reposerver/mocks"
	"github.com/argoproj/argo-cd/reposerver/repository"
	mockrepoclient "github.com/argoproj/argo-cd/reposerver/repository/mocks"
	"github.com/argoproj/argo-cd/test"
	utilcache "github.com/argoproj/argo-cd/util/cache"
	"github.com/argoproj/argo-cd/util/kube"
	"github.com/argoproj/argo-cd/util/settings"
)

type fakeData struct {
	apps             []runtime.Object
	manifestResponse *repository.ManifestResponse
	managedLiveObjs  map[kube.ResourceKey]*unstructured.Unstructured
}

func newFakeController(data *fakeData) *ApplicationController {
	var clust corev1.Secret
	err := yaml.Unmarshal([]byte(fakeCluster), &clust)
	if err != nil {
		panic(err)
	}

	// Mock out call to GenerateManifest
	mockRepoClient := mockrepoclient.RepoServerServiceClient{}
	mockRepoClient.On("GenerateManifest", mock.Anything, mock.Anything).Return(data.manifestResponse, nil)
	mockRepoClientset := mockreposerver.Clientset{}
	mockRepoClientset.On("NewRepoServerClient").Return(&fakeCloser{}, &mockRepoClient, nil)

	secret := corev1.Secret{
		ObjectMeta: metav1.ObjectMeta{
			Name:      "argocd-secret",
			Namespace: test.FakeArgoCDNamespace,
		},
		Data: map[string][]byte{
			"admin.password":   []byte("test"),
			"server.secretkey": []byte("test"),
		},
	}
	cm := corev1.ConfigMap{
		ObjectMeta: metav1.ObjectMeta{
			Name:      "argocd-cm",
			Namespace: test.FakeArgoCDNamespace,
		},
		Data: nil,
	}
	kubeClient := fake.NewSimpleClientset(&clust, &cm, &secret)
	settingsMgr := settings.NewSettingsManager(context.Background(), kubeClient, test.FakeArgoCDNamespace)
	ctrl, err := NewApplicationController(
		test.FakeArgoCDNamespace,
		settingsMgr,
		kubeClient,
		appclientset.NewSimpleClientset(data.apps...),
		&mockRepoClientset,
		utilcache.NewCache(utilcache.NewInMemoryCache(1*time.Hour)),
		time.Minute,
	)
	if err != nil {
		panic(err)
	}
	cancelProj := test.StartInformer(ctrl.projInformer)
	defer cancelProj()
	cancelApp := test.StartInformer(ctrl.appInformer)
	defer cancelApp()
	// Mock out call to GetManagedLiveObjs if fake data supplied
	if data.managedLiveObjs != nil {
		mockStateCache := mockstatecache.LiveStateCache{}
		mockStateCache.On("GetManagedLiveObjs", mock.Anything, mock.Anything).Return(data.managedLiveObjs, nil)
		mockStateCache.On("IsNamespaced", mock.Anything, mock.Anything).Return(true, nil)
		ctrl.stateCache = &mockStateCache
		ctrl.appStateManager.(*appStateManager).liveStateCache = &mockStateCache
	}
	return ctrl
}

type fakeCloser struct{}

func (f *fakeCloser) Close() error { return nil }

var fakeCluster = `
apiVersion: v1
data:
  # {"bearerToken":"fake","tlsClientConfig":{"insecure":true},"awsAuthConfig":null}
  config: eyJiZWFyZXJUb2tlbiI6ImZha2UiLCJ0bHNDbGllbnRDb25maWciOnsiaW5zZWN1cmUiOnRydWV9LCJhd3NBdXRoQ29uZmlnIjpudWxsfQ==
  # minikube
  name: aHR0cHM6Ly9sb2NhbGhvc3Q6NjQ0Mw==
  # https://localhost:6443
  server: aHR0cHM6Ly9sb2NhbGhvc3Q6NjQ0Mw==
kind: Secret
metadata:
  labels:
    argocd.argoproj.io/secret-type: cluster
  name: some-secret
  namespace: ` + test.FakeArgoCDNamespace + `
type: Opaque
`

var fakeApp = `
apiVersion: argoproj.io/v1alpha1
kind: Application
metadata:
  name: my-app
  namespace: ` + test.FakeArgoCDNamespace + `
spec:
  destination:
    namespace: ` + test.FakeDestNamespace + `
    server: https://localhost:6443
  project: default
  source:
    path: some/path
    repoURL: https://github.com/argoproj/argocd-example-apps.git
  syncPolicy:
    automated: {}
status:
  operationState:
    finishedAt: 2018-09-21T23:50:29Z
    message: successfully synced
    operation:
      sync:
        revision: HEAD
    phase: Succeeded
    startedAt: 2018-09-21T23:50:25Z
    syncResult:
      resources:
      - kind: RoleBinding
        message: |-
          rolebinding.rbac.authorization.k8s.io/always-outofsync reconciled
          rolebinding.rbac.authorization.k8s.io/always-outofsync configured
        name: always-outofsync
        namespace: default
        status: Synced
      revision: aaaaaaaaaaaaaaaaaaaaaaaaaaaaaaaaaaaaaaaa
      source:
        path: some/path
        repoURL: https://github.com/argoproj/argocd-example-apps.git
`

func newFakeApp() *argoappv1.Application {
	var app argoappv1.Application
	err := yaml.Unmarshal([]byte(fakeApp), &app)
	if err != nil {
		panic(err)
	}
	return &app
}

func TestAutoSync(t *testing.T) {
	app := newFakeApp()
	ctrl := newFakeController(&fakeData{apps: []runtime.Object{app}})
	syncStatus := argoappv1.SyncStatus{
		Status:   argoappv1.SyncStatusCodeOutOfSync,
		Revision: "bbbbbbbbbbbbbbbbbbbbbbbbbbbbbbbbbbbbbbbb",
	}
	cond := ctrl.autoSync(app, &syncStatus)
	assert.Nil(t, cond)
	app, err := ctrl.applicationClientset.ArgoprojV1alpha1().Applications(test.FakeArgoCDNamespace).Get("my-app", metav1.GetOptions{})
	assert.NoError(t, err)
	assert.NotNil(t, app.Operation)
	assert.NotNil(t, app.Operation.Sync)
	assert.False(t, app.Operation.Sync.Prune)
}

func TestSkipAutoSync(t *testing.T) {
	// Verify we skip when we previously synced to it in our most recent history
	// Set current to 'aaaaa', desired to 'aaaa' and mark system OutOfSync
	{
		app := newFakeApp()
		ctrl := newFakeController(&fakeData{apps: []runtime.Object{app}})
		syncStatus := argoappv1.SyncStatus{
			Status:   argoappv1.SyncStatusCodeOutOfSync,
			Revision: "aaaaaaaaaaaaaaaaaaaaaaaaaaaaaaaaaaaaaaaa",
		}
		cond := ctrl.autoSync(app, &syncStatus)
		assert.Nil(t, cond)
		app, err := ctrl.applicationClientset.ArgoprojV1alpha1().Applications(test.FakeArgoCDNamespace).Get("my-app", metav1.GetOptions{})
		assert.NoError(t, err)
		assert.Nil(t, app.Operation)
	}

	// Verify we skip when we are already Synced (even if revision is different)
	{
		app := newFakeApp()
		ctrl := newFakeController(&fakeData{apps: []runtime.Object{app}})
		syncStatus := argoappv1.SyncStatus{
			Status:   argoappv1.SyncStatusCodeSynced,
			Revision: "bbbbbbbbbbbbbbbbbbbbbbbbbbbbbbbbbbbbbbbb",
		}
		cond := ctrl.autoSync(app, &syncStatus)
		assert.Nil(t, cond)
		app, err := ctrl.applicationClientset.ArgoprojV1alpha1().Applications(test.FakeArgoCDNamespace).Get("my-app", metav1.GetOptions{})
		assert.NoError(t, err)
		assert.Nil(t, app.Operation)
	}

	// Verify we skip when auto-sync is disabled
	{
		app := newFakeApp()
		app.Spec.SyncPolicy = nil
		ctrl := newFakeController(&fakeData{apps: []runtime.Object{app}})
		syncStatus := argoappv1.SyncStatus{
			Status:   argoappv1.SyncStatusCodeOutOfSync,
			Revision: "bbbbbbbbbbbbbbbbbbbbbbbbbbbbbbbbbbbbbbbb",
		}
		cond := ctrl.autoSync(app, &syncStatus)
		assert.Nil(t, cond)
		app, err := ctrl.applicationClientset.ArgoprojV1alpha1().Applications(test.FakeArgoCDNamespace).Get("my-app", metav1.GetOptions{})
		assert.NoError(t, err)
		assert.Nil(t, app.Operation)
	}

	// Verify we skip when application is marked for deletion
	{
		app := newFakeApp()
		now := metav1.Now()
		app.DeletionTimestamp = &now
		ctrl := newFakeController(&fakeData{apps: []runtime.Object{app}})
		syncStatus := argoappv1.SyncStatus{
			Status:   argoappv1.SyncStatusCodeOutOfSync,
			Revision: "bbbbbbbbbbbbbbbbbbbbbbbbbbbbbbbbbbbbbbbb",
		}
		cond := ctrl.autoSync(app, &syncStatus)
		assert.Nil(t, cond)
		app, err := ctrl.applicationClientset.ArgoprojV1alpha1().Applications(test.FakeArgoCDNamespace).Get("my-app", metav1.GetOptions{})
		assert.NoError(t, err)
		assert.Nil(t, app.Operation)
	}

	// Verify we skip when previous sync attempt failed and return error condition
	// Set current to 'aaaaa', desired to 'bbbbb' and add 'bbbbb' to failure history
	{
		app := newFakeApp()
		app.Status.OperationState = &argoappv1.OperationState{
			Operation: argoappv1.Operation{
				Sync: &argoappv1.SyncOperation{},
			},
			Phase: argoappv1.OperationFailed,
			SyncResult: &argoappv1.SyncOperationResult{
				Revision: "bbbbbbbbbbbbbbbbbbbbbbbbbbbbbbbbbbbbbbbb",
				Source:   *app.Spec.Source.DeepCopy(),
			},
		}
		ctrl := newFakeController(&fakeData{apps: []runtime.Object{app}})
		syncStatus := argoappv1.SyncStatus{
			Status:   argoappv1.SyncStatusCodeOutOfSync,
			Revision: "bbbbbbbbbbbbbbbbbbbbbbbbbbbbbbbbbbbbbbbb",
		}
		cond := ctrl.autoSync(app, &syncStatus)
		assert.NotNil(t, cond)
		app, err := ctrl.applicationClientset.ArgoprojV1alpha1().Applications(test.FakeArgoCDNamespace).Get("my-app", metav1.GetOptions{})
		assert.NoError(t, err)
		assert.Nil(t, app.Operation)
	}
}

// TestAutoSyncIndicateError verifies we skip auto-sync and return error condition if previous sync failed
func TestAutoSyncIndicateError(t *testing.T) {
	app := newFakeApp()
	app.Spec.Source.Helm = &argoappv1.ApplicationSourceHelm{
		Parameters: []argoappv1.HelmParameter{
			{
				Name:  "a",
				Value: "1",
			},
		},
	}
	ctrl := newFakeController(&fakeData{apps: []runtime.Object{app}})
	syncStatus := argoappv1.SyncStatus{
		Status:   argoappv1.SyncStatusCodeOutOfSync,
		Revision: "aaaaaaaaaaaaaaaaaaaaaaaaaaaaaaaaaaaaaaaa",
	}
	app.Status.OperationState = &argoappv1.OperationState{
		Operation: argoappv1.Operation{
			Sync: &argoappv1.SyncOperation{
				Source: app.Spec.Source.DeepCopy(),
			},
		},
		Phase: argoappv1.OperationFailed,
		SyncResult: &argoappv1.SyncOperationResult{
			Revision: "aaaaaaaaaaaaaaaaaaaaaaaaaaaaaaaaaaaaaaaa",
			Source:   *app.Spec.Source.DeepCopy(),
		},
	}
	cond := ctrl.autoSync(app, &syncStatus)
	assert.NotNil(t, cond)
	app, err := ctrl.applicationClientset.ArgoprojV1alpha1().Applications(test.FakeArgoCDNamespace).Get("my-app", metav1.GetOptions{})
	assert.NoError(t, err)
	assert.Nil(t, app.Operation)
}

// TestAutoSyncParameterOverrides verifies we auto-sync if revision is same but parameter overrides are different
func TestAutoSyncParameterOverrides(t *testing.T) {
	app := newFakeApp()
	app.Spec.Source.Helm = &argoappv1.ApplicationSourceHelm{
		Parameters: []argoappv1.HelmParameter{
			{
				Name:  "a",
				Value: "1",
			},
		},
	}
	ctrl := newFakeController(&fakeData{apps: []runtime.Object{app}})
	syncStatus := argoappv1.SyncStatus{
		Status:   argoappv1.SyncStatusCodeOutOfSync,
		Revision: "aaaaaaaaaaaaaaaaaaaaaaaaaaaaaaaaaaaaaaaa",
	}
	app.Status.OperationState = &argoappv1.OperationState{
		Operation: argoappv1.Operation{
			Sync: &argoappv1.SyncOperation{
				Source: &argoappv1.ApplicationSource{
					Helm: &argoappv1.ApplicationSourceHelm{
						Parameters: []argoappv1.HelmParameter{
							{
								Name:  "a",
								Value: "2", // this value changed
							},
						},
					},
				},
			},
		},
		Phase: argoappv1.OperationFailed,
		SyncResult: &argoappv1.SyncOperationResult{
			Revision: "aaaaaaaaaaaaaaaaaaaaaaaaaaaaaaaaaaaaaaaa",
		},
	}
	cond := ctrl.autoSync(app, &syncStatus)
	assert.Nil(t, cond)
	app, err := ctrl.applicationClientset.ArgoprojV1alpha1().Applications(test.FakeArgoCDNamespace).Get("my-app", metav1.GetOptions{})
	assert.NoError(t, err)
	assert.NotNil(t, app.Operation)
}

// TestFinalizeAppDeletion verifies application deletion
func TestFinalizeAppDeletion(t *testing.T) {
	app := newFakeApp()
	ctrl := newFakeController(&fakeData{apps: []runtime.Object{app}})

	fakeAppCs := ctrl.applicationClientset.(*appclientset.Clientset)
	patched := false
	fakeAppCs.ReactionChain = nil
	fakeAppCs.AddReactor("patch", "*", func(action kubetesting.Action) (handled bool, ret runtime.Object, err error) {
		patched = true
		return true, nil, nil
	})
	err := ctrl.finalizeApplicationDeletion(app)
	// TODO: use an interface to fake out the calls to GetResourcesWithLabel and DeleteResourceWithLabel
	// For now just ensure we have an expected error condition
	assert.Error(t, err)     // Change this to assert.Nil when we stub out GetResourcesWithLabel/DeleteResourceWithLabel
	assert.False(t, patched) // Change this to assert.True when we stub out GetResourcesWithLabel/DeleteResourceWithLabel
}

// TestNormalizeApplication verifies we normalize an application during reconciliation
func TestNormalizeApplication(t *testing.T) {
	defaultProj := argoappv1.AppProject{
		ObjectMeta: metav1.ObjectMeta{
			Name:      "default",
			Namespace: test.FakeArgoCDNamespace,
		},
		Spec: argoappv1.AppProjectSpec{
			SourceRepos: []string{"*"},
			Destinations: []argoappv1.ApplicationDestination{
				{
					Server:    "*",
					Namespace: "*",
				},
			},
		},
	}
	app := newFakeApp()
	app.Spec.Project = ""
	app.Spec.Source.Kustomize = &argoappv1.ApplicationSourceKustomize{NamePrefix: "foo-"}
	data := fakeData{
		apps: []runtime.Object{app, &defaultProj},
		manifestResponse: &repository.ManifestResponse{
			Manifests: []string{},
			Namespace: test.FakeDestNamespace,
			Server:    test.FakeClusterURL,
			Revision:  "abc123",
		},
		managedLiveObjs: make(map[kube.ResourceKey]*unstructured.Unstructured),
	}

	{
		// Verify we normalize the app because project is missing
		ctrl := newFakeController(&data)
		key, _ := cache.MetaNamespaceKeyFunc(app)
		ctrl.appRefreshQueue.Add(key)
		fakeAppCs := ctrl.applicationClientset.(*appclientset.Clientset)
		fakeAppCs.ReactionChain = nil
		normalized := false
		fakeAppCs.AddReactor("patch", "*", func(action kubetesting.Action) (handled bool, ret runtime.Object, err error) {
			if patchAction, ok := action.(kubetesting.PatchAction); ok {
				if string(patchAction.GetPatch()) == `{"spec":{"project":"default"}}` {
					normalized = true
				}
			}
			return true, nil, nil
		})
		ctrl.processAppRefreshQueueItem()
		assert.True(t, normalized)
	}

	{
		// Verify we don't unnecessarily normalize app when project is set
		app.Spec.Project = "default"
		data.apps[0] = app
		ctrl := newFakeController(&data)
		key, _ := cache.MetaNamespaceKeyFunc(app)
		ctrl.appRefreshQueue.Add(key)
		fakeAppCs := ctrl.applicationClientset.(*appclientset.Clientset)
		fakeAppCs.ReactionChain = nil
		normalized := false
		fakeAppCs.AddReactor("patch", "*", func(action kubetesting.Action) (handled bool, ret runtime.Object, err error) {
			if patchAction, ok := action.(kubetesting.PatchAction); ok {
				if string(patchAction.GetPatch()) == `{"spec":{"project":"default"}}` {
					normalized = true
				}
			}
			return true, nil, nil
		})
		ctrl.processAppRefreshQueueItem()
		assert.False(t, normalized)
	}
}

<<<<<<< HEAD
func Test_getBackOff(t *testing.T) {
	result := &appv1.SyncOperationResult{
		Resources: []*appv1.ResourceResult{
			{Status: appv1.ResultCodeDeferred},
		},
	}
	tests := []struct {
		name   string
		status appv1.ApplicationStatus
		want   time.Duration
	}{
		{"TestNoState", appv1.ApplicationStatus{}, 0},
		{"TestNotRunning", appv1.ApplicationStatus{OperationState: &argoappv1.OperationState{Phase: appv1.OperationFailed, SyncResult: result}}, 0},
		{"TestNoDefferals", appv1.ApplicationStatus{OperationState: &argoappv1.OperationState{Phase: appv1.OperationRunning}}, 0},
		{"TestRunningZeroInvocations", appv1.ApplicationStatus{OperationState: &argoappv1.OperationState{Phase: appv1.OperationRunning, SyncResult: result}}, 1 * time.Second},
		{"TestRunningOneInvocations", appv1.ApplicationStatus{OperationState: &argoappv1.OperationState{Phase: appv1.OperationRunning, SyncResult: result, Invocations: 1}}, 2 * time.Second},
		{"TestRunningTwoInvocations", appv1.ApplicationStatus{OperationState: &argoappv1.OperationState{Phase: appv1.OperationRunning, SyncResult: result, Invocations: 2}}, 4 * time.Second},
		{"TestRunningMaxedInvocations", appv1.ApplicationStatus{OperationState: &argoappv1.OperationState{Phase: appv1.OperationRunning, SyncResult: result, Invocations: 9999}}, 30 * time.Second},
	}
	for _, tt := range tests {
		t.Run(tt.name, func(t *testing.T) {
			if got := getBackOff(tt.status); got != tt.want {
				t.Errorf("getBackOff() = %v, want %v", got, tt.want)
			}
		})
	}
=======
func TestHandleAppUpdated(t *testing.T) {
	app := newFakeApp()
	ctrl := newFakeController(&fakeData{apps: []runtime.Object{app}})

	ctrl.handleAppUpdated(app.Name, true, kube.GetResourceKey(kube.MustToUnstructured(app)))
	isRequested, _ := ctrl.isRefreshRequested(app.Name)
	assert.False(t, isRequested)

	ctrl.handleAppUpdated(app.Name, true, kube.NewResourceKey("", kube.DeploymentKind, "default", "test"))
	isRequested, _ = ctrl.isRefreshRequested(app.Name)
	assert.True(t, isRequested)
>>>>>>> 41cad569
}<|MERGE_RESOLUTION|>--- conflicted
+++ resolved
@@ -444,7 +444,6 @@
 	}
 }
 
-<<<<<<< HEAD
 func Test_getBackOff(t *testing.T) {
 	result := &appv1.SyncOperationResult{
 		Resources: []*appv1.ResourceResult{
@@ -471,7 +470,8 @@
 			}
 		})
 	}
-=======
+}
+
 func TestHandleAppUpdated(t *testing.T) {
 	app := newFakeApp()
 	ctrl := newFakeController(&fakeData{apps: []runtime.Object{app}})
@@ -483,5 +483,5 @@
 	ctrl.handleAppUpdated(app.Name, true, kube.NewResourceKey("", kube.DeploymentKind, "default", "test"))
 	isRequested, _ = ctrl.isRefreshRequested(app.Name)
 	assert.True(t, isRequested)
->>>>>>> 41cad569
+
 }