--- conflicted
+++ resolved
@@ -6,12 +6,8 @@
     "start": "webpack-dev-server --config ./src/app/webpack.config.js --mode development",
     "docker": "./scripts/build_docker.sh",
     "build": "find ./dist -type f -not -name gitkeep -delete && webpack --config ./src/app/webpack.config.js --mode production",
-<<<<<<< HEAD
-    "lint": "tslint -p ./src/app",
+    "lint": "tsc --noEmit --project ./src/app && tslint -p ./src/app",
     "lint:fix": "tslint -p ./src/app --fix",
-=======
-    "lint": "tsc --noEmit --project ./src/app && tslint -p ./src/app",
->>>>>>> 558140f7
     "test": "jest"
   },
   "dependencies": {
