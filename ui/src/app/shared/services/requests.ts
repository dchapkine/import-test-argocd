--- conflicted
+++ resolved
@@ -35,10 +35,7 @@
     setApiRoot(val: string) {
         apiRoot = val;
     },
-<<<<<<< HEAD
-=======
     agent,
->>>>>>> 41696973
     onError: onError.asObservable().filter(err => err != null),
     get(url: string) {
         return initHandlers(agent.get(`${apiRoot}${url}`));
