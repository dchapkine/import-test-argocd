--- conflicted
+++ resolved
@@ -3,10 +3,6 @@
 import * as React from 'react';
 import {Form, FormApi} from 'react-form';
 import {helpTip} from '../../../applications/components/utils';
-<<<<<<< HEAD
-
-=======
->>>>>>> ecbb7aa0
 import {Consumer} from '../../context';
 import {Spinner} from '../spinner';
 
