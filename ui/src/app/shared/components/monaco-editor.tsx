import * as React from 'react';

import * as monacoEditor from 'monaco-editor';

export interface EditorInput {
    text: string;
    language?: string;
}

export interface MonacoProps {
    minHeight?: number;
    vScrollBar: boolean;
    editor?: {
        options?: monacoEditor.editor.IEditorOptions;
        input: EditorInput;
        getApi?: (api: monacoEditor.editor.IEditor) => any;
    };
}

function IsEqualInput(first?: EditorInput, second?: EditorInput) {
    return first && second && first.text === second.text && (first.language || '') === (second.language || '');
}

const DEFAULT_LINE_HEIGHT = 18;

const MonacoEditorLazy = React.lazy(() =>
    import('monaco-editor').then(monaco => {
<<<<<<< HEAD
        require('monaco-editor/esm/vs/basic-languages/yaml/yaml.contribution.js');

        const component = (props: MonacoProps) => {
=======
        const Component = (props: MonacoProps) => {
>>>>>>> aa3b9556
            const [height, setHeight] = React.useState(0);

            return (
                <div
                    style={{
                        height: `${Math.max(props.minHeight || 0, height + 100)}px`,
                        overflowY: 'hidden'
                    }}
                    ref={el => {
                        if (el) {
                            const container = el as {
                                editorApi?: monacoEditor.editor.IEditor;
                                prevEditorInput?: EditorInput;
                            };
                            if (props.editor) {
                                if (!container.editorApi) {
                                    const editor = monaco.editor.create(el, {
                                        ...props.editor.options,
                                        scrollBeyondLastLine: props.vScrollBar,
                                        scrollbar: {
                                            handleMouseWheel: false,
                                            vertical: props.vScrollBar ? 'visible' : 'hidden'
                                        }
                                    });

                                    container.editorApi = editor;
                                }

                                const model = monaco.editor.createModel(props.editor.input.text, props.editor.input.language);
                                const lineCount = model.getLineCount();
                                setHeight(lineCount * DEFAULT_LINE_HEIGHT);

                                if (!IsEqualInput(container.prevEditorInput, props.editor.input)) {
                                    container.prevEditorInput = props.editor.input;
                                    container.editorApi.setModel(model);
                                }
                                container.editorApi.updateOptions(props.editor.options);
                                container.editorApi.layout();
                                if (props.editor.getApi) {
                                    props.editor.getApi(container.editorApi);
                                }
                            }
                        }
                    }}
                />
            );
        };

        return {
            default: Component
        };
    })
);

export const MonacoEditor = (props: MonacoProps) => (
    <React.Suspense fallback={<div>Loading...</div>}>
        <MonacoEditorLazy {...props} />
    </React.Suspense>
);<|MERGE_RESOLUTION|>--- conflicted
+++ resolved
@@ -25,13 +25,7 @@
 
 const MonacoEditorLazy = React.lazy(() =>
     import('monaco-editor').then(monaco => {
-<<<<<<< HEAD
-        require('monaco-editor/esm/vs/basic-languages/yaml/yaml.contribution.js');
-
-        const component = (props: MonacoProps) => {
-=======
         const Component = (props: MonacoProps) => {
->>>>>>> aa3b9556
             const [height, setHeight] = React.useState(0);
 
             return (
