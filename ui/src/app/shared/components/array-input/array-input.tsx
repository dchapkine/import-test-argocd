--- conflicted
+++ resolved
@@ -26,7 +26,7 @@
     value: string;
 }
 
-export const NameValueEditor = (item: NameValue, onChange: (item: NameValue) => void) => (
+export const NameValueEditor = (item: NameValue, onChange: (item: NameValue) => any) => (
     <React.Fragment>
         <input
             // disable chrome autocomplete
@@ -53,14 +53,7 @@
     </React.Fragment>
 );
 
-export const ValueEditor = (item: string, onChange: (item: string) => void) => (
-    <React.Fragment>
-        <input placeholder='Value' value={item || ''} onChange={e => onChange(e.target.value)} title='Value' />
-    </React.Fragment>
-);
-
 interface Props<T> {
-    templateItem: T;
     items: T[];
     onChange: (items: T[]) => void;
     editor: (item: T, onChange: (updated: T) => any) => React.ReactNode;
@@ -82,10 +75,6 @@
         items.splice(i, 1);
         props.onChange(items);
     };
-<<<<<<< HEAD
-    const [newItem, setNewItem] = React.useState(props.templateItem);
-=======
->>>>>>> 9d71ae5a
 
     return (
         <div className='argo-field' style={{border: 0, marginTop: '15px', zIndex: 1}}>
@@ -93,20 +82,9 @@
                 <div key={`item-${i}`} style={{marginBottom: '5px'}}>
                     {props.editor(item, (updated: T) => replaceItem(updated, i))}
                     &nbsp;
-<<<<<<< HEAD
-                    <button
-                        disabled={!props.valid(newItem)}
-                        onClick={() => {
-                            addItem(newItem);
-                            setNewItem(props.templateItem);
-                        }}>
-                        <i style={{cursor: 'pointer'}} className='fa fa-plus' />
-                    </button>
-=======
                     <button>
                         <i className='fa fa-times' style={{cursor: 'pointer'}} onClick={() => removeItem(i)} />
                     </button>{' '}
->>>>>>> 9d71ae5a
                 </div>
             ))}
             {props.items.length === 0 && <label>No items</label>}
@@ -123,18 +101,7 @@
     const {
         fieldApi: {getValue, setValue}
     } = props;
-<<<<<<< HEAD
-    return <ArrayInput editor={NameValueEditor} items={getValue() || []} onChange={setValue} valid={hasNameAndValue} templateItem={{}} />;
-});
-
-export const ValueArrayInputField = ReactForm.FormField((props: {fieldApi: ReactForm.FieldApi}) => {
-    const {
-        fieldApi: {getValue, setValue}
-    } = props;
-    return <ArrayInput editor={ValueEditor} items={getValue() || []} onChange={setValue} valid={item => item !== ''} templateItem='' />;
-=======
     return <ArrayInput editor={NameValueEditor} items={getValue() || []} onChange={setValue} />;
->>>>>>> 9d71ae5a
 });
 
 export const MapInputField = ReactForm.FormField((props: {fieldApi: ReactForm.FieldApi}) => {
@@ -153,7 +120,6 @@
                 array.forEach(item => (newMap[item.name || ''] = item.value || ''));
                 setValue(newMap);
             }}
-            templateItem={{name: '', value: ''}}
         />
     );
 });