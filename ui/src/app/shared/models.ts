--- conflicted
+++ resolved
@@ -37,13 +37,8 @@
 
 export interface RetryBackoff {
     duration: string;
-<<<<<<< HEAD
-    maxDuration: string; 
-    factor: number
-=======
     maxDuration: string;
     factor: number;
->>>>>>> 1ab85de3
 }
 
 export interface RetryStrategy {
@@ -248,11 +243,7 @@
 export interface SyncPolicy {
     automated?: Automated;
     syncOptions?: string[];
-<<<<<<< HEAD
-    retry?: RetryStrategy
-=======
     retry?: RetryStrategy;
->>>>>>> 1ab85de3
 }
 
 export interface Info {
