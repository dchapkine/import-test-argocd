import {Tooltip} from 'argo-ui';
import {Boundary, Placement} from 'popper.js';
import {useData} from 'argo-ui/v2';
import * as React from 'react';
import {Context} from '../shared/context';
import {services, ViewPreferences} from '../shared/services';

require('./sidebar.scss');

interface SidebarProps {
    onVersionClick: () => void;
    navItems: {path: string; iconClassName: string; title: string; tooltip?: string}[];
    pref: ViewPreferences;
}

export const SIDEBAR_TOOLS_ID = 'sidebar-tools';

export const useSidebarTarget = () => {
    const sidebarTarget = React.useRef(document.createElement('div'));

    React.useEffect(() => {
        const sidebar = document.getElementById(SIDEBAR_TOOLS_ID);
        sidebar.appendChild(sidebarTarget?.current);
        return () => {
            sidebarTarget.current?.remove();
        };
    }, []);

    return sidebarTarget;
};

export const Sidebar = (props: SidebarProps) => {
    const context = React.useContext(Context);
    const [version, loading, error] = useData(() => services.version.version());
    const locationPath = context.history.location.pathname;

    const tooltipProps = {
        placement: 'right' as Placement,
        popperOptions: {
            modifiers: {
                preventOverflow: {
                    boundariesElement: 'window' as Boundary
                }
            }
        }
    };

    return (
        <div className={`sidebar ${props.pref.hideSidebar ? 'sidebar--collapsed' : ''}`}>
<<<<<<< HEAD
            <div className='sidebar__logo'>
                <img src='assets/images/logo.png' alt='Argo' /> {!props.pref.hideSidebar && 'Argo CD'}
            </div>
            <div className='sidebar__version' onClick={props.onVersionClick}>
                {loading ? 'Loading...' : error?.state ? 'Unknown' : version?.Version || 'Unknown'}
            </div>
            {(props.navItems || []).map(item => (
                <Tooltip key={item.path} content={<div className='sidebar__tooltip'>{item?.tooltip || item.title}</div>} {...tooltipProps}>
                    <div
                        key={item.title}
                        className={`sidebar__nav-item ${locationPath === item.path || locationPath.startsWith(`${item.path}/`) ? 'sidebar__nav-item--active' : ''}`}
                        onClick={() => context.history.push(item.path)}>
                        <React.Fragment>
                            <div>
                                <i className={item?.iconClassName || ''} />
                                {!props.pref.hideSidebar && item.title}
                            </div>
                        </React.Fragment>
=======
            <div className='sidebar__container'>
                <div className='sidebar__logo'>
                    <div onClick={() => services.viewPreferences.updatePreferences({...props.pref, hideSidebar: !props.pref.hideSidebar})} className='sidebar__collapse-button'>
                        <i className={`fas fa-arrow-${props.pref.hideSidebar ? 'right' : 'left'}`} />
>>>>>>> 3dffaa4c
                    </div>
                    {!props.pref.hideSidebar && (
                        <div className='sidebar__logo-container'>
                            <img src='assets/images/argologo.svg' alt='Argo' className='sidebar__logo__text-logo' />
                            <div className='sidebar__version' onClick={props.onVersionClick}>
                                {loading ? 'Loading...' : error?.state ? 'Unknown' : version?.Version || 'Unknown'}
                            </div>
                        </div>
                    )}
                    <img src='assets/images/logo.png' alt='Argo' className='sidebar__logo__character' />{' '}
                </div>

                {(props.navItems || []).map(item => (
                    <Tooltip key={item.path} content={item?.tooltip || item.title} {...tooltipProps}>
                        <div
                            key={item.title}
                            className={`sidebar__nav-item ${locationPath === item.path || locationPath.startsWith(`${item.path}/`) ? 'sidebar__nav-item--active' : ''}`}
                            onClick={() => context.history.push(item.path)}>
                            <React.Fragment>
                                <div>
                                    <i className={item?.iconClassName || ''} />
                                    {!props.pref.hideSidebar && item.title}
                                </div>
                            </React.Fragment>
                        </div>
                    </Tooltip>
                ))}

                {props.pref.hideSidebar && (
                    <Tooltip content='Show Filters' {...tooltipProps}>
                        <div
                            onClick={() => services.viewPreferences.updatePreferences({...props.pref, hideSidebar: !props.pref.hideSidebar})}
                            className='sidebar__nav-item sidebar__filter-button'>
                            <div>
                                <i className={`fas fa-filter`} />
                            </div>
                        </div>
                    </Tooltip>
                )}
            </div>
            <div id={SIDEBAR_TOOLS_ID} />
        </div>
    );
};<|MERGE_RESOLUTION|>--- conflicted
+++ resolved
@@ -47,31 +47,10 @@
 
     return (
         <div className={`sidebar ${props.pref.hideSidebar ? 'sidebar--collapsed' : ''}`}>
-<<<<<<< HEAD
-            <div className='sidebar__logo'>
-                <img src='assets/images/logo.png' alt='Argo' /> {!props.pref.hideSidebar && 'Argo CD'}
-            </div>
-            <div className='sidebar__version' onClick={props.onVersionClick}>
-                {loading ? 'Loading...' : error?.state ? 'Unknown' : version?.Version || 'Unknown'}
-            </div>
-            {(props.navItems || []).map(item => (
-                <Tooltip key={item.path} content={<div className='sidebar__tooltip'>{item?.tooltip || item.title}</div>} {...tooltipProps}>
-                    <div
-                        key={item.title}
-                        className={`sidebar__nav-item ${locationPath === item.path || locationPath.startsWith(`${item.path}/`) ? 'sidebar__nav-item--active' : ''}`}
-                        onClick={() => context.history.push(item.path)}>
-                        <React.Fragment>
-                            <div>
-                                <i className={item?.iconClassName || ''} />
-                                {!props.pref.hideSidebar && item.title}
-                            </div>
-                        </React.Fragment>
-=======
             <div className='sidebar__container'>
                 <div className='sidebar__logo'>
                     <div onClick={() => services.viewPreferences.updatePreferences({...props.pref, hideSidebar: !props.pref.hideSidebar})} className='sidebar__collapse-button'>
                         <i className={`fas fa-arrow-${props.pref.hideSidebar ? 'right' : 'left'}`} />
->>>>>>> 3dffaa4c
                     </div>
                     {!props.pref.hideSidebar && (
                         <div className='sidebar__logo-container'>
@@ -85,7 +64,7 @@
                 </div>
 
                 {(props.navItems || []).map(item => (
-                    <Tooltip key={item.path} content={item?.tooltip || item.title} {...tooltipProps}>
+                    <Tooltip key={item.path} content={<div className='sidebar__tooltip'>{item?.tooltip || item.title}</div>} {...tooltipProps}>
                         <div
                             key={item.title}
                             className={`sidebar__nav-item ${locationPath === item.path || locationPath.startsWith(`${item.path}/`) ? 'sidebar__nav-item--active' : ''}`}
