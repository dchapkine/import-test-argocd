--- conflicted
+++ resolved
@@ -93,14 +93,11 @@
     GITHUBAPP = 'via GitHub App'
 }
 
-<<<<<<< HEAD
 interface NewGoogleCloudSourceRepoCredsParams {
     url: string;
     gcpServiceAccountKey: string;
 }
 
-export class ReposList extends React.Component<RouteComponentProps<any>, {connecting: boolean}> {
-=======
 export class ReposList extends React.Component<
     RouteComponentProps<any>,
     {
@@ -110,21 +107,17 @@
         displayEditPanel: boolean;
     }
 > {
->>>>>>> 4462debe
     public static contextTypes = {
         router: PropTypes.object,
         apis: PropTypes.object,
         history: PropTypes.object
     };
 
-<<<<<<< HEAD
+    private formApi: FormApi;
     private formApiSSH: FormApi;
     private formApiHTTPS: FormApi;
     private formApiGitHubApp: FormApi;
     private formApiGoogleCloudSource: FormApi;
-=======
-    private formApi: FormApi;
->>>>>>> 4462debe
     private credsTemplate: boolean;
     private repoLoader: DataLoader;
     private credsLoader: DataLoader;
@@ -341,21 +334,6 @@
                                     <EmptyState icon='argo-icon-git'>
                                         <h4>No repositories connected</h4>
                                         <h5>Connect your repo to deploy apps.</h5>
-<<<<<<< HEAD
-                                        <button className='argo-button argo-button--base' onClick={() => (this.showConnectSSHRepo = true)}>
-                                            Connect Repo using SSH
-                                        </button>{' '}
-                                        <button className='argo-button argo-button--base' onClick={() => (this.showConnectHTTPSRepo = true)}>
-                                            Connect Repo using HTTPS
-                                        </button>
-                                        <button className='argo-button argo-button--base' onClick={() => (this.showConnectGitHubAppRepo = true)}>
-                                            Connect Repo using GitHub App
-                                        </button>{' '}
-                                        <button className='argo-button argo-button--base' onClick={() => (this.showConnectGoogleCloudSourceRepo = true)}>
-                                            Connect Repo using Google Cloud Source
-                                        </button>{' '}
-=======
->>>>>>> 4462debe
                                     </EmptyState>
                                 )
                             }
@@ -703,8 +681,7 @@
     // Empty all fields in connect repository form
     private clearConnectRepoForm() {
         this.credsTemplate = false;
-<<<<<<< HEAD
-        this.formApiSSH.resetAll();
+        this.formApi.resetAll();
     }
 
     // Empty all fields in HTTPS repository form
@@ -713,13 +690,10 @@
         this.formApiHTTPS.resetAll();
     }
 
-    // Empty all fields in GitHub app repository form
+    // Empty all fields in SSH repository form
     private clearConnectGitHubAppForm() {
         this.credsTemplate = false;
         this.formApiGitHubApp.resetAll();
-=======
-        this.formApi.resetAll();
->>>>>>> 4462debe
     }
 
     // Empty all fields in Google Cloud Source repository form
