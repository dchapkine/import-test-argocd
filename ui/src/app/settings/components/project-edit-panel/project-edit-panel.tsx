--- conflicted
+++ resolved
@@ -18,9 +18,6 @@
         <Form
             onSubmit={props.submit}
             getApi={props.getApi}
-<<<<<<< HEAD
-            defaultValues={{sourceRepos: [], destinations: [], roles: [], syncWindows: [], clusterResourceWhitelist: [], namespaceResourceBlacklist: [], namespaceResourceWhitelist: [], ...props.defaultParams}}
-=======
             defaultValues={{
                 sourceRepos: [],
                 destinations: [],
@@ -31,7 +28,6 @@
                 namespaceResourceWhitelist: [],
                 ...props.defaultParams
             }}
->>>>>>> 00d44910
             validateError={(params: ProjectParams) => ({
                 name: !params.name && 'Project name is required'
             })}
@@ -176,11 +172,7 @@
                     <React.Fragment>
                         <h4>Whitelisted Namespaced Resources</h4>
                         <div>
-<<<<<<< HEAD
-                            Namespace-scoped K8s API Groups and Kinds which are <strong>permitted</strong> from being deployed
-=======
                             Namespace-scoped K8s API Groups and Kinds which are <strong>permitted</strong> to deploy
->>>>>>> 00d44910
                         </div>
                         <div className='argo-table-list__head'>
                             <div className='row'>
