--- conflicted
+++ resolved
@@ -10,20 +10,18 @@
 import * as kustomize from './kustomize-image';
 import { VarsInputField } from './vars-input-field';
 
-const TextWithMetadataField = ReactFormField((props: {metadata: {value: string}; fieldApi: FieldApi; className: string}) => {
-    const {
-        fieldApi: {getValue, setValue},
-    } = props;
-    const metadata = getValue() || props.metadata;
-
-    return <input className={props.className} value={metadata.value} onChange={el => setValue({...metadata, value: el.target.value})} />;
+const TextWithMetadataField = ReactFormField((props: {metadata: { value: string }, fieldApi: FieldApi, className: string }) => {
+    const { fieldApi: {getValue, setValue}} = props;
+    const metadata = (getValue() || props.metadata);
+
+    return <input className={props.className} value={metadata.value} onChange={(el) => setValue({...metadata, value: el.target.value})}/>;
 });
 
 function distinct<T>(first: IterableIterator<T>, second: IterableIterator<T>) {
     return Array.from(new Set(Array.from(first).concat(Array.from(second))));
 }
 
-function overridesFirst(first: {overrideIndex: number}, second: {overrideIndex: number}) {
+function overridesFirst(first: { overrideIndex: number}, second: { overrideIndex: number }) {
     if (first.overrideIndex < 0) {
         return 1;
     } else if (second.overrideIndex < 0) {
@@ -41,79 +39,61 @@
     params: {
         key?: string;
         overrideIndex: number;
-        original: string;
-        metadata: {name: string; value: string};
+        original: string,
+        metadata: { name: string; value: string; }
     }[],
     component: React.ComponentType = TextWithMetadataField,
 ) {
-    return params
-        .sort(overridesFirst)
-        .map((param, i) => ({
-            key: param.key,
-            title: param.metadata.name,
-            view: (
-                <span title={param.metadata.value}>
-                    {param.overrideIndex > -1 && <span className='fa fa-exclamation-triangle' title={`Original value: ${param.original}`} />} {param.metadata.value}
-                </span>
-            ),
-            edit: (formApi: FormApi) => {
-                const labelStyle = {position: 'absolute', right: 0, top: 0, zIndex: 1} as any;
-                const overrideRemoved = removedOverrides[i];
-                const fieldItemPath = `${fieldsPath}[${i}]`;
-                return (
-                    <React.Fragment>
-                        {(overrideRemoved && <span>{param.original}</span>) || (
-                            <FormField
-                                formApi={formApi}
-                                field={fieldItemPath}
-                                component={component}
-                                componentProps={{
-                                    metadata: param.metadata,
-                                }}
-                            />
-                        )}
-                        {param.metadata.value !== param.original && !overrideRemoved && (
-                            <a
-                                onClick={() => {
-                                    formApi.setValue(fieldItemPath, null);
-                                    removedOverrides[i] = true;
-                                    setRemovedOverrides(removedOverrides);
-                                }}
-                                style={labelStyle}
-                            >
-                                Remove override
-                            </a>
-                        )}
-                        {overrideRemoved && (
-                            <a
-                                onClick={() => {
-                                    formApi.setValue(fieldItemPath, getNestedField(app, fieldsPath)[i]);
-                                    removedOverrides[i] = false;
-                                    setRemovedOverrides(removedOverrides);
-                                }}
-                                style={labelStyle}
-                            >
-                                Keep override
-                            </a>
-                        )}
-                    </React.Fragment>
-                );
-            },
-        }))
-        .sort((first, second) => {
-            const firstSortBy = first.key || first.title;
-            const secondSortBy = second.key || second.title;
-            return firstSortBy.localeCompare(secondSortBy);
-        })
-        .map((item, i) => ({...item, before: (i === 0 && <p style={{marginTop: '1em'}}>{title}</p>) || null}));
+    return params.sort(overridesFirst).map((param, i) => ({
+        key: param.key,
+        title: param.metadata.name,
+        view: (
+            <span title={param.metadata.value}>
+                {param.overrideIndex > -1 && <span className='fa fa-exclamation-triangle' title={`Original value: ${param.original}`}/>} {param.metadata.value}
+            </span>
+        ),
+        edit: (formApi: FormApi) => {
+            const labelStyle = {position: 'absolute', right: 0, top: 0, zIndex: 1} as any;
+            const overrideRemoved = removedOverrides[i];
+            const fieldItemPath = `${fieldsPath}[${i}]`;
+            return (
+                <React.Fragment>
+                    {overrideRemoved && (
+                        <span>{param.original}</span>
+                    ) || (
+                        <FormField formApi={formApi} field={fieldItemPath} component={component} componentProps={{
+                            metadata: param.metadata,
+                        }}/>
+                    )}
+                    {param.metadata.value !== param.original && !overrideRemoved && <a onClick={() => {
+                        formApi.setValue(fieldItemPath, null);
+                        removedOverrides[i] = true;
+                        setRemovedOverrides(removedOverrides);
+                    }} style={labelStyle}>
+                        Remove override</a>}
+                    {overrideRemoved && <a onClick={() => {
+                        formApi.setValue(fieldItemPath, getNestedField(app, fieldsPath)[i]);
+                        removedOverrides[i] = false;
+                        setRemovedOverrides(removedOverrides);
+                    }} style={labelStyle}>
+                        Keep override</a>}
+                </React.Fragment>
+            );
+        },
+    })).sort((first, second) => {
+        const firstSortBy = first.key || first.title;
+        const secondSortBy = second.key || second.title;
+        return firstSortBy.localeCompare(secondSortBy);
+    }).map((item, i) => ({...item, before: i === 0 && <p style={{ marginTop: '1em' }}>{title}</p> || null }));
 }
 
 export const ApplicationParameters = (props: {
-    application: models.Application;
-    details: models.RepoAppDetails;
-    save?: (application: models.Application) => Promise<any>;
-    noReadonlyMode?: boolean;
+    application: models.Application,
+    details: models.RepoAppDetails,
+    save?: (application: models.Application) => Promise<any>,
+    noReadonlyMode?: boolean,
 }) => {
+
     const app = props.application;
     const source = props.application.spec.source;
     const [removedOverrides, setRemovedOverrides] = React.useState(new Array<boolean>());
@@ -129,108 +109,79 @@
                     formApi={formApi}
                     field='spec.source.ksonnet.environment'
                     component={FormSelect}
-                    componentProps={{options: Object.keys(props.details.ksonnet.environments)}}
-                />
+                    componentProps={{ options: Object.keys(props.details.ksonnet.environments) }}/>
             ),
         });
         const paramsByComponentName = new Map<string, models.KsonnetParameter>();
-        ((props.details.ksonnet && props.details.ksonnet.parameters) || []).forEach(param => paramsByComponentName.set(`${param.component}-${param.name}`, param));
+        (props.details.ksonnet && props.details.ksonnet.parameters || []).forEach((param) => paramsByComponentName.set(`${param.component}-${param.name}` , param));
         const overridesByComponentName = new Map<string, number>();
-        ((source.ksonnet && source.ksonnet.parameters) || []).forEach((override, i) => overridesByComponentName.set(`${override.component}-${override.name}`, i));
-        attributes = attributes.concat(
-            getParamsEditableItems(
-                app,
-                'PARAMETERS',
-                'spec.source.ksonnet.parameters',
-                removedOverrides,
-                setRemovedOverrides,
-                distinct(paramsByComponentName.keys(), overridesByComponentName.keys()).map(componentName => {
-                    let param = paramsByComponentName.get(componentName);
-                    const original = (param && param.value) || '';
-                    let overrideIndex = overridesByComponentName.get(componentName);
-                    if (overrideIndex === undefined) {
-                        overrideIndex = -1;
-                    }
-                    if (!param && overrideIndex > -1) {
-                        param = {...source.ksonnet.parameters[overrideIndex]};
-                    }
-                    const value = (overrideIndex > -1 && source.ksonnet.parameters[overrideIndex].value) || original;
-                    return {key: componentName, overrideIndex, original, metadata: {name: param.name, component: param.component, value}};
-                }),
-            ),
-        );
+        (source.ksonnet && source.ksonnet.parameters || []).forEach((override, i) => overridesByComponentName.set(`${override.component}-${override.name}`, i));
+        attributes = attributes.concat(getParamsEditableItems(app, 'PARAMETERS', 'spec.source.ksonnet.parameters', removedOverrides, setRemovedOverrides,
+                distinct(paramsByComponentName.keys(), overridesByComponentName.keys()).map((componentName) => {
+            let param = paramsByComponentName.get(componentName);
+            const original = param && param.value || '';
+            let overrideIndex = overridesByComponentName.get(componentName);
+            if (overrideIndex === undefined) {
+                overrideIndex = -1;
+            }
+            if (!param && overrideIndex > -1) {
+                param = {...source.ksonnet.parameters[overrideIndex]};
+            }
+            const value = overrideIndex > -1 && source.ksonnet.parameters[overrideIndex].value || original;
+            return { key: componentName, overrideIndex, original, metadata: { name: param.name, component: param.component, value } };
+        })));
     } else if (props.details.type === 'Kustomize' && props.details.kustomize) {
         attributes.push({
             title: 'NAME PREFIX',
             view: app.spec.source.kustomize && app.spec.source.kustomize.namePrefix,
-            edit: (formApi: FormApi) => <FormField formApi={formApi} field='spec.source.kustomize.namePrefix' component={Text} />,
+            edit: (formApi: FormApi) => <FormField formApi={formApi} field='spec.source.kustomize.namePrefix' component={Text}/>,
         });
 
         attributes.push({
             title: 'NAME SUFFIX',
             view: app.spec.source.kustomize && app.spec.source.kustomize.nameSuffix,
-            edit: (formApi: FormApi) => <FormField formApi={formApi} field='spec.source.kustomize.nameSuffix' component={Text} />,
-        });
-
-        const srcImages = ((props.details && props.details.kustomize && props.details.kustomize.images) || []).map(val => kustomize.parse(val));
-        const images = ((source.kustomize && source.kustomize.images) || []).map(val => kustomize.parse(val));
+            edit: (formApi: FormApi) => <FormField formApi={formApi} field='spec.source.kustomize.nameSuffix' component={Text}/>,
+        });
+
+        const srcImages = (props.details && props.details.kustomize && props.details.kustomize.images || []).map((val) => kustomize.parse(val));
+        const images = (source.kustomize && source.kustomize.images || []).map((val) => kustomize.parse(val));
 
         if (srcImages.length > 0) {
             const imagesByName = new Map<string, kustomize.Image>();
-            srcImages.forEach(img => imagesByName.set(img.name, img));
+            srcImages.forEach((img) => imagesByName.set(img.name, img));
 
             const overridesByName = new Map<string, number>();
             images.forEach((override, i) => overridesByName.set(override.name, i));
 
-            attributes = attributes.concat(
-                getParamsEditableItems(
-                    app,
-                    'IMAGES',
-                    'spec.source.kustomize.images',
-                    removedOverrides,
-                    setRemovedOverrides,
-                    distinct(imagesByName.keys(), overridesByName.keys()).map(name => {
-                        const param = imagesByName.get(name);
-                        const original = param && kustomize.format(param);
-                        let overrideIndex = overridesByName.get(name);
-                        if (overrideIndex === undefined) {
-                            overrideIndex = -1;
-                        }
-                        const value = (overrideIndex > -1 && kustomize.format(images[overrideIndex])) || original;
-                        return {overrideIndex, original, metadata: {name, value}};
-                    }),
-                    ImageTagFieldEditor,
-                ),
-            );
+            attributes = attributes.concat(getParamsEditableItems(app, 'IMAGES', 'spec.source.kustomize.images', removedOverrides, setRemovedOverrides,
+                    distinct(imagesByName.keys(), overridesByName.keys()).map((name) => {
+                const param = imagesByName.get(name);
+                const original = param && kustomize.format(param);
+                let overrideIndex = overridesByName.get(name);
+                if (overrideIndex === undefined) {
+                    overrideIndex = -1;
+                }
+                const value = overrideIndex > -1 && kustomize.format(images[overrideIndex]) || original;
+                return { overrideIndex, original, metadata: { name, value } };
+            }), ImageTagFieldEditor));
         }
     } else if (props.details.type === 'Helm' && props.details.helm) {
         attributes.push({
             title: 'VALUES FILES',
-            view: (app.spec.source.helm && (app.spec.source.helm.valueFiles || []).join(', ')) || 'No values files selected',
-            edit: (formApi: FormApi) => (
-                <FormField
-                    formApi={formApi}
-                    field='spec.source.helm.valueFiles'
-                    component={TagsInputField}
-                    componentProps={{
-                        options: props.details.helm.valueFiles,
-                        noTagsLabel: 'No values files selected',
-                    }}
-                />
+            view: app.spec.source.helm && (app.spec.source.helm.valueFiles || []).join(', ') || 'No values files selected',
+            edit: (formApi: FormApi) => (
+                <FormField formApi={formApi} field='spec.source.helm.valueFiles' component={TagsInputField} componentProps={{
+                    options: props.details.helm.valueFiles,
+                    noTagsLabel: 'No values files selected',
+                }}/>
             ),
         });
         attributes.push({
             title: 'VALUES',
-            view: app.spec.source.helm && (
-                <Expandable>
-                    <pre>{app.spec.source.helm.values}</pre>
-                </Expandable>
-            ),
+            view: app.spec.source.helm && (<Expandable><pre>{app.spec.source.helm.values}</pre></Expandable>),
             edit: (formApi: FormApi) => (
                 <div>
-                    <pre>
-                        <FormField formApi={formApi} field='spec.source.helm.values' component={TextArea} />
-                    </pre>
+                    <pre><FormField formApi={formApi} field='spec.source.helm.values' component={TextArea}/></pre>
                     {props.details.helm.values && (
                         <div>
                             <label>values.yaml</label>
@@ -243,58 +194,48 @@
             ),
         });
         const paramsByName = new Map<string, models.HelmParameter>();
-        (props.details.helm.parameters || []).forEach(param => paramsByName.set(param.name, param));
+        (props.details.helm.parameters || []).forEach((param) => paramsByName.set(param.name, param));
         const overridesByName = new Map<string, number>();
-        ((source.helm && source.helm.parameters) || []).forEach((override, i) => overridesByName.set(override.name, i));
-        attributes = attributes.concat(
-            getParamsEditableItems(
-                app,
-                'PARAMETERS',
-                'spec.source.helm.parameters',
-                removedOverrides,
-                setRemovedOverrides,
-                distinct(paramsByName.keys(), overridesByName.keys()).map(name => {
-                    const param = paramsByName.get(name);
-                    const original = (param && param.value) || '';
-                    let overrideIndex = overridesByName.get(name);
-                    if (overrideIndex === undefined) {
-                        overrideIndex = -1;
-                    }
-                    const value = (overrideIndex > -1 && source.helm.parameters[overrideIndex].value) || original;
-                    return {overrideIndex, original, metadata: {name, value}};
-                }),
-            ),
-        );
+        (source.helm && source.helm.parameters || []).forEach((override, i) => overridesByName.set(override.name, i));
+        attributes = attributes.concat(getParamsEditableItems(
+            app,
+            'PARAMETERS',
+            'spec.source.helm.parameters', removedOverrides, setRemovedOverrides, distinct(paramsByName.keys(), overridesByName.keys()).map((name) => {
+            const param = paramsByName.get(name);
+            const original = param && param.value || '';
+            let overrideIndex = overridesByName.get(name);
+            if (overrideIndex === undefined) {
+                overrideIndex = -1;
+            }
+            const value = overrideIndex > -1 && source.helm.parameters[overrideIndex].value || original;
+            return { overrideIndex, original, metadata: { name, value } };
+        })));
     } else if (props.details.type === 'Plugin') {
         attributes.push({
             title: 'NAME',
             view: app.spec.source.plugin && app.spec.source.plugin.name,
             edit: (formApi: FormApi) => (
-                <DataLoader load={() => services.authService.settings()}>
-                    {(settings: AuthSettings) => (
-                        <FormField formApi={formApi} field='spec.source.plugin.name' component={FormSelect} componentProps={{options: (settings.plugins || []).map(p => p.name)}} />
-                    )}
-                </DataLoader>
+                <DataLoader load={() => services.authService.settings()}>{(settings: AuthSettings) => (
+                    <FormField formApi={formApi} field='spec.source.plugin.name' component={FormSelect}
+                               componentProps={{options: (settings.plugins || []).map((p) => p.name)}}/>
+                )}</DataLoader>
             ),
         });
         attributes.push({
             title: 'ENV',
-            view: app.spec.source.plugin && (app.spec.source.plugin.env || []).map(i => `${i.name}='${i.value}'`).join(' '),
-            edit: (formApi: FormApi) => <FormField field='spec.source.plugin.env' formApi={formApi} component={ArrayInputField} />,
+            view: app.spec.source.plugin && (app.spec.source.plugin.env || []).map((i) => `${i.name}='${i.value}'`).join(' '),
+            edit: (formApi: FormApi) => (
+                <FormField field='spec.source.plugin.env' formApi={formApi} component={ArrayInputField}/>
+            ),
         });
     } else if (props.details.type === 'Directory') {
         const directory = app.spec.source.directory || {} as ApplicationSourceDirectory;
         attributes.push({
             title: 'DIRECTORY RECURSE',
-<<<<<<< HEAD
-            view: (!!(app.spec.source.directory && app.spec.source.directory.recurse)).toString(),
-            edit: (formApi: FormApi) => <FormField formApi={formApi} field='spec.source.directory.recurse' component={CheckboxField} />,
-=======
             view: (!!directory.recurse).toString(),
             edit: (formApi: FormApi) => (
                 <FormField formApi={formApi} field='spec.source.directory.recurse' component={CheckboxField}/>
             ),
->>>>>>> a55087b6
         });
         attributes.push({
             title: 'TOP-LEVEL ARGUMENTS',
@@ -314,30 +255,23 @@
 
     return (
         <EditablePanel
-            save={
-                props.save &&
-                (async (input: models.Application) => {
-                    function isDefined(item: any) {
-                        return item !== null && item !== undefined;
-                    }
-
-                    if (input.spec.source.helm && input.spec.source.helm.parameters) {
-                        input.spec.source.helm.parameters = input.spec.source.helm.parameters.filter(isDefined);
-                    }
-                    if (input.spec.source.ksonnet && input.spec.source.ksonnet.parameters) {
-                        input.spec.source.ksonnet.parameters = input.spec.source.ksonnet.parameters.filter(isDefined);
-                    }
-                    if (input.spec.source.kustomize && input.spec.source.kustomize.images) {
-                        input.spec.source.kustomize.images = input.spec.source.kustomize.images.filter(isDefined);
-                    }
-                    await props.save(input);
-                    setRemovedOverrides(new Array<boolean>());
-                })
-            }
-            values={app}
-            title={props.details.type.toLocaleUpperCase()}
-            items={attributes}
-            noReadonlyMode={props.noReadonlyMode}
-        />
+            save={props.save && (async (input: models.Application) => {
+                function isDefined(item: any) {
+                    return item !== null && item !== undefined;
+                }
+
+                if (input.spec.source.helm && input.spec.source.helm.parameters) {
+                    input.spec.source.helm.parameters = input.spec.source.helm.parameters.filter(isDefined);
+                }
+                if (input.spec.source.ksonnet && input.spec.source.ksonnet.parameters) {
+                    input.spec.source.ksonnet.parameters = input.spec.source.ksonnet.parameters.filter(isDefined);
+                }
+                if (input.spec.source.kustomize && input.spec.source.kustomize.images) {
+                    input.spec.source.kustomize.images = input.spec.source.kustomize.images.filter(isDefined);
+                }
+                await props.save(input);
+                setRemovedOverrides(new Array<boolean>());
+            })}
+            values={app} title={props.details.type.toLocaleUpperCase()} items={attributes} noReadonlyMode={props.noReadonlyMode} />
     );
 };