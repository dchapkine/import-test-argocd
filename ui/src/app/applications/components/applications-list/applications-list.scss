--- conflicted
+++ resolved
@@ -186,43 +186,35 @@
 
     &__search {
         border: 1px solid $argo-color-gray-4;
-        background-color: white;
-        border-radius: 5px;
+        background-color: $argo-color-gray-2;
+        border-radius: 7px;
         position: relative;
-<<<<<<< HEAD
         padding: 0 10px;
+        height: 33px;
         display: flex;
         align-items: center;
+        flex-grow: 0;
+        flex-shrink: 0;
+        width: 100%;
+        flex-basis: 100%;
+        transition: width 200ms;
+        @include breakpoint(large up) {
+            flex-shrink: 1;
+            width: 300px;
+        }
         i {
             font-size: 12px;
+            color: $argo-color-gray-6;
         }
         .keyboard-hint {
             border: 1px solid $argo-color-gray-5;
-            color: $argo-color-gray-6;
+            color: $argo-color-gray-7;
             border-radius: 3px;
             padding: 0 7px;
             font-size: 12px;
             font-weight: 600;
             flex-shrink: 0;
             text-align: center;
-=======
-        i.fa-search {
-            position: absolute;
-            bottom: 0.6em;
-            left: -1.5em;
-            cursor: pointer;
-            &:hover {
-                color: $argo-color-gray-6;
-            }
-        }
-        i.fa-times {
-            cursor: pointer;
-            position: absolute;
-            color: $argo-color-gray-5;
-            bottom: 0.6em;
-            right: 0;
-            z-index: 1;
->>>>>>> 4083b47b
         }
         .select {
             width: 100%;
@@ -230,12 +222,21 @@
         }
         &:focus-within {
             border: 1px solid $argo-color-teal-5;
+            @include breakpoint(large up) {
+                width: 500px;
+            }
+            i {
+                color: $argo-color-gray-7;
+            }
+            .keyboard-hint {
+                display: none;
+            }
         }
         .argo-field {
             border: none;
             font-weight: 500;
             &::placeholder {
-                color: $argo-color-gray-5;
+                color: $argo-color-gray-6;
             }
         }
     }
