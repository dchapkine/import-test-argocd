import {ErrorNotification, FormField, NotificationType, SlidingPanel} from 'argo-ui';
import * as React from 'react';
import {Form, FormApi} from 'react-form';
import {CheckboxField, ProgressPopup} from '../../../shared/components';
import {Consumer} from '../../../shared/context';
import * as models from '../../../shared/models';
import {services} from '../../../shared/services';
import {ApplicationRetryOptions} from '../application-retry-options/application-retry-options';
import {ApplicationManualSyncFlags, ApplicationSyncOptions, SyncFlags} from '../application-sync-options/application-sync-options';
import {ComparisonStatusIcon, HealthStatusIcon, OperationPhaseIcon} from '../utils';

interface Progress {
    percentage: number;
    title: string;
}

export const ApplicationsSyncPanel = ({show, apps, hide}: {show: boolean; apps: models.Application[]; hide: () => void}) => {
    const [form, setForm] = React.useState<FormApi>(null);
    const [progress, setProgress] = React.useState<Progress>(null);
    const getSelectedApps = (params: any) => apps.filter((_, i) => params['app/' + i]);
    return (
        <Consumer>
            {ctx => (
                <SlidingPanel
                    isMiddle={true}
                    isShown={show}
                    onClose={() => hide()}
                    header={
                        <div>
                            <button className='argo-button argo-button--base' onClick={() => form.submitForm(null)}>
                                Sync
                            </button>{' '}
                            <button onClick={() => hide()} className='argo-button argo-button--base-o'>
                                Cancel
                            </button>
                        </div>
                    }>
                    <Form
                        defaultValues={{syncFlags: []}}
                        onSubmit={async (params: any) => {
                            const selectedApps = getSelectedApps(params);
                            if (selectedApps.length === 0) {
                                ctx.notifications.show({content: `No apps selected`, type: NotificationType.Error});
                                return;
                            }

                            const syncFlags = {...params.syncFlags} as SyncFlags;

                            const syncStrategy: models.SyncStrategy =
                                syncFlags.ApplyOnly || false ? {apply: {force: syncFlags.Force || false}} : {hook: {force: syncFlags.Force || false}};

                            setProgress({percentage: 0, title: 'Starting...'});
                            let i = 0;
                            for (const app of selectedApps) {
                                await services.applications
                                    .sync(
                                        app.metadata.name,
                                        app.spec.source.targetRevision,
                                        syncFlags.Prune || false,
                                        syncFlags.DryRun || false,
                                        syncStrategy,
                                        null,
                                        params.syncOptions,
                                        params.retryStrategy
                                    )
                                    .catch(e => {
                                        ctx.notifications.show({
                                            content: <ErrorNotification title={`Unable to sync ${app.metadata.name}`} e={e} />,
                                            type: NotificationType.Error
                                        });
                                    });
                                i++;
                                setProgress({
                                    percentage: i / selectedApps.length,
                                    title: `${i} of ${selectedApps.length} apps now syncing`
                                });
                            }
                            setProgress({percentage: 100, title: 'Complete'});
                        }}
                        getApi={setForm}>
                        {formApi => (
                            <React.Fragment>
                                <div className='argo-form-row' style={{marginTop: 0}}>
                                    <h4>Sync app(s)</h4>
                                    {progress !== null && <ProgressPopup onClose={() => setProgress(null)} percentage={progress.percentage} title={progress.title} />}
                                    <div style={{marginBottom: '1em'}}>
                                        <FormField formApi={formApi} field='syncFlags' component={ApplicationManualSyncFlags} />
                                    </div>
                                    <div style={{marginBottom: '1em'}}>
                                        <label>Sync Options</label>
                                        <ApplicationSyncOptions
                                            options={formApi.values.syncOptions}
                                            onChanged={opts => {
                                                formApi.setTouched('syncOptions', true);
                                                formApi.setValue('syncOptions', opts);
                                            }}
                                        />
                                    </div>
<<<<<<< HEAD
                                    
                                    <ApplicationRetryOptions formApi={formApi} />
                                    
=======

                                    <ApplicationRetryOptions formApi={formApi} />

>>>>>>> 1ab85de3
                                    <label>
                                        Apps (<a onClick={() => apps.forEach((_, i) => formApi.setValue('app/' + i, true))}>all</a>/
                                        <a onClick={() => apps.forEach((app, i) => formApi.setValue('app/' + i, app.status.sync.status === models.SyncStatuses.OutOfSync))}>
                                            out of sync
                                        </a>
                                        /<a onClick={() => apps.forEach((_, i) => formApi.setValue('app/' + i, false))}>none</a>
                                        ):
                                    </label>
                                    <div>
                                        {apps.map((app, i) => (
                                            <label key={app.metadata.name} style={{marginTop: '0.5em', cursor: 'pointer'}}>
                                                <CheckboxField field={`app/${i}`} />
                                                &nbsp;
                                                {app.metadata.name}
                                                &nbsp;
                                                <ComparisonStatusIcon status={app.status.sync.status} />
                                                &nbsp;
                                                <HealthStatusIcon state={app.status.health} />
                                                &nbsp;
                                                <OperationPhaseIcon app={app} />
                                                <br />
                                            </label>
                                        ))}
                                    </div>
                                </div>
                            </React.Fragment>
                        )}
                    </Form>
                </SlidingPanel>
            )}
        </Consumer>
    );
};<|MERGE_RESOLUTION|>--- conflicted
+++ resolved
@@ -96,15 +96,9 @@
                                             }}
                                         />
                                     </div>
-<<<<<<< HEAD
-                                    
-                                    <ApplicationRetryOptions formApi={formApi} />
-                                    
-=======
 
                                     <ApplicationRetryOptions formApi={formApi} />
 
->>>>>>> 1ab85de3
                                     <label>
                                         Apps (<a onClick={() => apps.forEach((_, i) => formApi.setValue('app/' + i, true))}>all</a>/
                                         <a onClick={() => apps.forEach((app, i) => formApi.setValue('app/' + i, app.status.sync.status === models.SyncStatuses.OutOfSync))}>
