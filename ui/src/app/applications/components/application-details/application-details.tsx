--- conflicted
+++ resolved
@@ -70,11 +70,7 @@
 
     constructor(props: RouteComponentProps<{name: string}>) {
         super(props);
-<<<<<<< HEAD
-        this.state = {page: 0, groupedResources: [], slidingPanelPage: 0, zoom: 1.0, filteredGraph: [], truncateNameOnRight: false};
-=======
-        this.state = {page: 0, groupedResources: [], slidingPanelPage: 0, filteredGraph: []};
->>>>>>> 2cdfafee
+        this.state = {page: 0, groupedResources: [], slidingPanelPage: 0, filteredGraph: [], truncateNameOnRight: false};
     }
 
     private get showOperationState() {
@@ -342,12 +338,8 @@
                                                         useNetworkingHierarchy={pref.view === 'network'}
                                                         onClearFilter={clearFilter}
                                                         onGroupdNodeClick={groupdedNodeIds => openGroupNodeDetails(groupdedNodeIds)}
-<<<<<<< HEAD
-                                                        zoom={this.state.zoom}
+                                                        zoom={pref.zoom}
                                                         nameDirection={this.state.truncateNameOnRight}
-=======
-                                                        zoom={pref.zoom}
->>>>>>> 2cdfafee
                                                         filters={pref.resourceFilter}
                                                         setTreeFilterGraph={setFilterGraph}
                                                     />
