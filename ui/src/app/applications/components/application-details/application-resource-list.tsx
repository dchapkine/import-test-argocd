import {DropDown} from 'argo-ui';
import * as React from 'react';
import * as classNames from 'classnames';
import * as models from '../../../shared/models';
import {ResourceIcon} from '../resource-icon';
import {ResourceLabel} from '../resource-label';
import {ComparisonStatusIcon, HealthStatusIcon, nodeKey, createdOrNodeKey} from '../utils';
import {Consumer} from '../../../shared/context';
import * as _ from 'lodash';
import Moment from 'react-moment';
import {format} from 'date-fns';
import {ResourceNode, ResourceRef} from '../../../shared/models';

export const ApplicationResourceList = ({
    resources,
    onNodeClick,
    nodeMenu,
    tree
}: {
    resources: models.ResourceStatus[];
    onNodeClick?: (fullName: string) => any;
    nodeMenu?: (node: models.ResourceNode) => React.ReactNode;
    tree?: models.ApplicationTree;
}) => {
    function getResNode(nodes: ResourceNode[], nodeId: string): models.ResourceNode {
        for (const node of nodes) {
            if (nodeKey(node) === nodeId) {
                return node;
            }
        }
        return null;
    }
    const parentNode = ((resources || []).length > 0 && (getResNode(tree.nodes, nodeKey(resources[0])) as ResourceNode)?.parentRefs?.[0]) || ({} as ResourceRef);
<<<<<<< HEAD
    // debugger;
=======
    const searchParams = new URLSearchParams(window.location.search);
    const view = searchParams.get('view');
>>>>>>> 017b08a6

    const ParentRefDetails = () => {
        return Object.keys(parentNode).length > 0 ? (
            <div className='resource-parent-node-info-title'>
                <div>Parent Node Info</div>
                <div className='resource-parent-node-info-title__label'>
                    <div>Name:</div>
                    <div>{parentNode?.name}</div>
                </div>
                <div className='resource-parent-node-info-title__label'>
                    <div>Kind:</div>
                    <div>{parentNode?.kind}</div>
                </div>
            </div>
        ) : (
            <div />
        );
    };
    return (
        <div>
            {/* Display only when the view is set to  or network */}
            {(view === 'tree' || view === 'network') && (
                <div className='resource-details__header' style={{paddingTop: '20px'}}>
                    <ParentRefDetails />
                </div>
            )}
            <div className='argo-table-list argo-table-list--clickable'>
                <div className='argo-table-list__head'>
                    <div className='row'>
                        <div className='columns small-1 xxxlarge-1' />
                        <div className='columns small-2 xxxlarge-1'>NAME</div>
                        <div className='columns small-1 xxxlarge-1'>GROUP/KIND</div>
                        <div className='columns small-1 xxxlarge-1'>SYNC ORDER</div>
                        <div className='columns small-2 xxxlarge-1'>NAMESPACE</div>
                        {(parentNode.kind === 'Rollout' || parentNode.kind === 'Deployment') && <div className='columns small-1 xxxlarge-1'>REVISION</div>}
                        <div className='columns small-2 xxxlarge-1'>CREATED AT</div>
                        <div className='columns small-2 xxxlarge-1'>STATUS</div>
                    </div>
                </div>
                {resources
                    .sort((first, second) => -createdOrNodeKey(first).localeCompare(createdOrNodeKey(second)))
                    .map(res => (
                        <div
                            key={nodeKey(res)}
                            className={classNames('argo-table-list__row', {
                                'application-resource-tree__node--orphaned': res.orphaned
                            })}
                            onClick={() => onNodeClick(nodeKey(res))}>
                            <div className='row'>
                                <div className='columns small-1 xxxlarge-1'>
                                    <div className='application-details__resource-icon'>
                                        <ResourceIcon kind={res.kind} />
                                        <br />
                                        <div>{ResourceLabel({kind: res.kind})}</div>
                                    </div>
                                </div>
                                <div className='columns small-2 xxxlarge-1'>
                                    {res.name}
                                    {res.kind === 'Application' && (
                                        <Consumer>
                                            {ctx => (
                                                <span className='application-details__external_link'>
                                                    <a
                                                        href={ctx.baseHref + 'applications/' + res.namespace + '/' + res.name}
                                                        onClick={e => e.stopPropagation()}
                                                        title='Open application'>
                                                        <i className='fa fa-external-link-alt' />
                                                    </a>
                                                </span>
                                            )}
                                        </Consumer>
                                    )}
                                </div>
                                <div className='columns small-1 xxxlarge-1'>{[res.group, res.kind].filter(item => !!item).join('/')}</div>
                                <div className='columns small-1 xxxlarge-1'>{res.syncWave || '-'}</div>
                                <div className='columns small-2 xxxlarge-1'>{res.namespace}</div>
                                {res.kind === 'ReplicaSet' &&
                                    ((getResNode(tree.nodes, nodeKey(res)) as ResourceNode).info || [])
                                        .filter(tag => !tag.name.includes('Node'))
                                        .slice(0, 4)
                                        .map((tag, i) => {
                                            return (
                                                <div key={i} className='columns small-1 xxxlarge-1'>
                                                    {tag?.value?.split(':')[1] || '-'}
                                                </div>
                                            );
                                        })}

                                <div className='columns small-2 xxxlarge-1'>
                                    {res.createdAt && (
                                        <span>
                                            <Moment fromNow={true} ago={true}>
                                                {res.createdAt}
                                            </Moment>
                                            &nbsp;ago &nbsp; {format(new Date(res.createdAt), 'MM/dd/yy')}
                                        </span>
                                    )}
                                </div>
                                <div className='columns small-2 xxxlarge-1'>
                                    {res.health && (
                                        <React.Fragment>
                                            <HealthStatusIcon state={res.health} /> {res.health.status} &nbsp;
                                        </React.Fragment>
                                    )}
                                    {res.status && <ComparisonStatusIcon status={res.status} resource={res} label={true} />}
                                    {res.hook && <i title='Resource lifecycle hook' className='fa fa-anchor' />}
                                    <div className='application-details__node-menu'>
                                        <DropDown
                                            isMenu={true}
                                            anchor={() => (
                                                <button className='argo-button argo-button--light argo-button--lg argo-button--short'>
                                                    <i className='fa fa-ellipsis-v' />
                                                </button>
                                            )}>
                                            {nodeMenu({
                                                name: res.name,
                                                version: res.version,
                                                kind: res.kind,
                                                namespace: res.namespace,
                                                group: res.group,
                                                info: null,
                                                uid: '',
                                                resourceVersion: null,
                                                parentRefs: []
                                            })}
                                        </DropDown>
                                    </div>
                                </div>
                            </div>
                        </div>
                    ))}
            </div>
        </div>
    );
};<|MERGE_RESOLUTION|>--- conflicted
+++ resolved
@@ -31,12 +31,8 @@
         return null;
     }
     const parentNode = ((resources || []).length > 0 && (getResNode(tree.nodes, nodeKey(resources[0])) as ResourceNode)?.parentRefs?.[0]) || ({} as ResourceRef);
-<<<<<<< HEAD
-    // debugger;
-=======
     const searchParams = new URLSearchParams(window.location.search);
     const view = searchParams.get('view');
->>>>>>> 017b08a6
 
     const ParentRefDetails = () => {
         return Object.keys(parentNode).length > 0 ? (
