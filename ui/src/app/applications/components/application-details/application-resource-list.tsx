import {DropDown} from 'argo-ui';
import * as classNames from 'classnames';
import * as React from 'react';
import * as models from '../../../shared/models';
import {ResourceIcon} from '../resource-icon';
import {ResourceLabel} from '../resource-label';
import {ComparisonStatusIcon, HealthStatusIcon, nodeKey, createdOrNodeKey} from '../utils';
import {Consumer} from '../../../shared/context';
import * as _ from 'lodash';
import Moment from 'react-moment';
import {format} from 'date-fns';
import {ResourceNode, ResourceRef} from '../../../shared/models';

export const ApplicationResourceList = ({
    resources,
    onNodeClick,
    nodeMenu,
    tree
}: {
    resources: models.ResourceStatus[];
    onNodeClick?: (fullName: string) => any;
    nodeMenu?: (node: models.ResourceNode) => React.ReactNode;
<<<<<<< HEAD
    tree?: models.ApplicationTree;
}) => {
    function getResNode(nodes: ResourceNode[], nodeId: string): models.ResourceNode {
        for (const node of nodes) {
            if (nodeKey(node) === nodeId) {
                return node;
            }
        }
        return null;
    }
    const parentNode = ((resources || []).length > 0 && (getResNode(tree.nodes, nodeKey(resources[0])) as ResourceNode)?.parentRefs?.[0]) || ({} as ResourceRef);

    return (
        <div className='argo-table-list argo-table-list--clickable'>
            <div className='argo-table-list__head'>
                <div className='resource-details__header' style={{paddingTop: '20px'}}>
                    {Object.keys(parentNode).length > 0 && (
                        <>
                            <div className='resource-parent-node-info'>
                                <div className='resource-parent-node-title'>Parent Node Info</div>
                                <div className='resource-parent-node-title'>Name: {parentNode?.name}</div>
                                <div className='resource-parent-node-title'>Kind: {parentNode?.kind}</div>
                            </div>
                        </>
                    )}
                </div>
                <div className='row'>
                    <div className='columns small-1 xxxlarge-1' />
                    <div className='columns small-2 xxxlarge-2'>NAME</div>
                    <div className='columns small-1 xxxlarge-1'>GROUP/KIND</div>
                    <div className='columns small-1 xxxlarge-1'>SYNC ORDER</div>
                    <div className='columns small-2 xxxlarge-2'>NAMESPACE</div>
                    {(parentNode.kind === 'Rollout' || parentNode.kind === 'Deployment') && <div className='columns small-1 xxxlarge-1'>REVISION</div>}
                    <div className='columns small-2 xxxlarge-2'>CREATED AT</div>
                    <div className='columns small-1 xxxlarge-1'>STATUS</div>
                </div>
            </div>
            {resources
                .sort((first, second) => -createdOrNodeKey(first).localeCompare(createdOrNodeKey(second)))
                .map(res => (
                    <div key={nodeKey(res)} className='argo-table-list__row' onClick={() => onNodeClick(nodeKey(res))}>
                        <div className='row'>
                            <div className='columns small-1 xxxlarge-1'>
                                <div className='application-details__resource-icon'>
                                    <ResourceIcon kind={res.kind} />
                                    <br />
                                    <div>{ResourceLabel({kind: res.kind})}</div>
                                </div>
                            </div>
                            <div className='columns small-2 xxxlarge-2'>
                                {res.name}
                                {res.kind === 'Application' && (
                                    <Consumer>
                                        {ctx => (
                                            <span className='application-details__external_link'>
                                                <a href={ctx.baseHref + 'applications/' + res.namespace + '/' + res.name} title='Open application'>
                                                    <i className='fa fa-external-link-alt' />
                                                </a>
                                            </span>
                                        )}
                                    </Consumer>
                                )}
                            </div>
                            <div className='columns small-1 xxxlarge-1'>{[res.group, res.kind].filter(item => !!item).join('/')}</div>
                            <div className='columns small-1 xxxlarge-1'>{res.syncWave || '-'}</div>
                            <div className='columns small-2 xxxlarge-2'>{res.namespace}</div>
                            {res.kind === 'ReplicaSet' &&
                                ((getResNode(tree.nodes, nodeKey(res)) as ResourceNode).info || [])
                                    .filter(tag => !tag.name.includes('Node'))
                                    .slice(0, 4)
                                    .map((tag, i) => {
                                        return (
                                            <div key={i} className='columns small-1 xxxlarge-1'>
                                                {tag?.value?.split(':')[1] || '-'}
                                            </div>
                                        );
                                    })}

                            <div className='columns small-2 xxxlarge-2'>
                                {res.createdAt && (
                                    <span>
                                        <Moment fromNow={true} ago={true}>
                                            {res.createdAt}
                                        </Moment>
                                        &nbsp;ago &nbsp; {format(new Date(res.createdAt), 'dd/mm/yyyy')}
                                    </span>
                                )}
                            </div>
                            <div className='columns small-1 xxxlarge-1'>
                                {res.health && (
                                    <React.Fragment>
                                        <HealthStatusIcon state={res.health} /> {res.health.status} &nbsp;
                                    </React.Fragment>
                                )}
                                {res.status && <ComparisonStatusIcon status={res.status} resource={res} label={true} />}
                                {res.hook && <i title='Resource lifecycle hook' className='fa fa-anchor' />}
                                <div className='application-details__node-menu'>
                                    <DropDown
                                        isMenu={true}
                                        anchor={() => (
                                            <button className='argo-button argo-button--light argo-button--lg argo-button--short'>
                                                <i className='fa fa-ellipsis-v' />
                                            </button>
                                        )}>
                                        {() =>
                                            nodeMenu({
                                                name: res.name,
                                                version: res.version,
                                                kind: res.kind,
                                                namespace: res.namespace,
                                                group: res.group,
                                                info: null,
                                                uid: '',
                                                resourceVersion: null,
                                                parentRefs: []
                                            })
                                        }
                                    </DropDown>
                                </div>
=======
}) => (
    <div className='argo-table-list argo-table-list--clickable'>
        <div className='argo-table-list__head'>
            <div className='row'>
                <div className='columns small-1 xxxlarge-1' />
                <div className='columns small-2 xxxlarge-2'>NAME</div>
                <div className='columns small-2 xxxlarge-2'>GROUP/KIND</div>
                <div className='columns small-1 xxxlarge-2'>SYNC ORDER</div>
                <div className='columns small-2 xxxlarge-2'>NAMESPACE</div>
                <div className='columns small-2 xxxlarge-2'>CREATED AT</div>
                <div className='columns small-2 xxxlarge-2'>STATUS</div>
            </div>
        </div>
        {resources
            .sort((first, second) => -createdOrNodeKey(first).localeCompare(createdOrNodeKey(second)))
            .map(res => (
                <div
                    key={nodeKey(res)}
                    className={classNames('argo-table-list__row', {
                        'application-resource-tree__node--orphaned': res.orphaned
                    })}
                    onClick={() => onNodeClick(nodeKey(res))}>
                    <div className='row'>
                        <div className='columns small-1 xxxlarge-1'>
                            <div className='application-details__resource-icon'>
                                <ResourceIcon kind={res.kind} />
                                <br />
                                <div>{ResourceLabel({kind: res.kind})}</div>
                            </div>
                        </div>
                        <div className='columns small-2 xxxlarge-2'>
                            {res.name}
                            {res.kind === 'Application' && (
                                <Consumer>
                                    {ctx => (
                                        <span className='application-details__external_link'>
                                            <a href={ctx.baseHref + 'applications/' + res.namespace + '/' + res.name} title='Open application'>
                                                <i className='fa fa-external-link-alt' />
                                            </a>
                                        </span>
                                    )}
                                </Consumer>
                            )}
                        </div>
                        <div className='columns small-2 xxxlarge-2'>{[res.group, res.kind].filter(item => !!item).join('/')}</div>
                        <div className='columns small-1 xxxlarge-2'>{res.syncWave || '-'}</div>
                        <div className='columns small-2 xxxlarge-2'>{res.namespace}</div>
                        <div className='columns small-2 xxxlarge-2'>{res.createdAt}</div>
                        <div className='columns small-2 xxxlarge-2'>
                            {res.health && (
                                <React.Fragment>
                                    <HealthStatusIcon state={res.health} /> {res.health.status} &nbsp;
                                </React.Fragment>
                            )}
                            {res.status && <ComparisonStatusIcon status={res.status} resource={res} label={true} />}
                            {res.hook && <i title='Resource lifecycle hook' className='fa fa-anchor' />}
                            <div className='application-details__node-menu'>
                                <DropDown
                                    isMenu={true}
                                    anchor={() => (
                                        <button className='argo-button argo-button--light argo-button--lg argo-button--short'>
                                            <i className='fa fa-ellipsis-v' />
                                        </button>
                                    )}>
                                    {() =>
                                        nodeMenu({
                                            name: res.name,
                                            version: res.version,
                                            kind: res.kind,
                                            namespace: res.namespace,
                                            group: res.group,
                                            info: null,
                                            uid: '',
                                            resourceVersion: null,
                                            parentRefs: []
                                        })
                                    }
                                </DropDown>
>>>>>>> cf870f80
                            </div>
                        </div>
                    </div>
                ))}
        </div>
    );
};<|MERGE_RESOLUTION|>--- conflicted
+++ resolved
@@ -1,5 +1,4 @@
 import {DropDown} from 'argo-ui';
-import * as classNames from 'classnames';
 import * as React from 'react';
 import * as models from '../../../shared/models';
 import {ResourceIcon} from '../resource-icon';
@@ -20,7 +19,6 @@
     resources: models.ResourceStatus[];
     onNodeClick?: (fullName: string) => any;
     nodeMenu?: (node: models.ResourceNode) => React.ReactNode;
-<<<<<<< HEAD
     tree?: models.ApplicationTree;
 }) => {
     function getResNode(nodes: ResourceNode[], nodeId: string): models.ResourceNode {
@@ -140,86 +138,6 @@
                                         }
                                     </DropDown>
                                 </div>
-=======
-}) => (
-    <div className='argo-table-list argo-table-list--clickable'>
-        <div className='argo-table-list__head'>
-            <div className='row'>
-                <div className='columns small-1 xxxlarge-1' />
-                <div className='columns small-2 xxxlarge-2'>NAME</div>
-                <div className='columns small-2 xxxlarge-2'>GROUP/KIND</div>
-                <div className='columns small-1 xxxlarge-2'>SYNC ORDER</div>
-                <div className='columns small-2 xxxlarge-2'>NAMESPACE</div>
-                <div className='columns small-2 xxxlarge-2'>CREATED AT</div>
-                <div className='columns small-2 xxxlarge-2'>STATUS</div>
-            </div>
-        </div>
-        {resources
-            .sort((first, second) => -createdOrNodeKey(first).localeCompare(createdOrNodeKey(second)))
-            .map(res => (
-                <div
-                    key={nodeKey(res)}
-                    className={classNames('argo-table-list__row', {
-                        'application-resource-tree__node--orphaned': res.orphaned
-                    })}
-                    onClick={() => onNodeClick(nodeKey(res))}>
-                    <div className='row'>
-                        <div className='columns small-1 xxxlarge-1'>
-                            <div className='application-details__resource-icon'>
-                                <ResourceIcon kind={res.kind} />
-                                <br />
-                                <div>{ResourceLabel({kind: res.kind})}</div>
-                            </div>
-                        </div>
-                        <div className='columns small-2 xxxlarge-2'>
-                            {res.name}
-                            {res.kind === 'Application' && (
-                                <Consumer>
-                                    {ctx => (
-                                        <span className='application-details__external_link'>
-                                            <a href={ctx.baseHref + 'applications/' + res.namespace + '/' + res.name} title='Open application'>
-                                                <i className='fa fa-external-link-alt' />
-                                            </a>
-                                        </span>
-                                    )}
-                                </Consumer>
-                            )}
-                        </div>
-                        <div className='columns small-2 xxxlarge-2'>{[res.group, res.kind].filter(item => !!item).join('/')}</div>
-                        <div className='columns small-1 xxxlarge-2'>{res.syncWave || '-'}</div>
-                        <div className='columns small-2 xxxlarge-2'>{res.namespace}</div>
-                        <div className='columns small-2 xxxlarge-2'>{res.createdAt}</div>
-                        <div className='columns small-2 xxxlarge-2'>
-                            {res.health && (
-                                <React.Fragment>
-                                    <HealthStatusIcon state={res.health} /> {res.health.status} &nbsp;
-                                </React.Fragment>
-                            )}
-                            {res.status && <ComparisonStatusIcon status={res.status} resource={res} label={true} />}
-                            {res.hook && <i title='Resource lifecycle hook' className='fa fa-anchor' />}
-                            <div className='application-details__node-menu'>
-                                <DropDown
-                                    isMenu={true}
-                                    anchor={() => (
-                                        <button className='argo-button argo-button--light argo-button--lg argo-button--short'>
-                                            <i className='fa fa-ellipsis-v' />
-                                        </button>
-                                    )}>
-                                    {() =>
-                                        nodeMenu({
-                                            name: res.name,
-                                            version: res.version,
-                                            kind: res.kind,
-                                            namespace: res.namespace,
-                                            group: res.group,
-                                            info: null,
-                                            uid: '',
-                                            resourceVersion: null,
-                                            parentRefs: []
-                                        })
-                                    }
-                                </DropDown>
->>>>>>> cf870f80
                             </div>
                         </div>
                     </div>
