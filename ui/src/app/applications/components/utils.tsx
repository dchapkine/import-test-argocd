--- conflicted
+++ resolved
@@ -470,11 +470,7 @@
                                     `Are you sure you want to execute '${action.name}' action?`
                                 );
                                 if (confirmed) {
-<<<<<<< HEAD
-                                    await services.applications.runResourceAction(application.metadata.name, resource, action.name);
-=======
                                     await services.applications.runResourceAction(application.metadata.name, application.metadata.namespace, resource, action.name);
->>>>>>> fc3eaec6
                                 }
                             } catch (e) {
                                 appContext.apis.notifications.show({
