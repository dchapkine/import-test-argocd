--- conflicted
+++ resolved
@@ -97,10 +97,7 @@
                                 services.viewPreferences.updatePreferences({...prefs, appDetails: {...prefs.appDetails, darkMode: !inverted}});
                             }}>
                             {prefs.appDetails.darkMode ? <i className='fa fa-sun' /> : <i className='fa fa-moon' />}
-<<<<<<< HEAD
                         </button>
-=======
-                        </div>
                         <div className='pod-logs-viewer__filter'>
                             <button
                                 className={`argo-button argo-button--base${filter.inverse ? '' : '-o'}`}
@@ -128,7 +125,6 @@
                                 style={{padding: 0}}
                             />
                         </div>
->>>>>>> 3967baf0
                     </div>
                     <DataLoader
                         ref={l => (loader = l)}
