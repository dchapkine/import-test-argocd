--- conflicted
+++ resolved
@@ -5,7 +5,7 @@
 }
 
 .application-status-panel {
-    font-size: .875em;
+    font-size: 0.875em;
     color: $argo-color-gray-6;
     background-color: white;
     box-shadow: 1px 2px 3px rgba(0, 0, 0, 0.1);
@@ -18,7 +18,7 @@
         height: 75px;
         margin: 10px 0;
         padding: 5px 20px;
-        font-size: .8em;
+        font-size: 0.8em;
         line-height: 1.2;
         color: $argo-color-gray-5;
 
@@ -63,11 +63,13 @@
             color: $argo-color-teal-6;
         }
 
-        &--Running a, &--Terminating a {
+        &--Running a,
+        &--Terminating a {
             color: $argo-running-color;
         }
 
-        &--Error a, &--Failed a {
+        &--Error a,
+        &--Failed a {
             color: $argo-failed-color;
         }
 
@@ -76,7 +78,7 @@
         }
 
         i {
-            font-size: .6em;
+            font-size: 0.6em;
         }
     }
 
@@ -86,17 +88,17 @@
             top: -2px;
         }
     }
-    &__item-name, &__item-value {
+    &__item-name,
+    &__item-value {
         overflow: hidden;
         text-overflow: ellipsis;
         white-space: nowrap;
     }
-<<<<<<< HEAD
 
     & .info-popup-title {
         font-size: 15px;
         font-weight: bold;
-        &__timestamp{
+        &__timestamp {
             display: inline-block;
             font-weight: normal;
         }
@@ -106,7 +108,7 @@
         overflow-y: scroll;
         margin: 20px 20px 0px 20px;
         max-height: 300px;
-        &__data{
+        &__data {
             :first-child {
                 white-space: normal;
                 overflow: auto;
@@ -114,16 +116,14 @@
         }
     }
 
-    & .third-column-truncate{
+    & .third-column-truncate {
         overflow: hidden;
         margin-bottom: 10px;
         max-height: 60px;
     }
 
     & .view-application-status-full {
-        color: #8fa4B1;
+        color: #8fa4b1;
         cursor: pointer;
     }
-=======
->>>>>>> 5d1bbb13
 }