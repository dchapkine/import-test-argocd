--- conflicted
+++ resolved
@@ -46,17 +46,11 @@
     );
 };
 
-<<<<<<< HEAD
 export const ApplicationStatusPanel = ({application, showDiff, showOperation, showConditions, showExtension, showMetadataInfo}: Props) => {
-    const today = new Date();
-
-=======
-export const ApplicationStatusPanel = ({application, showDiff, showOperation, showConditions, showMetadataInfo}: Props) => {
     let cntByCategory;
     let hasMultipleSources;
     let source;
     let appOperationState: models.OperationState;
->>>>>>> 8fefa8ae
     let daysSinceLastSynchronized = 0;
 
     if (isApp) {
@@ -242,20 +236,12 @@
                                         <ApplicationSyncWindowStatusIcon project={application.spec.project} state={data} />
                                     </div>
                                 </div>
-<<<<<<< HEAD
-                            </div>
-                        )}
-                    </React.Fragment>
-                )}
-            </DataLoader>
-            {statusExtensions && statusExtensions.map(ext => <ext.component key={ext.title} application={application} openFlyout={() => showExtension && showExtension(ext.id)} />)}
-=======
                             )}
                         </React.Fragment>
                     )}
                 </DataLoader>
             )}
->>>>>>> 8fefa8ae
+            {statusExtensions && statusExtensions.map(ext => <ext.component key={ext.title} application={application} openFlyout={() => showExtension && showExtension(ext.id)} />)}
         </div>
     );
 };