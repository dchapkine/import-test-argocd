version: 2.1
commands:
  prepare_environment:
    steps:
      - run:
          name: Configure environment
          command: |
            set -x
            echo "export GOCACHE=/tmp/go-build-cache" | tee -a $BASH_ENV
<<<<<<< HEAD
=======
            echo "export ARGOCD_TEST_VERBOSE=true" | tee -a $BASH_ENV
            echo "export ARGOCD_TEST_PARALLELISM=8" | tee -a $BASH_ENV
>>>>>>> 27141ff0
  configure_git:
    steps:
      - run:
          name: Configure Git
          command: |
            set -x
            # must be configured for tests to run
            git config --global user.email you@example.com
            git config --global user.name "Your Name"
            echo "export PATH=/home/circleci/.go_workspace/src/github.com/argoproj/argo-cd/hack:\$PATH" | tee -a $BASH_ENV
            echo "export GIT_ASKPASS=git-ask-pass.sh" | tee -a $BASH_ENV
  restore_vendor:
    steps:
      - restore_cache:
          name: Restore vendor cache
          keys:
<<<<<<< HEAD
            - vendor-v2-{{ checksum "Gopkg.lock" }}-{{ .Branch }}
=======
            - vendor-v2-{{ checksum "Gopkg.lock" }}
>>>>>>> 27141ff0
  save_vendor:
    steps:
      - save_cache:
          name: Save vendor cache
<<<<<<< HEAD
          key: vendor-v2-{{ checksum "Gopkg.lock" }}-{{ .Branch }}
=======
          key: vendor-v2-{{ checksum "Gopkg.lock" }}
>>>>>>> 27141ff0
          paths:
            - ./vendor
      - persist_to_workspace:
          root: .
          paths:
            - vendor
  attach_vendor:
    steps:
      - attach_workspace:
          at: .
  install_golang:
    steps:
      - run:
          name: Install Golang v1.14
          command: |
            go get golang.org/dl/go1.14
            [ -e /home/circleci/sdk/go1.14 ] || go1.14 download
            go env
            echo "export GOPATH=/home/circleci/.go_workspace" | tee -a $BASH_ENV
            echo "export PATH=/home/circleci/sdk/go1.14/bin:\$PATH" | tee -a $BASH_ENV
  save_go_cache:
    steps:
      - save_cache:
          key: go-v2-{{ .Branch }}-{{ .Environment.CIRCLE_JOB }}
          # https://circleci.com/docs/2.0/language-go/
          paths:
            - /home/circleci/.cache/go-build
            - /home/circleci/sdk/go1.14
  restore_go_cache:
    steps:
      - restore_cache:
          keys:
            - go-v2-{{ .Branch }}-{{ .Environment.CIRCLE_JOB }}

  save_go_cache_docker:
    steps:
      - save_cache:
          name: Save Go build cache
          key: go-docker-v2-{{ .Branch }}-{{ .Environment.CIRCLE_WORKFLOW_ID }}
          # https://circleci.com/docs/2.0/language-go/
          paths:
            - /tmp/go-build-cache
  restore_go_cache_docker:
    steps:
      - restore_cache:
          name: Restore Go build cache
          keys:
            - go-docker-v2-{{ .Branch }}-{{ .Environment.CIRCLE_WORKFLOW_ID }}
jobs:
  build:
    docker:
<<<<<<< HEAD
      - image: jannfis/argocd-test-tools
=======
      - image: argoproj/argocd-test-tools:v0.1.0
>>>>>>> 27141ff0
    working_directory: /go/src/github.com/argoproj/argo-cd
    steps:
      - prepare_environment
      - checkout
      - restore_vendor
      - run: dep ensure -v
      - run: make build-local
      - run: chmod -R 777 vendor
      - run: chmod -R 777 ${GOCACHE}
      - save_vendor
      - save_go_cache_docker

  codegen:
    docker:
<<<<<<< HEAD
      - image: jannfis/argocd-dev-tools
=======
      - image: argoproj/argocd-test-tools:v0.1.0
>>>>>>> 27141ff0
    working_directory: /go/src/github.com/argoproj/argo-cd
    steps:
      - prepare_environment
      - checkout
      - restore_vendor
      - run: helm2 init --client-only
      - run: make codegen-local
      - run:
          name: Check nothing has changed
          command: |
            set -xo pipefail
            # This makes sure you ran `make pre-commit` before you pushed.
            # We exclude the Swagger resources; CircleCI doesn't generate them correctly.
            # When this fails, it will, create a patch file you can apply locally to fix it.
            # To troubleshoot builds: https://argoproj.github.io/argo-cd/developer-guide/ci/
            git diff --exit-code -- . ':!Gopkg.lock'  ':!assets/swagger.json' | tee codegen.patch
      - store_artifacts:
          path: codegen.patch
          destination: .
  test:
    working_directory: /go/src/github.com/argoproj/argo-cd
    docker:
<<<<<<< HEAD
      - image: jannfis/argocd-test-utils:latest
=======
      - image: argoproj/argocd-test-tools:v0.1.0
>>>>>>> 27141ff0
    steps:
      - prepare_environment
      - checkout
      - configure_git
      - restore_vendor
      - run: dep ensure -v
      - restore_go_cache_docker
      - run: make test-local
      - run:
          name: Uploading code coverage
          command: bash <(curl -s https://codecov.io/bash) -f coverage.out
      - run:
          name: Output of test-results
          command: |
            ls -l test-results || true
            cat test-results/junit.xml || true
      - store_test_results:
          path: test-results
      - store_artifacts:
          path: test-results
          destination: .
  e2e:
    working_directory: /home/circleci/.go_workspace/src/github.com/argoproj/argo-cd
    machine:
      image: ubuntu-1604:201903-01
    environment:
      ARGOCD_FAKE_IN_CLUSTER: "true"
      ARGOCD_SSH_DATA_PATH: "/tmp/argo-e2e/app/config/ssh"
      ARGOCD_TLS_DATA_PATH: "/tmp/argo-e2e/app/config/tls"
      ARGOCD_E2E_K3S: "true"
<<<<<<< HEAD
      ARGOCD_GPG_DATA_PATH: "/tmp/argo-e2e/app/config/gpg"
      GNUPGHOME: "/tmp/argo-e2e/app/config/gpg/keys"
      ARGOCD_GPG_ENABLED: "yes"
=======
>>>>>>> 27141ff0
    steps:
      - run:
          name: Install and start K3S v0.5.0
          command: |
            curl -sfL https://get.k3s.io | sh -
            sudo chmod -R a+rw /etc/rancher/k3s
            kubectl version
          environment:
            INSTALL_K3S_EXEC: --docker
            INSTALL_K3S_VERSION: v0.5.0
      - prepare_environment
      - restore_go_cache_docker
      - checkout
      - restore_cache:
          keys: [e2e-dl-v2]
      - run: sudo ./hack/install.sh dep-linux
      - save_cache:
          key: e2e-dl-v2
          paths: [/tmp/dl]
      - attach_vendor
      - run: dep ensure -v
      - run:
          name: Update kubectl configuration for container
          command: |
            ipaddr=$(ifconfig $IFACE |grep "inet " | awk '{print $2}')
            if echo $ipaddr | grep -q 'addr:'; then
              ipaddr=$(echo $ipaddr | awk -F ':' '{print $2}')
            fi
            test -d $HOME/.kube || mkdir -p $HOME/.kube
            kubectl config view --raw | sed -e "s/127.0.0.1:6443/${ipaddr}:6443/g" -e "s/localhost:6443/${ipaddr}:6443/g" > $HOME/.kube/config
          environment:
            IFACE: ens4
      - run:
          name: Start E2E test server
          command: make start-e2e
          background: true
          environment:
            DOCKER_SRCDIR: /home/circleci/.go_workspace/src
<<<<<<< HEAD
=======
            ARGOCD_E2E_TEST: "true"
            ARGOCD_IN_CI: "true"
>>>>>>> 27141ff0
      - run:
          name: Wait for API server to become available
          command: |
            count=1
            until curl -v http://localhost:8080/healthz; do 
              sleep 10;
              if test $count -ge 60; then
                echo "Timeout"
                exit 1
              fi
              count=$((count+1))
            done
      - run:
          name: Run E2E tests
          command: |
            make test-e2e
          environment:
            ARGOCD_OPTS: "--plaintext"
            ARGOCD_E2E_K3S: "true"
            IFACE: ens4
            DOCKER_SRCDIR: /home/circleci/.go_workspace/src
      - store_test_results:
          path: test-results
      - store_artifacts:
          path: test-results
          destination: .
  ui:
    docker:
      - image: node:11.15.0
    working_directory: ~/argo-cd/ui
    steps:
      - checkout:
          path: ~/argo-cd/
      - restore_cache:
          keys:
            - yarn-packages-v4-{{ checksum "yarn.lock" }}
      - run: yarn install --frozen-lockfile --ignore-optional --non-interactive
      - save_cache:
          key: yarn-packages-v4-{{ checksum "yarn.lock" }}
          paths: [~/.cache/yarn, node_modules]
      - run: yarn test
      - run: ./node_modules/.bin/codecov -p ..
      - run: NODE_ENV='production' yarn build
      - run: yarn lint
workflows:
  version: 2
  workflow:
    jobs:
      - build
      - test:
          requires:
            - build
      - codegen:
          requires:
            - build
      - ui:
          requires:
            - codegen
      - e2e:
          requires:
            - build<|MERGE_RESOLUTION|>--- conflicted
+++ resolved
@@ -7,11 +7,8 @@
           command: |
             set -x
             echo "export GOCACHE=/tmp/go-build-cache" | tee -a $BASH_ENV
-<<<<<<< HEAD
-=======
             echo "export ARGOCD_TEST_VERBOSE=true" | tee -a $BASH_ENV
             echo "export ARGOCD_TEST_PARALLELISM=8" | tee -a $BASH_ENV
->>>>>>> 27141ff0
   configure_git:
     steps:
       - run:
@@ -28,20 +25,12 @@
       - restore_cache:
           name: Restore vendor cache
           keys:
-<<<<<<< HEAD
-            - vendor-v2-{{ checksum "Gopkg.lock" }}-{{ .Branch }}
-=======
             - vendor-v2-{{ checksum "Gopkg.lock" }}
->>>>>>> 27141ff0
   save_vendor:
     steps:
       - save_cache:
           name: Save vendor cache
-<<<<<<< HEAD
-          key: vendor-v2-{{ checksum "Gopkg.lock" }}-{{ .Branch }}
-=======
           key: vendor-v2-{{ checksum "Gopkg.lock" }}
->>>>>>> 27141ff0
           paths:
             - ./vendor
       - persist_to_workspace:
@@ -93,11 +82,7 @@
 jobs:
   build:
     docker:
-<<<<<<< HEAD
-      - image: jannfis/argocd-test-tools
-=======
       - image: argoproj/argocd-test-tools:v0.1.0
->>>>>>> 27141ff0
     working_directory: /go/src/github.com/argoproj/argo-cd
     steps:
       - prepare_environment
@@ -112,11 +97,7 @@
 
   codegen:
     docker:
-<<<<<<< HEAD
-      - image: jannfis/argocd-dev-tools
-=======
       - image: argoproj/argocd-test-tools:v0.1.0
->>>>>>> 27141ff0
     working_directory: /go/src/github.com/argoproj/argo-cd
     steps:
       - prepare_environment
@@ -139,11 +120,7 @@
   test:
     working_directory: /go/src/github.com/argoproj/argo-cd
     docker:
-<<<<<<< HEAD
-      - image: jannfis/argocd-test-utils:latest
-=======
       - image: argoproj/argocd-test-tools:v0.1.0
->>>>>>> 27141ff0
     steps:
       - prepare_environment
       - checkout
@@ -174,12 +151,6 @@
       ARGOCD_SSH_DATA_PATH: "/tmp/argo-e2e/app/config/ssh"
       ARGOCD_TLS_DATA_PATH: "/tmp/argo-e2e/app/config/tls"
       ARGOCD_E2E_K3S: "true"
-<<<<<<< HEAD
-      ARGOCD_GPG_DATA_PATH: "/tmp/argo-e2e/app/config/gpg"
-      GNUPGHOME: "/tmp/argo-e2e/app/config/gpg/keys"
-      ARGOCD_GPG_ENABLED: "yes"
-=======
->>>>>>> 27141ff0
     steps:
       - run:
           name: Install and start K3S v0.5.0
@@ -218,11 +189,8 @@
           background: true
           environment:
             DOCKER_SRCDIR: /home/circleci/.go_workspace/src
-<<<<<<< HEAD
-=======
             ARGOCD_E2E_TEST: "true"
             ARGOCD_IN_CI: "true"
->>>>>>> 27141ff0
       - run:
           name: Wait for API server to become available
           command: |
