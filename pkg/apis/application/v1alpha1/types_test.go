package v1alpha1

import (
	fmt "fmt"
	"reflect"
	"testing"
	"time"

	"k8s.io/utils/pointer"

	"github.com/argoproj/gitops-engine/pkg/sync/common"
	"github.com/stretchr/testify/assert"
	metav1 "k8s.io/apimachinery/pkg/apis/meta/v1"
	"k8s.io/apimachinery/pkg/runtime/schema"
)

func TestAppProject_IsSourcePermitted(t *testing.T) {
	testData := []struct {
		projSources []string
		appSource   string
		isPermitted bool
	}{{
		projSources: []string{"*"}, appSource: "https://github.com/argoproj/test.git", isPermitted: true,
	}, {
		projSources: []string{"https://github.com/argoproj/test.git"}, appSource: "https://github.com/argoproj/test.git", isPermitted: true,
	}, {
		projSources: []string{"ssh://git@GITHUB.com:argoproj/test"}, appSource: "ssh://git@github.com:argoproj/test", isPermitted: true,
	}, {
		projSources: []string{"https://github.com/argoproj/*"}, appSource: "https://github.com/argoproj/argoproj.git", isPermitted: true,
	}, {
		projSources: []string{"https://github.com/test1/test.git", "https://github.com/test2/test.git"}, appSource: "https://github.com/test2/test.git", isPermitted: true,
	}, {
		projSources: []string{"https://github.com/argoproj/test1.git"}, appSource: "https://github.com/argoproj/test2.git", isPermitted: false,
	}, {
		projSources: []string{"https://github.com/argoproj/*.git"}, appSource: "https://github.com/argoproj1/test2.git", isPermitted: false,
	}, {
		projSources: []string{"https://github.com/argoproj/foo"}, appSource: "https://github.com/argoproj/foo1", isPermitted: false,
	}, {
		projSources: []string{"https://gitlab.com/group/*"}, appSource: "https://gitlab.com/group/repo/owner", isPermitted: false,
	}, {
		projSources: []string{"https://gitlab.com/group/*/*"}, appSource: "https://gitlab.com/group/repo/owner", isPermitted: true,
	}, {
		projSources: []string{"https://gitlab.com/group/*/*/*"}, appSource: "https://gitlab.com/group/sub-group/repo/owner", isPermitted: true,
	}, {
		projSources: []string{"https://gitlab.com/group/**"}, appSource: "https://gitlab.com/group/sub-group/repo/owner", isPermitted: true,
	}}

	for _, data := range testData {
		proj := AppProject{
			Spec: AppProjectSpec{
				SourceRepos: data.projSources,
			},
		}
		assert.Equal(t, proj.IsSourcePermitted(ApplicationSource{
			RepoURL: data.appSource,
		}), data.isPermitted)
	}
}

func TestAppProject_IsDestinationPermitted(t *testing.T) {
	testData := []struct {
		projDest    []ApplicationDestination
		appDest     ApplicationDestination
		isPermitted bool
	}{{
		projDest: []ApplicationDestination{{
			Server: "https://kubernetes.default.svc", Namespace: "default",
		}},
		appDest:     ApplicationDestination{Server: "https://kubernetes.default.svc", Namespace: "default"},
		isPermitted: true,
	}, {
		projDest: []ApplicationDestination{{
			Server: "https://kubernetes.default.svc", Namespace: "default",
		}},
		appDest:     ApplicationDestination{Server: "https://kubernetes.default.svc", Namespace: "kube-system"},
		isPermitted: false,
	}, {
		projDest: []ApplicationDestination{{
			Server: "https://my-cluster", Namespace: "default",
		}},
		appDest:     ApplicationDestination{Server: "https://kubernetes.default.svc", Namespace: "default"},
		isPermitted: false,
	}, {
		projDest: []ApplicationDestination{{
			Server: "https://kubernetes.default.svc", Namespace: "*",
		}},
		appDest:     ApplicationDestination{Server: "https://kubernetes.default.svc", Namespace: "kube-system"},
		isPermitted: true,
	}, {
		projDest: []ApplicationDestination{{
			Server: "https://*.default.svc", Namespace: "default",
		}},
		appDest:     ApplicationDestination{Server: "https://kubernetes.default.svc", Namespace: "default"},
		isPermitted: true,
	}, {
		projDest: []ApplicationDestination{{
			Server: "https://team1-*", Namespace: "default",
		}},
		appDest:     ApplicationDestination{Server: "https://test2-dev-cluster", Namespace: "default"},
		isPermitted: false,
	}, {
		projDest: []ApplicationDestination{{
			Server: "https://kubernetes.default.svc", Namespace: "test-*",
		}},
		appDest:     ApplicationDestination{Server: "https://kubernetes.default.svc", Namespace: "test-foo"},
		isPermitted: true,
	}, {
		projDest: []ApplicationDestination{{
			Server: "https://kubernetes.default.svc", Namespace: "test-*",
		}},
		appDest:     ApplicationDestination{Server: "https://kubernetes.default.svc", Namespace: "test"},
		isPermitted: false,
	}, {
		projDest: []ApplicationDestination{{
			Server: "*", Namespace: "*",
		}},
		appDest:     ApplicationDestination{Server: "https://kubernetes.default.svc", Namespace: "test"},
		isPermitted: true,
	},
		{
			projDest: []ApplicationDestination{{
				Server: "", Namespace: "*", Name: "test",
			}},
			appDest:     ApplicationDestination{Name: "test", Namespace: "test"},
			isPermitted: true,
		}, {
			projDest: []ApplicationDestination{{
				Server: "", Namespace: "*", Name: "test2",
			}},
			appDest:     ApplicationDestination{Name: "test", Namespace: "test"},
			isPermitted: false,
		}}

	for _, data := range testData {
		proj := AppProject{
			Spec: AppProjectSpec{
				Destinations: data.projDest,
			},
		}
		assert.Equal(t, proj.IsDestinationPermitted(data.appDest), data.isPermitted)
	}
}

func TestAppProject_IsGroupKindPermitted(t *testing.T) {
	proj := AppProject{
		Spec: AppProjectSpec{
			NamespaceResourceWhitelist: []metav1.GroupKind{},
			NamespaceResourceBlacklist: []metav1.GroupKind{{Group: "apps", Kind: "Deployment"}},
		},
	}
	assert.False(t, proj.IsGroupKindPermitted(schema.GroupKind{Group: "apps", Kind: "ReplicaSet"}, true))
	assert.False(t, proj.IsGroupKindPermitted(schema.GroupKind{Group: "apps", Kind: "Deployment"}, true))

	proj2 := AppProject{
		Spec: AppProjectSpec{
			NamespaceResourceWhitelist: []metav1.GroupKind{{Group: "apps", Kind: "ReplicaSet"}},
			NamespaceResourceBlacklist: []metav1.GroupKind{{Group: "apps", Kind: "Deployment"}},
		},
	}
	assert.True(t, proj2.IsGroupKindPermitted(schema.GroupKind{Group: "apps", Kind: "ReplicaSet"}, true))
	assert.False(t, proj2.IsGroupKindPermitted(schema.GroupKind{Group: "apps", Kind: "Action"}, true))

	proj3 := AppProject{
		Spec: AppProjectSpec{
			ClusterResourceBlacklist: []metav1.GroupKind{{Group: "", Kind: "Namespace"}},
		},
	}
	assert.False(t, proj3.IsGroupKindPermitted(schema.GroupKind{Group: "", Kind: "Namespace"}, false))

	proj4 := AppProject{
		Spec: AppProjectSpec{
			ClusterResourceWhitelist: []metav1.GroupKind{{Group: "*", Kind: "*"}},
			ClusterResourceBlacklist: []metav1.GroupKind{{Group: "*", Kind: "*"}},
		},
	}
	assert.False(t, proj4.IsGroupKindPermitted(schema.GroupKind{Group: "", Kind: "Namespace"}, false))
	assert.True(t, proj4.IsGroupKindPermitted(schema.GroupKind{Group: "apps", Kind: "Action"}, true))

	proj5 := AppProject{
		Spec: AppProjectSpec{
			ClusterResourceWhitelist:   []metav1.GroupKind{},
			NamespaceResourceWhitelist: []metav1.GroupKind{{Group: "*", Kind: "*"}},
		},
	}
	assert.False(t, proj5.IsGroupKindPermitted(schema.GroupKind{Group: "", Kind: "Namespace"}, false))
	assert.True(t, proj5.IsGroupKindPermitted(schema.GroupKind{Group: "apps", Kind: "Action"}, true))

	proj6 := AppProject{
		Spec: AppProjectSpec{},
	}
	assert.False(t, proj6.IsGroupKindPermitted(schema.GroupKind{Group: "", Kind: "Namespace"}, false))
	assert.True(t, proj6.IsGroupKindPermitted(schema.GroupKind{Group: "apps", Kind: "Action"}, true))
}

func TestAppProject_GetRoleByName(t *testing.T) {
	t.Run("NotExists", func(t *testing.T) {
		p := &AppProject{}
		role, i, err := p.GetRoleByName("test-role")
		assert.Error(t, err)
		assert.Equal(t, -1, i)
		assert.Nil(t, role)
	})
	t.Run("NotExists", func(t *testing.T) {
		p := AppProject{Spec: AppProjectSpec{Roles: []ProjectRole{{Name: "test-role"}}}}
		role, i, err := p.GetRoleByName("test-role")
		assert.NoError(t, err)
		assert.Equal(t, 0, i)
		assert.Equal(t, &ProjectRole{Name: "test-role"}, role)
	})
}

func TestAppProject_AddGroupToRole(t *testing.T) {
	t.Run("NoRole", func(t *testing.T) {
		p := &AppProject{}
		got, err := p.AddGroupToRole("test-role", "test-group")
		assert.Error(t, err)
		assert.False(t, got)
	})
	t.Run("NoGroup", func(t *testing.T) {
		p := &AppProject{Spec: AppProjectSpec{Roles: []ProjectRole{{Name: "test-role", Groups: []string{}}}}}
		got, err := p.AddGroupToRole("test-role", "test-group")
		assert.NoError(t, err)
		assert.True(t, got)
		assert.Len(t, p.Spec.Roles[0].Groups, 1)
	})
	t.Run("Exists", func(t *testing.T) {
		p := &AppProject{Spec: AppProjectSpec{Roles: []ProjectRole{{Name: "test-role", Groups: []string{"test-group"}}}}}
		got, err := p.AddGroupToRole("test-role", "test-group")
		assert.NoError(t, err)
		assert.False(t, got)
	})
}

func TestAppProject_RemoveGroupFromRole(t *testing.T) {
	t.Run("NoRole", func(t *testing.T) {
		p := &AppProject{}
		got, err := p.RemoveGroupFromRole("test-role", "test-group")
		assert.Error(t, err)
		assert.False(t, got)
	})
	t.Run("NoGroup", func(t *testing.T) {
		p := &AppProject{Spec: AppProjectSpec{Roles: []ProjectRole{{Name: "test-role", Groups: []string{}}}}}
		got, err := p.RemoveGroupFromRole("test-role", "test-group")
		assert.NoError(t, err)
		assert.False(t, got)
	})
	t.Run("Exists", func(t *testing.T) {
		p := &AppProject{Spec: AppProjectSpec{Roles: []ProjectRole{{Name: "test-role", Groups: []string{"test-group"}}}}}
		got, err := p.RemoveGroupFromRole("test-role", "test-group")
		assert.NoError(t, err)
		assert.True(t, got)
		assert.Len(t, p.Spec.Roles[0].Groups, 0)
	})
}

func newTestProject() *AppProject {
	p := AppProject{
		ObjectMeta: metav1.ObjectMeta{Name: "my-proj"},
		Spec:       AppProjectSpec{Roles: []ProjectRole{{Name: "my-role"}}},
	}
	return &p
}

// TestValidateRoleName tests for an invalid role name
func TestAppProject_ValidateRoleName(t *testing.T) {
	p := newTestProject()
	err := p.ValidateProject()
	assert.NoError(t, err)
	badRoleNames := []string{
		"",
		" ",
		"my role",
		"my, role",
		"my,role",
		"my\nrole",
		"my\rrole",
		"my:role",
		"my-role-",
		"-my-role",
	}
	for _, badName := range badRoleNames {
		p.Spec.Roles[0].Name = badName
		err = p.ValidateProject()
		assert.Error(t, err)
	}
	goodRoleNames := []string{
		"MY-ROLE",
		"1MY-ROLE1",
	}
	for _, goodName := range goodRoleNames {
		p.Spec.Roles[0].Name = goodName
		err = p.ValidateProject()
		assert.NoError(t, err)
	}
}

// TestValidateGroupName tests for an invalid group name
func TestAppProject_ValidateGroupName(t *testing.T) {
	p := newTestProject()
	err := p.ValidateProject()
	assert.NoError(t, err)
	p.Spec.Roles[0].Groups = []string{"mygroup"}
	err = p.ValidateProject()
	assert.NoError(t, err)
	badGroupNames := []string{
		"",
		" ",
		"my, group",
		"my,group",
		"my\ngroup",
		"my\rgroup",
	}
	for _, badName := range badGroupNames {
		p.Spec.Roles[0].Groups = []string{badName}
		err = p.ValidateProject()
		assert.Error(t, err)
	}
	goodGroupNames := []string{
		"my:group",
	}
	for _, goodName := range goodGroupNames {
		p.Spec.Roles[0].Groups = []string{goodName}
		err = p.ValidateProject()
		assert.NoError(t, err)
	}
}

// TestInvalidPolicyRules checks various errors in policy rules
func TestAppProject_InvalidPolicyRules(t *testing.T) {
	p := newTestProject()
	err := p.ValidateProject()
	assert.NoError(t, err)
	type badPolicy struct {
		policy string
		errmsg string
	}
	badPolicies := []badPolicy{
		// incorrect form
		{"g, proj:my-proj:my-role, applications, get, my-proj/*, allow", "must be of the form: 'p, sub, res, act, obj, eft'"},
		{"p, not, enough, parts", "must be of the form: 'p, sub, res, act, obj, eft'"},
		{"p, has, too, many, parts, to, split", "must be of the form: 'p, sub, res, act, obj, eft'"},
		// invalid subject
		{"p, , applications, get, my-proj/*, allow", "policy subject must be: 'proj:my-proj:my-role'"},
		{"p, proj:my-proj, applications, get, my-proj/*, allow", "policy subject must be: 'proj:my-proj:my-role'"},
		{"p, proj:my-proj:, applications, get, my-proj/*, allow", "policy subject must be: 'proj:my-proj:my-role'"},
		{"p, ::, applications, get, my-proj/*, allow", "policy subject must be: 'proj:my-proj:my-role'"},
		{"p, proj:different-my-proj:my-role, applications, get, my-proj/*, allow", "policy subject must be: 'proj:my-proj:my-role'"},
		// invalid resource
		{"p, proj:my-proj:my-role, , get, my-proj/*, allow", "resource must be: 'applications'"},
		{"p, proj:my-proj:my-role, applicationz, get, my-proj/*, allow", "resource must be: 'applications'"},
		{"p, proj:my-proj:my-role, projects, get, my-proj, allow", "resource must be: 'applications'"},
		// invalid action
		{"p, proj:my-proj:my-role, applications, , my-proj/*, allow", "invalid action"},
		{"p, proj:my-proj:my-role, applications, foo, my-proj/*, allow", "invalid action"},
		// invalid object
		{"p, proj:my-proj:my-role, applications, get, my-proj/, allow", "object must be of form"},
		{"p, proj:my-proj:my-role, applications, get, /, allow", "object must be of form"},
		{"p, proj:my-proj:my-role, applications, get, different-my-proj/*, allow", "object must be of form"},
		// invalid effect
		{"p, proj:my-proj:my-role, applications, get, my-proj/*, ", "effect must be: 'allow' or 'deny'"},
		{"p, proj:my-proj:my-role, applications, get, my-proj/*, foo", "effect must be: 'allow' or 'deny'"},
	}
	for _, bad := range badPolicies {
		p.Spec.Roles[0].Policies = []string{bad.policy}
		err = p.ValidateProject()
		if assert.Error(t, err) {
			assert.Contains(t, err.Error(), bad.errmsg)
		}
	}
}

// TestValidPolicyRules checks valid policy rules
func TestAppProject_ValidPolicyRules(t *testing.T) {
	p := newTestProject()
	err := p.ValidateProject()
	assert.NoError(t, err)
	goodPolicies := []string{
		"p,proj:my-proj:my-role,applications,get,my-proj/*,allow",
		"p, proj:my-proj:my-role, applications, get, my-proj/*, allow",
		"p, proj:my-proj:my-role, applications, get, my-proj/*, deny",
		"p, proj:my-proj:my-role, applications, get, my-proj/foo, allow",
		"p, proj:my-proj:my-role, applications, get, my-proj/*-foo, allow",
		"p, proj:my-proj:my-role, applications, get, my-proj/foo-*, allow",
		"p, proj:my-proj:my-role, applications, get, my-proj/*-*, allow",
		"p, proj:my-proj:my-role, applications, get, my-proj/*.*, allow",
		"p, proj:my-proj:my-role, applications, *, my-proj/foo, allow",
		"p, proj:my-proj:my-role, applications, create, my-proj/foo, allow",
		"p, proj:my-proj:my-role, applications, update, my-proj/foo, allow",
		"p, proj:my-proj:my-role, applications, sync, my-proj/foo, allow",
		"p, proj:my-proj:my-role, applications, delete, my-proj/foo, allow",
		"p, proj:my-proj:my-role, applications, action/*, my-proj/foo, allow",
		"p, proj:my-proj:my-role, applications, action/apps/Deployment/restart, my-proj/foo, allow",
	}
	for _, good := range goodPolicies {
		p.Spec.Roles[0].Policies = []string{good}
		err = p.ValidateProject()
		assert.NoError(t, err)
	}
}

func TestExplicitType(t *testing.T) {
	src := ApplicationSource{
		Ksonnet: &ApplicationSourceKsonnet{
			Environment: "foo",
		},
		Kustomize: &ApplicationSourceKustomize{
			NamePrefix: "foo",
		},
		Helm: &ApplicationSourceHelm{
			ValueFiles: []string{"foo"},
		},
	}
	explicitType, err := src.ExplicitType()
	assert.NotNil(t, err)
	assert.Nil(t, explicitType)
	src = ApplicationSource{
		Helm: &ApplicationSourceHelm{
			ValueFiles: []string{"foo"},
		},
	}

	explicitType, err = src.ExplicitType()
	assert.Nil(t, err)
	assert.Equal(t, *explicitType, ApplicationSourceTypeHelm)
}

func TestExplicitTypeWithDirectory(t *testing.T) {
	src := ApplicationSource{
		Ksonnet: &ApplicationSourceKsonnet{
			Environment: "foo",
		},
		Directory: &ApplicationSourceDirectory{},
	}
	_, err := src.ExplicitType()
	assert.NotNil(t, err, "cannot add directory with any other types")
}

func TestAppSourceEquality(t *testing.T) {
	left := &ApplicationSource{
		Directory: &ApplicationSourceDirectory{
			Recurse: true,
		},
	}
	right := left.DeepCopy()
	assert.True(t, left.Equals(*right))
	right.Directory.Recurse = false
	assert.False(t, left.Equals(*right))
}

func TestAppDestinationEquality(t *testing.T) {
	left := &ApplicationDestination{
		Server:    "https://kubernetes.default.svc",
		Namespace: "default",
	}
	right := left.DeepCopy()
	assert.True(t, left.Equals(*right))
	right.Namespace = "kube-system"
	assert.False(t, left.Equals(*right))
}

func TestAppDestinationEquality_InferredServerURL(t *testing.T) {
	left := ApplicationDestination{
		Name:      "in-cluster",
		Namespace: "default",
	}
	right := ApplicationDestination{
		Name:             "in-cluster",
		Server:           "https://kubernetes.default.svc",
		Namespace:        "default",
		isServerInferred: true,
	}
	assert.True(t, left.Equals(right))
	assert.True(t, right.Equals(left))
}

func TestAppProjectSpec_DestinationClusters(t *testing.T) {
	tests := []struct {
		name         string
		destinations []ApplicationDestination
		want         []string
	}{
		{
			name:         "Empty",
			destinations: []ApplicationDestination{},
			want:         []string{},
		},
		{
			name:         "SingleValue",
			destinations: []ApplicationDestination{{Server: "foo"}},
			want:         []string{"foo"},
		},
	}
	for _, tt := range tests {
		t.Run(tt.name, func(t *testing.T) {
			d := AppProjectSpec{Destinations: tt.destinations}
			if got := d.DestinationClusters(); !reflect.DeepEqual(got, tt.want) {
				t.Errorf("AppProjectSpec.DestinationClusters() = %v, want %v", got, tt.want)
			}
		})
	}
}

func TestRepository_HasCredentials(t *testing.T) {

	tests := []struct {
		name string
		repo Repository
		want bool
	}{
		{
			name: "TestHasRepo",
			repo: Repository{Repo: "foo"},
			want: false,
		},
		{
			name: "TestHasUsername",
			repo: Repository{Username: "foo"},
			want: true,
		},
		{
			name: "TestHasPassword",
			repo: Repository{Password: "foo"},
			want: true,
		},
		{
			name: "TestHasSSHPrivateKey",
			repo: Repository{SSHPrivateKey: "foo"},
			want: true,
		},
		{
			name: "TestHasTLSClientCertData",
			repo: Repository{TLSClientCertData: "foo"},
			want: true,
		},
		{
			name: "TestHasInsecureHostKey",
			repo: Repository{InsecureIgnoreHostKey: true},
			want: false,
		},
	}
	for _, tt := range tests {
		t.Run(tt.name, func(t *testing.T) {
			if got := tt.repo.HasCredentials(); got != tt.want {
				t.Errorf("Repository.HasCredentials() = %v, want %v", got, tt.want)
			}
		})
	}
}

func TestRepository_IsInsecure(t *testing.T) {
	tests := []struct {
		name string
		repo Repository
		want bool
	}{
		{
			name: "TestHasRepo",
			repo: Repository{Repo: "foo"},
			want: false,
		},
		{
			name: "TestHasUsername",
			repo: Repository{Username: "foo"},
			want: false,
		},
		{
			name: "TestHasInsecure",
			repo: Repository{Insecure: true},
			want: true,
		},
		{
			name: "TestHasInsecureHostKey",
			repo: Repository{InsecureIgnoreHostKey: true},
			want: true,
		},
		{
			name: "TestHasEnableLFS",
			repo: Repository{EnableLFS: true},
			want: false,
		},
	}
	for _, tt := range tests {
		t.Run(tt.name, func(t *testing.T) {
			if got := tt.repo.IsInsecure(); got != tt.want {
				t.Errorf("Repository.IsInsecure() = %v, want %v", got, tt.want)
			}
		})
	}
}

func TestRepository_IsLFSEnabled(t *testing.T) {
	tests := []struct {
		name string
		repo Repository
		want bool
	}{
		{
			name: "TestHasRepo",
			repo: Repository{Repo: "foo"},
			want: false,
		},
		{
			name: "TestHasUsername",
			repo: Repository{Username: "foo"},
			want: false,
		},
		{
			name: "TestHasInsecure",
			repo: Repository{Insecure: true},
			want: false,
		},
		{
			name: "TestHasInsecureHostKey",
			repo: Repository{InsecureIgnoreHostKey: true},
			want: false,
		},
		{
			name: "TestHasEnableLFS",
			repo: Repository{EnableLFS: true},
			want: true,
		},
	}
	for _, tt := range tests {
		t.Run(tt.name, func(t *testing.T) {
			if got := tt.repo.IsLFSEnabled(); got != tt.want {
				t.Errorf("Repository.IsLFSEnabled() = %v, want %v", got, tt.want)
			}
		})
	}
}

func TestRepository_CopyCredentialsFromRepo(t *testing.T) {
	tests := []struct {
		name   string
		repo   *Repository
		source *Repository
		want   Repository
	}{
		{"Username", &Repository{Username: "foo"}, &Repository{}, Repository{Username: "foo"}},
		{"Password", &Repository{Password: "foo"}, &Repository{}, Repository{Password: "foo"}},
		{"SSHPrivateKey", &Repository{SSHPrivateKey: "foo"}, &Repository{}, Repository{SSHPrivateKey: "foo"}},
		{"InsecureHostKey", &Repository{InsecureIgnoreHostKey: true}, &Repository{}, Repository{InsecureIgnoreHostKey: true}},
		{"Insecure", &Repository{Insecure: true}, &Repository{}, Repository{Insecure: true}},
		{"EnableLFS", &Repository{EnableLFS: true}, &Repository{}, Repository{EnableLFS: true}},
		{"TLSClientCertData", &Repository{TLSClientCertData: "foo"}, &Repository{}, Repository{TLSClientCertData: "foo"}},
		{"TLSClientCertKey", &Repository{TLSClientCertKey: "foo"}, &Repository{}, Repository{TLSClientCertKey: "foo"}},
		{"SourceNil", &Repository{}, nil, Repository{}},

		{"SourceUsername", &Repository{}, &Repository{Username: "foo"}, Repository{Username: "foo"}},
		{"SourcePassword", &Repository{}, &Repository{Password: "foo"}, Repository{Password: "foo"}},
		{"SourceSSHPrivateKey", &Repository{}, &Repository{SSHPrivateKey: "foo"}, Repository{SSHPrivateKey: "foo"}},
		{"SourceInsecureHostKey", &Repository{}, &Repository{InsecureIgnoreHostKey: true}, Repository{InsecureIgnoreHostKey: false}},
		{"SourceInsecure", &Repository{}, &Repository{Insecure: true}, Repository{Insecure: false}},
		{"SourceEnableLFS", &Repository{}, &Repository{EnableLFS: true}, Repository{EnableLFS: false}},
		{"SourceTLSClientCertData", &Repository{}, &Repository{TLSClientCertData: "foo"}, Repository{TLSClientCertData: "foo"}},
		{"SourceTLSClientCertKey", &Repository{}, &Repository{TLSClientCertKey: "foo"}, Repository{TLSClientCertKey: "foo"}},
	}
	for _, tt := range tests {
		t.Run(tt.name, func(t *testing.T) {
			r := tt.repo.DeepCopy()
			r.CopyCredentialsFromRepo(tt.source)
			assert.Equal(t, tt.want, *r)
		})
	}
}

func TestRepository_CopyCredentialsFrom(t *testing.T) {
	tests := []struct {
		name   string
		repo   *Repository
		source *RepoCreds
		want   Repository
	}{
		{"Username", &Repository{Username: "foo"}, &RepoCreds{}, Repository{Username: "foo"}},
		{"Password", &Repository{Password: "foo"}, &RepoCreds{}, Repository{Password: "foo"}},
		{"SSHPrivateKey", &Repository{SSHPrivateKey: "foo"}, &RepoCreds{}, Repository{SSHPrivateKey: "foo"}},
		{"InsecureHostKey", &Repository{InsecureIgnoreHostKey: true}, &RepoCreds{}, Repository{InsecureIgnoreHostKey: true}},
		{"Insecure", &Repository{Insecure: true}, &RepoCreds{}, Repository{Insecure: true}},
		{"EnableLFS", &Repository{EnableLFS: true}, &RepoCreds{}, Repository{EnableLFS: true}},
		{"TLSClientCertData", &Repository{TLSClientCertData: "foo"}, &RepoCreds{}, Repository{TLSClientCertData: "foo"}},
		{"TLSClientCertKey", &Repository{TLSClientCertKey: "foo"}, &RepoCreds{}, Repository{TLSClientCertKey: "foo"}},
		{"SourceNil", &Repository{}, nil, Repository{}},

		{"SourceUsername", &Repository{}, &RepoCreds{Username: "foo"}, Repository{Username: "foo"}},
		{"SourcePassword", &Repository{}, &RepoCreds{Password: "foo"}, Repository{Password: "foo"}},
		{"SourceSSHPrivateKey", &Repository{}, &RepoCreds{SSHPrivateKey: "foo"}, Repository{SSHPrivateKey: "foo"}},
		{"SourceTLSClientCertData", &Repository{}, &RepoCreds{TLSClientCertData: "foo"}, Repository{TLSClientCertData: "foo"}},
		{"SourceTLSClientCertKey", &Repository{}, &RepoCreds{TLSClientCertKey: "foo"}, Repository{TLSClientCertKey: "foo"}},
	}
	for _, tt := range tests {
		t.Run(tt.name, func(t *testing.T) {
			r := tt.repo.DeepCopy()
			r.CopyCredentialsFrom(tt.source)
			assert.Equal(t, tt.want, *r)
		})
	}
}

func TestRepository_CopySettingsFrom(t *testing.T) {
	tests := []struct {
		name   string
		source *Repository
		want   Repository
	}{
		{"TestNil", nil, Repository{}},
		{"TestHasRepo", &Repository{Repo: "foo"}, Repository{}},
		{"TestHasEnableLFS", &Repository{EnableLFS: true}, Repository{EnableLFS: true}},
		{"TestHasInsecure", &Repository{Insecure: true}, Repository{Insecure: true}},
		{"TestHasInsecureIgnoreHostKey", &Repository{InsecureIgnoreHostKey: true}, Repository{InsecureIgnoreHostKey: true}},
	}
	for _, tt := range tests {
		t.Run(tt.name, func(t *testing.T) {
			repo := Repository{}
			repo.CopySettingsFrom(tt.source)
			assert.Equal(t, tt.want, repo)
		})
	}
}

func TestSyncStrategy_Force(t *testing.T) {
	type fields struct {
		Apply *SyncStrategyApply
		Hook  *SyncStrategyHook
	}
	tests := []struct {
		name   string
		fields fields
		want   bool
	}{
		{"TestZero", fields{}, false},
		{"TestApply", fields{Apply: &SyncStrategyApply{}}, false},
		{"TestForceApply", fields{Apply: &SyncStrategyApply{Force: true}}, true},
		{"TestHook", fields{Hook: &SyncStrategyHook{}}, false},
		{"TestForceHook", fields{Hook: &SyncStrategyHook{SyncStrategyApply{Force: true}}}, true},
	}
	for _, tt := range tests {
		t.Run(tt.name, func(t *testing.T) {
			m := &SyncStrategy{
				Apply: tt.fields.Apply,
				Hook:  tt.fields.Hook,
			}
			if got := m.Force(); got != tt.want {
				t.Errorf("SyncStrategy.Force() = %v, want %v", got, tt.want)
			}
		})
	}
}

func TestSyncOperation_IsApplyStrategy(t *testing.T) {
	type fields struct {
		SyncStrategy *SyncStrategy
	}
	tests := []struct {
		name   string
		fields fields
		want   bool
	}{
		{"TestZero", fields{}, false},
		{"TestSyncStrategy", fields{SyncStrategy: &SyncStrategy{}}, false},
		{"TestApplySyncStrategy", fields{SyncStrategy: &SyncStrategy{Apply: &SyncStrategyApply{}}}, true},
	}
	for _, tt := range tests {
		t.Run(tt.name, func(t *testing.T) {
			o := &SyncOperation{
				SyncStrategy: tt.fields.SyncStrategy,
			}
			if got := o.IsApplyStrategy(); got != tt.want {
				t.Errorf("SyncOperation.IsApplyStrategy() = %v, want %v", got, tt.want)
			}
		})
	}
}

func TestResourceResults_Find(t *testing.T) {
	type args struct {
		group     string
		kind      string
		namespace string
		name      string
		phase     common.SyncPhase
	}
	foo := &ResourceResult{Group: "foo"}
	results := ResourceResults{
		&ResourceResult{Group: "bar"},
		foo,
	}
	tests := []struct {
		name  string
		r     ResourceResults
		args  args
		want  int
		want1 *ResourceResult
	}{
		{"TestNil", nil, args{}, 0, nil},
		{"TestNotFound", results, args{}, 0, nil},
		{"TestFound", results, args{group: "foo"}, 1, foo},
	}
	for _, tt := range tests {
		t.Run(tt.name, func(t *testing.T) {
			got, got1 := tt.r.Find(tt.args.group, tt.args.kind, tt.args.namespace, tt.args.name, tt.args.phase)
			if got != tt.want {
				t.Errorf("ResourceResults.Find() got = %v, want %v", got, tt.want)
			}
			if !reflect.DeepEqual(got1, tt.want1) {
				t.Errorf("ResourceResults.Find() got1 = %v, want %v", got1, tt.want1)
			}
		})
	}
}

func TestResourceResults_PruningRequired(t *testing.T) {
	needsPruning := &ResourceResult{Status: common.ResultCodePruneSkipped}
	tests := []struct {
		name    string
		r       ResourceResults
		wantNum int
	}{
		{"TestNil", ResourceResults{}, 0},
		{"TestOne", ResourceResults{needsPruning}, 1},
		{"TestTwo", ResourceResults{needsPruning, needsPruning}, 2},
	}
	for _, tt := range tests {
		t.Run(tt.name, func(t *testing.T) {
			if gotNum := tt.r.PruningRequired(); gotNum != tt.wantNum {
				t.Errorf("ResourceResults.PruningRequired() = %v, want %v", gotNum, tt.wantNum)
			}
		})
	}
}

func TestApplicationSource_IsZero(t *testing.T) {
	tests := []struct {
		name   string
		source *ApplicationSource
		want   bool
	}{
		{"Nil", nil, true},
		{"Empty", &ApplicationSource{}, true},
		{"RepoURL", &ApplicationSource{RepoURL: "foo"}, false},
		{"Path", &ApplicationSource{Path: "foo"}, false},
		{"TargetRevision", &ApplicationSource{TargetRevision: "foo"}, false},
		{"Helm", &ApplicationSource{Helm: &ApplicationSourceHelm{ReleaseName: "foo"}}, false},
		{"Kustomize", &ApplicationSource{Kustomize: &ApplicationSourceKustomize{Images: KustomizeImages{""}}}, false},
		{"Helm", &ApplicationSource{Ksonnet: &ApplicationSourceKsonnet{Environment: "foo"}}, false},
		{"Directory", &ApplicationSource{Directory: &ApplicationSourceDirectory{Recurse: true}}, false},
		{"Plugin", &ApplicationSource{Plugin: &ApplicationSourcePlugin{Name: "foo"}}, false},
	}
	for _, tt := range tests {
		t.Run(tt.name, func(t *testing.T) {
			assert.Equal(t, tt.want, tt.source.IsZero())
		})
	}
}

func TestApplicationSourceHelm_AddParameter(t *testing.T) {
	src := ApplicationSourceHelm{}
	t.Run("Add", func(t *testing.T) {
		src.AddParameter(HelmParameter{Value: "bar"})
		assert.ElementsMatch(t, []HelmParameter{{Value: "bar"}}, src.Parameters)

	})
	t.Run("Replace", func(t *testing.T) {
		src.AddParameter(HelmParameter{Value: "baz"})
		assert.ElementsMatch(t, []HelmParameter{{Value: "baz"}}, src.Parameters)
	})
}

func TestApplicationSourceHelm_AddFileParameter(t *testing.T) {
	src := ApplicationSourceHelm{}
	t.Run("Add", func(t *testing.T) {
		src.AddFileParameter(HelmFileParameter{Name: "foo", Path: "bar"})
		assert.ElementsMatch(t, []HelmFileParameter{{Name: "foo", Path: "bar"}}, src.FileParameters)

	})
	t.Run("Replace", func(t *testing.T) {
		src.AddFileParameter(HelmFileParameter{Name: "foo", Path: "baz"})
		assert.ElementsMatch(t, []HelmFileParameter{{Name: "foo", Path: "baz"}}, src.FileParameters)
	})
}

func TestNewHelmParameter(t *testing.T) {
	t.Run("Invalid", func(t *testing.T) {
		_, err := NewHelmParameter("garbage", false)
		assert.EqualError(t, err, "Expected helm parameter of the form: param=value. Received: garbage")
	})
	t.Run("NonString", func(t *testing.T) {
		p, err := NewHelmParameter("foo=bar", false)
		assert.NoError(t, err)
		assert.Equal(t, &HelmParameter{Name: "foo", Value: "bar"}, p)
	})
	t.Run("String", func(t *testing.T) {
		p, err := NewHelmParameter("foo=bar", true)
		assert.NoError(t, err)
		assert.Equal(t, &HelmParameter{Name: "foo", Value: "bar", ForceString: true}, p)
	})
}

func TestApplicationSourceHelm_IsZero(t *testing.T) {
	tests := []struct {
		name   string
		source *ApplicationSourceHelm
		want   bool
	}{
		{"Nil", nil, true},
		{"Empty", &ApplicationSourceHelm{}, true},
		{"ValueFiles", &ApplicationSourceHelm{ValueFiles: []string{""}}, false},
		{"Parameters", &ApplicationSourceHelm{Parameters: []HelmParameter{{}}}, false},
		{"ReleaseName", &ApplicationSourceHelm{ReleaseName: "foa"}, false},
		{"FileParameters", &ApplicationSourceHelm{FileParameters: []HelmFileParameter{{}}}, false},
	}
	for _, tt := range tests {
		t.Run(tt.name, func(t *testing.T) {
			assert.Equal(t, tt.want, tt.source.IsZero())
		})
	}
}

func TestApplicationSourceKustomize_IsZero(t *testing.T) {
	tests := []struct {
		name   string
		source *ApplicationSourceKustomize
		want   bool
	}{
		{"Nil", nil, true},
		{"Empty", &ApplicationSourceKustomize{}, true},
		{"NamePrefix", &ApplicationSourceKustomize{NamePrefix: "foo"}, false},
		{"NameSuffix", &ApplicationSourceKustomize{NameSuffix: "foo"}, false},
		{"Images", &ApplicationSourceKustomize{Images: []KustomizeImage{""}}, false},
		{"CommonLabels", &ApplicationSourceKustomize{CommonLabels: map[string]string{"": ""}}, false},
		{"CommonAnnotations", &ApplicationSourceKustomize{CommonAnnotations: map[string]string{"": ""}}, false},
	}
	for _, tt := range tests {
		t.Run(tt.name, func(t *testing.T) {
			assert.Equal(t, tt.want, tt.source.IsZero())
		})
	}
}

func TestApplicationSourceJsonnet_IsZero(t *testing.T) {
	tests := []struct {
		name   string
		source *ApplicationSourceJsonnet
		want   bool
	}{
		{"Nil", nil, true},
		{"Empty", &ApplicationSourceJsonnet{}, true},
		{"ExtVars", &ApplicationSourceJsonnet{ExtVars: []JsonnetVar{{}}}, false},
		{"TLAs", &ApplicationSourceJsonnet{TLAs: []JsonnetVar{{}}}, false},
	}
	for _, tt := range tests {
		t.Run(tt.name, func(t *testing.T) {
			assert.Equal(t, tt.want, tt.source.IsZero())
		})
	}
}

func TestApplicationSourceKsonnet_IsZero(t *testing.T) {
	tests := []struct {
		name   string
		source *ApplicationSourceKsonnet
		want   bool
	}{
		{"Nil", nil, true},
		{"Empty", &ApplicationSourceKsonnet{}, true},
		{"Environment", &ApplicationSourceKsonnet{Environment: "foo"}, false},
		{"Parameters", &ApplicationSourceKsonnet{Parameters: []KsonnetParameter{{}}}, false},
	}
	for _, tt := range tests {
		t.Run(tt.name, func(t *testing.T) {
			assert.Equal(t, tt.want, tt.source.IsZero())
		})
	}
}

func TestApplicationSourceDirectory_IsZero(t *testing.T) {
	tests := []struct {
		name   string
		source *ApplicationSourceDirectory
		want   bool
	}{
		{"Nil", nil, true},
		{"Empty", &ApplicationSourceDirectory{}, true},
		{"Recurse", &ApplicationSourceDirectory{Recurse: true}, false},
		{"Jsonnet", &ApplicationSourceDirectory{Jsonnet: ApplicationSourceJsonnet{ExtVars: []JsonnetVar{{}}}}, false},
	}
	for _, tt := range tests {
		t.Run(tt.name, func(t *testing.T) {
			assert.Equal(t, tt.want, tt.source.IsZero())
		})
	}
}

func TestApplicationSourcePlugin_IsZero(t *testing.T) {

	tests := []struct {
		name   string
		source *ApplicationSourcePlugin
		want   bool
	}{
		{"Nil", nil, true},
		{"Empty", &ApplicationSourcePlugin{}, true},
		{"Name", &ApplicationSourcePlugin{Name: "foo"}, false},
		{"Env", &ApplicationSourcePlugin{Env: Env{{}}}, false},
	}
	for _, tt := range tests {
		t.Run(tt.name, func(t *testing.T) {
			assert.Equal(t, tt.want, tt.source.IsZero())
		})
	}
}

func TestEnvEntry_IsZero(t *testing.T) {
	tests := []struct {
		name string
		env  *EnvEntry
		want bool
	}{
		{"Nil", nil, true},
		{"Empty", &EnvEntry{}, true},
		{"Name", &EnvEntry{Name: "FOO"}, false},
		{"Value", &EnvEntry{Value: "foo"}, false},
	}
	for _, tt := range tests {
		t.Run(tt.name, func(t *testing.T) {
			assert.Equal(t, tt.want, tt.env.IsZero())
		})
	}
}

func TestEnv_IsZero(t *testing.T) {
	tests := []struct {
		name string
		e    Env
		want bool
	}{
		{"Empty", Env{}, true},
		{"One", Env{{}}, false},
	}
	for _, tt := range tests {
		t.Run(tt.name, func(t *testing.T) {
			assert.Equal(t, tt.want, tt.e.IsZero())
		})
	}
}

func TestEnv_Envsubst(t *testing.T) {
	env := Env{&EnvEntry{"FOO", "bar"}}
	assert.Equal(t, "", env.Envsubst(""))
	assert.Equal(t, "bar", env.Envsubst("$FOO"))
	assert.Equal(t, "bar", env.Envsubst("${FOO}"))
	assert.Equal(t, "FOO", env.Envsubst("${FOO"))
	assert.Equal(t, "", env.Envsubst("$BAR"))
	assert.Equal(t, "", env.Envsubst("${BAR}"))
	assert.Equal(t,
		"echo bar; echo ; echo bar; echo ; echo FOO",
		env.Envsubst("echo $FOO; echo $BAR; echo ${FOO}; echo ${BAR}; echo ${FOO"),
	)
}

func TestEnv_Envsubst_Overlap(t *testing.T) {
	env := Env{&EnvEntry{"ARGOCD_APP_NAMESPACE", "default"}, &EnvEntry{"ARGOCD_APP_NAME", "guestbook"}}

	assert.Equal(t,
		"namespace: default; name: guestbook",
		env.Envsubst("namespace: $ARGOCD_APP_NAMESPACE; name: $ARGOCD_APP_NAME"),
	)
}

func TestEnv_Environ(t *testing.T) {
	tests := []struct {
		name string
		e    Env
		want []string
	}{
		{"Nil", nil, nil},
		{"Env", Env{{}}, nil},
		{"One", Env{{"FOO", "bar"}}, []string{"FOO=bar"}},
		{"Two", Env{{"FOO", "bar"}, {"FOO", "bar"}}, []string{"FOO=bar", "FOO=bar"}},
	}
	for _, tt := range tests {
		t.Run(tt.name, func(t *testing.T) {
			assert.Equal(t, tt.want, tt.e.Environ())
		})
	}
}

func TestKustomizeImage_Match(t *testing.T) {
	// no prefix
	assert.False(t, KustomizeImage("foo=1").Match("bar=1"))
	// mismatched delimiter
	assert.False(t, KustomizeImage("foo=1").Match("bar:1"))
	assert.False(t, KustomizeImage("foo:1").Match("bar=1"))
	// matches
	assert.True(t, KustomizeImage("foo=1").Match("foo=2"))
	assert.True(t, KustomizeImage("foo:1").Match("foo:2"))
	assert.True(t, KustomizeImage("foo@1").Match("foo@2"))
}

func TestApplicationSourceKustomize_MergeImage(t *testing.T) {
	t.Run("Add", func(t *testing.T) {
		k := ApplicationSourceKustomize{Images: KustomizeImages{}}
		k.MergeImage("foo=1")
		assert.Equal(t, KustomizeImages{"foo=1"}, k.Images)
	})
	t.Run("Replace", func(t *testing.T) {
		k := ApplicationSourceKustomize{Images: KustomizeImages{"foo=1"}}
		k.MergeImage("foo=2")
		assert.Equal(t, KustomizeImages{"foo=2"}, k.Images)
	})
}

func TestSyncWindows_HasWindows(t *testing.T) {
	t.Run("True", func(t *testing.T) {
		proj := newTestProjectWithSyncWindows()
		assert.True(t, proj.Spec.SyncWindows.HasWindows())
	})
	t.Run("False", func(t *testing.T) {
		proj := newTestProjectWithSyncWindows()
		err := proj.Spec.DeleteWindow(0)
		assert.NoError(t, err)
		assert.False(t, proj.Spec.SyncWindows.HasWindows())
	})
}

func TestSyncWindows_Active(t *testing.T) {
	t.Run("WithTestProject", func(t *testing.T) {
		proj := newTestProjectWithSyncWindows()
		assert.Equal(t, 1, len(*proj.Spec.SyncWindows.Active()))
	})

	syncWindow := func(kind string, schedule string, duration string, timeZone string) *SyncWindow {
		return &SyncWindow{
			Kind:         kind,
			Schedule:     schedule,
			Duration:     duration,
			Applications: []string{},
			Namespaces:   []string{},
			TimeZone:     timeZone,
		}
	}

	timeWithHour := func(hour int, location *time.Location) time.Time {
		now := time.Now()
		return time.Date(now.Year(), now.Month(), now.Day(), hour, 0, 0, 0, location)
	}

	utcM4Zone := time.FixedZone("UTC-4", -4*60*60)

	tests := []struct {
		name           string
		syncWindow     SyncWindows
		currentTime    time.Time
		matchingIndex  int
		expectedLength int
	}{
		{
			name: "MatchFirst",
			syncWindow: SyncWindows{
				syncWindow("allow", "* 10 * * *", "2h", ""),
				syncWindow("allow", "* 14 * * *", "2h", ""),
			},
			currentTime:    timeWithHour(11, time.UTC),
			matchingIndex:  0,
			expectedLength: 1,
		},
		{
			name: "MatchSecond",
			syncWindow: SyncWindows{
				syncWindow("allow", "* 10 * * *", "2h", ""),
				syncWindow("allow", "* 14 * * *", "2h", ""),
			},
			currentTime:    timeWithHour(15, time.UTC),
			matchingIndex:  1,
			expectedLength: 1,
		},
		{
			name: "MatchBoth",
			syncWindow: SyncWindows{
				syncWindow("allow", "* 10 * * *", "3h", ""),
				syncWindow("allow", "* 11 * * *", "3h", ""),
			},
			currentTime:    timeWithHour(12, time.UTC),
			expectedLength: 2,
		},
		{
			name: "MatchNone",
			syncWindow: SyncWindows{
				syncWindow("allow", "* 10 * * *", "2h", ""),
				syncWindow("allow", "* 14 * * *", "2h", ""),
			},
			currentTime:    timeWithHour(17, time.UTC),
			expectedLength: 0,
		},
		{
			name: "MatchFirst-NonUTC",
			syncWindow: SyncWindows{
				syncWindow("allow", "* 10 * * *", "2h", ""),
				syncWindow("allow", "* 14 * * *", "2h", ""),
			},
			currentTime:    timeWithHour(11-4, utcM4Zone), // 11AM UTC is 7AM EDT
			matchingIndex:  0,
			expectedLength: 1,
		},
		{
			name: "MatchSecond-NonUTC",
			syncWindow: SyncWindows{
				syncWindow("allow", "* 10 * * *", "2h", ""),
				syncWindow("allow", "* 14 * * *", "2h", ""),
			},
			currentTime:    timeWithHour(15-4, utcM4Zone),
			matchingIndex:  1,
			expectedLength: 1,
		},
		{
			name: "MatchNone-NonUTC",
			syncWindow: SyncWindows{
				syncWindow("allow", "* 10 * * *", "2h", ""),
				syncWindow("allow", "* 14 * * *", "2h", ""),
			},
			currentTime:    timeWithHour(17-4, utcM4Zone),
			expectedLength: 0,
		},
		{
			name: "MatchFirst-TimeZoneSpecified",
			syncWindow: SyncWindows{
				syncWindow("allow", "* 10 * * *", "2h", "America/New_York"),
				syncWindow("allow", "* 14 * * *", "2h", "America/New_York"),
			},
			currentTime:    timeWithHour(16, time.UTC),
			matchingIndex:  0,
			expectedLength: 1,
		},
		{
			name: "MatchSecond-TimeZoneSpecified",
			syncWindow: SyncWindows{
				syncWindow("allow", "* 10 * * *", "2h", "America/New_York"),
				syncWindow("allow", "* 14 * * *", "2h", "America/New_York"),
			},
			currentTime:    timeWithHour(20, time.UTC),
			matchingIndex:  1,
			expectedLength: 1,
		},
		{
			name: "MatchNone-TimeZoneSpecified",
			syncWindow: SyncWindows{
				syncWindow("allow", "* 10 * * *", "2h", "America/New_York"),
				syncWindow("allow", "* 14 * * *", "2h", "America/New_York"),
			},
			currentTime:    timeWithHour(22, time.UTC),
			expectedLength: 0,
		},
		{
			name: "MatchFirst-PositiveTimeZoneSpecified",
			syncWindow: SyncWindows{
				syncWindow("allow", "* 8 * * *", "2h", "Asia/Dhaka"),
				syncWindow("allow", "* 12 * * *", "2h", "Asia/Dhaka"),
			},
			currentTime:    timeWithHour(3, time.UTC),
			matchingIndex:  0,
			expectedLength: 1,
		},
	}

	for _, tt := range tests {
		t.Run(tt.name, func(t *testing.T) {

			result := tt.syncWindow.active(tt.currentTime)
			if result == nil {
				result = &SyncWindows{}
			}
			assert.Equal(t, tt.expectedLength, len(*result))

			if len(*result) == 1 {
				assert.Equal(t, tt.syncWindow[tt.matchingIndex], (*result)[0])
			}

		})
	}

}

func TestSyncWindows_InactiveAllows(t *testing.T) {
	t.Run("WithTestProject", func(t *testing.T) {
		proj := newTestProjectWithSyncWindows()
		proj.Spec.SyncWindows[0].Schedule = "0 0 1 1 1"
		assert.Equal(t, 1, len(*proj.Spec.SyncWindows.InactiveAllows()))
	})

	syncWindow := func(kind string, schedule string, duration string, timeZone string) *SyncWindow {
		return &SyncWindow{
			Kind:         kind,
			Schedule:     schedule,
			Duration:     duration,
			Applications: []string{},
			Namespaces:   []string{},
			TimeZone:     timeZone,
		}
	}

	timeWithHour := func(hour int, location *time.Location) time.Time {
		now := time.Now()
		return time.Date(now.Year(), now.Month(), now.Day(), hour, 0, 0, 0, location)
	}

	utcM4Zone := time.FixedZone("UTC-4", -4*60*60)

	tests := []struct {
		name           string
		syncWindow     SyncWindows
		currentTime    time.Time
		matchingIndex  int
		expectedLength int
	}{
		{
			name: "MatchFirst",
			syncWindow: SyncWindows{
				syncWindow("allow", "* 10 * * *", "2h", ""),
				syncWindow("allow", "* 5 * * *", "2h", ""),
			},
			currentTime:    timeWithHour(6, time.UTC),
			matchingIndex:  0,
			expectedLength: 1,
		},
		{
			name: "MatchSecond",
			syncWindow: SyncWindows{
				syncWindow("allow", "* 10 * * *", "2h", ""),
				syncWindow("allow", "* 14 * * *", "2h", ""),
			},
			currentTime:    timeWithHour(11, time.UTC),
			matchingIndex:  1,
			expectedLength: 1,
		},
		{
			name: "MatchBoth",
			syncWindow: SyncWindows{
				syncWindow("allow", "* 10 * * *", "2h", ""),
				syncWindow("allow", "* 14 * * *", "2h", ""),
			},
			currentTime:    timeWithHour(17, time.UTC),
			expectedLength: 2,
		},
		{
			name: "MatchNone",
			syncWindow: SyncWindows{
				syncWindow("allow", "* 10 * * *", "4h", ""),
				syncWindow("allow", "* 11 * * *", "4h", ""),
			},
			currentTime:    timeWithHour(12, time.UTC),
			expectedLength: 0,
		},
		{
			name: "MatchFirst-NonUTC",
			syncWindow: SyncWindows{
				syncWindow("allow", "* 10 * * *", "2h", ""),
				syncWindow("allow", "* 5 * * *", "2h", ""),
			},
			currentTime:    timeWithHour(6-4, utcM4Zone), // 6AM UTC is 2AM EDT
			matchingIndex:  0,
			expectedLength: 1,
		},
		{
			name: "MatchSecond-NonUTC",
			syncWindow: SyncWindows{
				syncWindow("allow", "* 10 * * *", "2h", ""),
				syncWindow("allow", "* 14 * * *", "2h", ""),
			},
			currentTime:    timeWithHour(11-4, utcM4Zone),
			matchingIndex:  1,
			expectedLength: 1,
		},
		{
			name: "MatchBoth-NonUTC",
			syncWindow: SyncWindows{
				syncWindow("allow", "* 10 * * *", "2h", ""),
				syncWindow("allow", "* 14 * * *", "2h", ""),
			},
			currentTime:    timeWithHour(17-4, utcM4Zone),
			expectedLength: 2,
		},
		{
			name: "MatchNone-NonUTC",
			syncWindow: SyncWindows{
				syncWindow("allow", "* 10 * * *", "4h", ""),
				syncWindow("allow", "* 11 * * *", "4h", ""),
			},
			currentTime:    timeWithHour(12-4, utcM4Zone),
			expectedLength: 0,
		},
		{
			name: "MatchFirst-TimeZoneSpecified",
			syncWindow: SyncWindows{
				syncWindow("allow", "* 10 * * *", "2h", "America/New_York"),
				syncWindow("allow", "* 5 * * *", "2h", "America/New_York"),
			},
			currentTime:    timeWithHour(11, time.UTC), // 6AM UTC is 2AM EDT
			matchingIndex:  0,
			expectedLength: 1,
		},
		{
			name: "MatchSecond-TimeZoneSpecified",
			syncWindow: SyncWindows{
				syncWindow("allow", "* 10 * * *", "2h", "America/New_York"),
				syncWindow("allow", "* 14 * * *", "2h", "America/New_York"),
			},
			currentTime:    timeWithHour(16, time.UTC),
			matchingIndex:  1,
			expectedLength: 1,
		},
		{
			name: "MatchBoth-TimeZoneSpecified",
			syncWindow: SyncWindows{
				syncWindow("allow", "* 10 * * *", "2h", "America/New_York"),
				syncWindow("allow", "* 14 * * *", "2h", "America/New_York"),
			},
			currentTime:    timeWithHour(6, time.UTC),
			expectedLength: 2,
		},
		{
			name: "MatchNone-TimeZoneSpecified",
			syncWindow: SyncWindows{
				syncWindow("allow", "* 10 * * *", "4h", ""),
				syncWindow("allow", "* 11 * * *", "4h", ""),
			},
			currentTime:    timeWithHour(12, time.UTC),
			expectedLength: 0,
		},
		{
			name: "MatchFirst-PositiveTimeZoneSpecified",
			syncWindow: SyncWindows{
				syncWindow("allow", "* 8 * * *", "2h", "Asia/Dhaka"),
				syncWindow("allow", "* 12 * * *", "2h", "Asia/Dhaka"),
			},
			currentTime:    timeWithHour(7, time.UTC),
			matchingIndex:  0,
			expectedLength: 1,
		},
	}

	for _, tt := range tests {
		t.Run(tt.name, func(t *testing.T) {

			result := tt.syncWindow.inactiveAllows(tt.currentTime)
			if result == nil {
				result = &SyncWindows{}
			}
			assert.Equal(t, tt.expectedLength, len(*result))

			if len(*result) == 1 {
				assert.Equal(t, tt.syncWindow[tt.matchingIndex], (*result)[0])
			}

		})
	}

}

func TestAppProjectSpec_AddWindow(t *testing.T) {
	proj := newTestProjectWithSyncWindows()
	tests := []struct {
		name string
		p    *AppProject
		k    string
		s    string
		d    string
		a    []string
		n    []string
		c    []string
		m    bool
		t    string
		want string
	}{
		{"MissingKind", proj, "", "* * * * *", "11", []string{"app1"}, []string{}, []string{}, false, "error", ""},
		{"MissingSchedule", proj, "allow", "", "", []string{"app1"}, []string{}, []string{}, false, "error", ""},
		{"MissingDuration", proj, "allow", "* * * * *", "", []string{"app1"}, []string{}, []string{}, false, "error", ""},
		{"BadSchedule", proj, "allow", "* * *", "1h", []string{"app1"}, []string{}, []string{}, false, "error", ""},
		{"BadDuration", proj, "deny", "* * * * *", "33mm", []string{"app1"}, []string{}, []string{}, false, "error", ""},
		{"WorkingApplication", proj, "allow", "1 * * * *", "1h", []string{"app1"}, []string{}, []string{}, false, "noError", ""},
		{"WorkingNamespace", proj, "deny", "3 * * * *", "1h", []string{}, []string{}, []string{"cluster"}, false, "noError", ""},
	}
	for _, tt := range tests {
		t.Run(tt.name, func(t *testing.T) {
			switch tt.want {
			case "error":
				assert.Error(t, tt.p.Spec.AddWindow(tt.k, tt.s, tt.d, tt.a, tt.n, tt.c, tt.m, tt.t))
			case "noError":
				assert.NoError(t, tt.p.Spec.AddWindow(tt.k, tt.s, tt.d, tt.a, tt.n, tt.c, tt.m, tt.t))
				assert.NoError(t, tt.p.Spec.DeleteWindow(0))
			}
		})

	}
}

func TestAppProjectSpec_DeleteWindow(t *testing.T) {
	proj := newTestProjectWithSyncWindows()
	window2 := &SyncWindow{Schedule: "1 * * * *", Duration: "2h"}
	proj.Spec.SyncWindows = append(proj.Spec.SyncWindows, window2)
	t.Run("CannotFind", func(t *testing.T) {
		err := proj.Spec.DeleteWindow(3)
		assert.Error(t, err)
		assert.Equal(t, 2, len(proj.Spec.SyncWindows))
	})
	t.Run("Delete", func(t *testing.T) {
		err := proj.Spec.DeleteWindow(0)
		assert.NoError(t, err)
		assert.Equal(t, 1, len(proj.Spec.SyncWindows))
	})
}

func TestSyncWindows_Matches(t *testing.T) {
	proj := newTestProjectWithSyncWindows()
	app := newTestApp()
	t.Run("MatchNamespace", func(t *testing.T) {
		proj.Spec.SyncWindows[0].Namespaces = []string{"default"}
		windows := proj.Spec.SyncWindows.Matches(app)
		assert.Equal(t, 1, len(*windows))
		proj.Spec.SyncWindows[0].Namespaces = nil
	})
	t.Run("MatchCluster", func(t *testing.T) {
		proj.Spec.SyncWindows[0].Clusters = []string{"cluster1"}
		windows := proj.Spec.SyncWindows.Matches(app)
		assert.Equal(t, 1, len(*windows))
		proj.Spec.SyncWindows[0].Clusters = nil
	})
<<<<<<< HEAD
	t.Run("MatchClusterName", func(t *testing.T) {
		proj.Spec.SyncWindows[0].Clusters = []string{"clusterName"}
=======
	t.Run("MatchCluster", func(t *testing.T) {
		proj.Spec.SyncWindows[0].Clusters = []string{"cluster1"}
>>>>>>> d90855d7
		windows := proj.Spec.SyncWindows.Matches(app)
		assert.Equal(t, 1, len(*windows))
		proj.Spec.SyncWindows[0].Clusters = nil
	})
	t.Run("MatchAppName", func(t *testing.T) {
		proj.Spec.SyncWindows[0].Clusters = []string{"clusterName"}
		windows := proj.Spec.SyncWindows.Matches(app)
		assert.Equal(t, 1, len(*windows))
		proj.Spec.SyncWindows[0].Clusters = nil
	})
	t.Run("MatchWildcardAppName", func(t *testing.T) {
		proj.Spec.SyncWindows[0].Applications = []string{"test-*"}
		windows := proj.Spec.SyncWindows.Matches(app)
		assert.Equal(t, 1, len(*windows))
		proj.Spec.SyncWindows[0].Applications = nil
	})
	t.Run("NoMatch", func(t *testing.T) {
		windows := proj.Spec.SyncWindows.Matches(app)
		assert.Nil(t, windows)
	})
}

func TestSyncWindows_CanSync(t *testing.T) {
	t.Run("will allow manual sync if inactive-deny-window set with manual true", func(t *testing.T) {
		// given
		t.Parallel()
		proj := newProjectBuilder().withInactiveDenyWindow(true).build()

		// when
		canSync := proj.Spec.SyncWindows.CanSync(true)

		// then
		assert.True(t, canSync)
	})
	t.Run("will allow manual sync if inactive-deny-window set with manual false", func(t *testing.T) {
		// given
		t.Parallel()
		proj := newProjectBuilder().withInactiveDenyWindow(false).build()

		// when
		canSync := proj.Spec.SyncWindows.CanSync(true)

		// then
		assert.True(t, canSync)
	})
	t.Run("will deny manual sync if one inactive-allow-windows set with manual false", func(t *testing.T) {
		// given
		t.Parallel()
		proj := newProjectBuilder().
			withInactiveAllowWindow(true).
			withInactiveAllowWindow(false).
			build()

		// when
		canSync := proj.Spec.SyncWindows.CanSync(true)

		// then
		assert.False(t, canSync)
	})
	t.Run("will allow manual sync if on active-allow-window set with manual true", func(t *testing.T) {
		// given
		t.Parallel()
		proj := newProjectBuilder().
			withActiveAllowWindow(true).
			build()

		// when
		canSync := proj.Spec.SyncWindows.CanSync(true)

		// then
		assert.True(t, canSync)
	})
	t.Run("will allow manual sync if on active-allow-window set with manual false", func(t *testing.T) {
		// given
		t.Parallel()
		proj := newProjectBuilder().
			withActiveAllowWindow(false).
			build()

		// when
		canSync := proj.Spec.SyncWindows.CanSync(true)

		// then
		assert.True(t, canSync)
	})
	t.Run("will allow auto sync if on active-allow-window", func(t *testing.T) {
		// given
		t.Parallel()
		proj := newProjectBuilder().
			withActiveAllowWindow(false).
			build()

		// when
		canSync := proj.Spec.SyncWindows.CanSync(false)

		// then
		assert.True(t, canSync)
	})
	t.Run("will allow manual sync active-allow and inactive-deny", func(t *testing.T) {
		// given
		t.Parallel()
		proj := newProjectBuilder().
			withActiveAllowWindow(false).
			withInactiveDenyWindow(false).
			build()

		// when
		canSync := proj.Spec.SyncWindows.CanSync(true)

		// then
		assert.True(t, canSync)
	})
	t.Run("will allow auto sync active-allow and inactive-deny", func(t *testing.T) {
		// given
		t.Parallel()
		proj := newProjectBuilder().
			withActiveAllowWindow(false).
			withInactiveDenyWindow(false).
			build()

		// when
		canSync := proj.Spec.SyncWindows.CanSync(false)

		// then
		assert.True(t, canSync)
	})
	t.Run("will deny manual sync inactive-allow", func(t *testing.T) {
		// given
		t.Parallel()
		proj := newProjectBuilder().
			withInactiveAllowWindow(false).
			build()

		// when
		canSync := proj.Spec.SyncWindows.CanSync(true)

		// then
		assert.False(t, canSync)
	})
	t.Run("will deny auto sync inactive-allow", func(t *testing.T) {
		// given
		t.Parallel()
		proj := newProjectBuilder().
			withInactiveAllowWindow(false).
			build()

		// when
		canSync := proj.Spec.SyncWindows.CanSync(false)

		// then
		assert.False(t, canSync)
	})
	t.Run("will allow manual sync inactive-allow with ManualSync enabled", func(t *testing.T) {
		// given
		t.Parallel()
		proj := newProjectBuilder().
			withInactiveAllowWindow(true).
			build()

		// when
		canSync := proj.Spec.SyncWindows.CanSync(true)

		// then
		assert.True(t, canSync)
	})
	t.Run("will deny auto sync inactive-allow with ManualSync enabled", func(t *testing.T) {
		// given
		t.Parallel()
		proj := newProjectBuilder().
			withInactiveAllowWindow(true).
			build()

		// when
		canSync := proj.Spec.SyncWindows.CanSync(false)

		// then
		assert.False(t, canSync)
	})
	t.Run("will deny manual sync with inactive-allow and inactive-deny", func(t *testing.T) {
		// given
		t.Parallel()
		proj := newProjectBuilder().
			withInactiveAllowWindow(false).
			withInactiveDenyWindow(false).
			build()

		// when
		canSync := proj.Spec.SyncWindows.CanSync(true)

		// then
		assert.False(t, canSync)
	})
	t.Run("will deny auto sync with inactive-allow and inactive-deny", func(t *testing.T) {
		// given
		t.Parallel()
		proj := newProjectBuilder().
			withInactiveAllowWindow(false).
			withInactiveDenyWindow(false).
			build()

		// when
		canSync := proj.Spec.SyncWindows.CanSync(false)

		// then
		assert.False(t, canSync)
	})
	t.Run("will deny manual sync with active-deny", func(t *testing.T) {
		// given
		t.Parallel()
		proj := newProjectBuilder().
			withActiveDenyWindow(false).
			build()

		// when
		canSync := proj.Spec.SyncWindows.CanSync(true)

		// then
		assert.False(t, canSync)
	})
	t.Run("will deny auto sync with active-deny", func(t *testing.T) {
		// given
		t.Parallel()
		proj := newProjectBuilder().
			withActiveDenyWindow(false).
			build()

		// when
		canSync := proj.Spec.SyncWindows.CanSync(false)

		// then
		assert.False(t, canSync)
	})
	t.Run("will allow manual sync with active-deny with ManualSync enabled", func(t *testing.T) {
		// given
		t.Parallel()
		proj := newProjectBuilder().
			withActiveDenyWindow(true).
			build()

		// when
		canSync := proj.Spec.SyncWindows.CanSync(true)

		// then
		assert.True(t, canSync)
	})
	t.Run("will deny auto sync with active-deny with ManualSync enabled", func(t *testing.T) {
		// given
		t.Parallel()
		proj := newProjectBuilder().
			withActiveDenyWindow(true).
			build()

		// when
		canSync := proj.Spec.SyncWindows.CanSync(false)

		// then
		assert.False(t, canSync)
	})
	t.Run("will deny manual sync with many active-deny having one with ManualSync disabled", func(t *testing.T) {
		// given
		t.Parallel()
		proj := newProjectBuilder().
			withActiveDenyWindow(true).
			withActiveDenyWindow(true).
			withActiveDenyWindow(true).
			withActiveDenyWindow(false).
			build()

		// when
		canSync := proj.Spec.SyncWindows.CanSync(true)

		// then
		assert.False(t, canSync)
	})
	t.Run("will deny auto sync with many active-deny having one with ManualSync disabled", func(t *testing.T) {
		// given
		t.Parallel()
		proj := newProjectBuilder().
			withActiveDenyWindow(true).
			withActiveDenyWindow(true).
			withActiveDenyWindow(true).
			withActiveDenyWindow(false).
			build()

		// when
		canSync := proj.Spec.SyncWindows.CanSync(false)

		// then
		assert.False(t, canSync)
	})
	t.Run("will deny manual sync with active-deny and active-allow windows with ManualSync disabled", func(t *testing.T) {
		// given
		t.Parallel()
		proj := newProjectBuilder().
			withActiveAllowWindow(false).
			withActiveDenyWindow(false).
			build()

		// when
		canSync := proj.Spec.SyncWindows.CanSync(true)

		// then
		assert.False(t, canSync)
	})
	t.Run("will allow manual sync with active-deny and active-allow windows with ManualSync enabled", func(t *testing.T) {
		// given
		t.Parallel()
		proj := newProjectBuilder().
			withActiveAllowWindow(false).
			withActiveDenyWindow(true).
			build()

		// when
		canSync := proj.Spec.SyncWindows.CanSync(true)

		// then
		assert.True(t, canSync)
	})
	t.Run("will deny auto sync with active-deny and active-allow windows with ManualSync enabled", func(t *testing.T) {
		// given
		t.Parallel()
		proj := newProjectBuilder().
			withActiveAllowWindow(false).
			withActiveDenyWindow(true).
			build()

		// when
		canSync := proj.Spec.SyncWindows.CanSync(false)

		// then
		assert.False(t, canSync)
	})
}

func TestSyncWindows_hasDeny(t *testing.T) {
	t.Run("True", func(t *testing.T) {
		proj := newTestProjectWithSyncWindows()
		deny := &SyncWindow{Kind: "deny"}
		proj.Spec.SyncWindows = append(proj.Spec.SyncWindows, deny)
		hasDeny, manualEnabled := proj.Spec.SyncWindows.hasDeny()
		assert.True(t, hasDeny)
		assert.False(t, manualEnabled)
	})
	t.Run("TrueManualEnabled", func(t *testing.T) {
		proj := newTestProjectWithSyncWindows()
		deny := &SyncWindow{Kind: "deny", ManualSync: true}
		proj.Spec.SyncWindows = append(proj.Spec.SyncWindows, deny)
		hasDeny, manualEnabled := proj.Spec.SyncWindows.hasDeny()
		assert.True(t, hasDeny)
		assert.True(t, manualEnabled)

	})
	t.Run("False", func(t *testing.T) {
		proj := newTestProjectWithSyncWindows()
		hasDeny, manualEnabled := proj.Spec.SyncWindows.hasDeny()
		assert.False(t, hasDeny)
		assert.False(t, manualEnabled)

	})
}

func TestSyncWindows_hasAllow(t *testing.T) {
	t.Run("NoWindows", func(t *testing.T) {
		proj := newTestProjectWithSyncWindows()
		_ = proj.Spec.DeleteWindow(0)
		assert.False(t, proj.Spec.SyncWindows.hasAllow())
	})
	t.Run("True", func(t *testing.T) {
		proj := newTestProjectWithSyncWindows()
		assert.True(t, proj.Spec.SyncWindows.hasAllow())
	})
	t.Run("NoWindows", func(t *testing.T) {
		proj := newTestProjectWithSyncWindows()
		proj.Spec.SyncWindows[0].Kind = "deny"
		assert.False(t, proj.Spec.SyncWindows.hasAllow())
	})
}

func TestSyncWindow_Active(t *testing.T) {
	window := &SyncWindow{Schedule: "* * * * *", Duration: "1h"}
	t.Run("ActiveWindow", func(t *testing.T) {
		window.Active()
		assert.True(t, window.Active())
	})

	syncWindow := func(kind string, schedule string, duration string) SyncWindow {
		return SyncWindow{
			Kind:         kind,
			Schedule:     schedule,
			Duration:     duration,
			Applications: []string{},
			Namespaces:   []string{},
		}
	}

	timeWithHour := func(hour int, location *time.Location) time.Time {
		now := time.Now()
		return time.Date(now.Year(), now.Month(), now.Day(), hour, 0, 0, 0, location)
	}

	utcM4Zone := time.FixedZone("UTC-4", -4*60*60) // Eastern Daylight Saving Time (EDT)

	tests := []struct {
		name           string
		syncWindow     SyncWindow
		currentTime    time.Time
		expectedResult bool
	}{
		{
			name:           "Allow-active",
			syncWindow:     syncWindow("allow", "* 10 * * *", "2h"),
			currentTime:    timeWithHour(11, time.UTC),
			expectedResult: true,
		},
		{
			name:           "Allow-inactive",
			syncWindow:     syncWindow("allow", "* 10 * * *", "2h"),
			currentTime:    timeWithHour(13, time.UTC),
			expectedResult: false,
		},
		{
			name:           "Deny-active",
			syncWindow:     syncWindow("deny", "* 10 * * *", "2h"),
			currentTime:    timeWithHour(11, time.UTC),
			expectedResult: true,
		},
		{
			name:           "Deny-inactive",
			syncWindow:     syncWindow("deny", "* 10 * * *", "2h"),
			currentTime:    timeWithHour(13, time.UTC),
			expectedResult: false,
		},
		{
			name:           "Allow-active-NonUTC",
			syncWindow:     syncWindow("allow", "* 10 * * *", "2h"),
			currentTime:    timeWithHour(11-4, utcM4Zone), // 11AM UTC is 7AM EDT
			expectedResult: true,
		},
		{
			name:           "Allow-inactive-NonUTC",
			syncWindow:     syncWindow("allow", "* 10 * * *", "2h"),
			currentTime:    timeWithHour(13-4, utcM4Zone),
			expectedResult: false,
		},
		{
			name:           "Deny-active-NonUTC",
			syncWindow:     syncWindow("deny", "* 10 * * *", "2h"),
			currentTime:    timeWithHour(11-4, utcM4Zone),
			expectedResult: true,
		},
		{
			name:           "Deny-inactive-NonUTC",
			syncWindow:     syncWindow("deny", "* 10 * * *", "2h"),
			currentTime:    timeWithHour(13-4, utcM4Zone),
			expectedResult: false,
		},
	}

	for _, tt := range tests {
		t.Run(tt.name, func(t *testing.T) {

			result := tt.syncWindow.active(tt.currentTime)
			assert.Equal(t, result, tt.expectedResult)

		})
	}

}

func TestSyncWindow_Update(t *testing.T) {
	e := SyncWindow{Kind: "allow", Schedule: "* * * * *", Duration: "1h", Applications: []string{"app1"}}
	t.Run("AddApplication", func(t *testing.T) {
		err := e.Update("", "", []string{"app1", "app2"}, []string{}, []string{}, "")
		assert.NoError(t, err)
		assert.Equal(t, []string{"app1", "app2"}, e.Applications)
	})
	t.Run("AddNamespace", func(t *testing.T) {
		err := e.Update("", "", []string{}, []string{"namespace1"}, []string{}, "")
		assert.NoError(t, err)
		assert.Equal(t, []string{"namespace1"}, e.Namespaces)
	})
	t.Run("AddCluster", func(t *testing.T) {
		err := e.Update("", "", []string{}, []string{}, []string{"cluster1"}, "")
		assert.NoError(t, err)
		assert.Equal(t, []string{"cluster1"}, e.Clusters)
	})
	t.Run("MissingConfig", func(t *testing.T) {
		err := e.Update("", "", []string{}, []string{}, []string{}, "")
		assert.EqualError(t, err, "cannot update: require one or more of schedule, duration, application, namespace, or cluster")
	})
	t.Run("ChangeDuration", func(t *testing.T) {
		err := e.Update("", "10h", []string{}, []string{}, []string{}, "")
		assert.NoError(t, err)
		assert.Equal(t, "10h", e.Duration)
	})
	t.Run("ChangeSchedule", func(t *testing.T) {
		err := e.Update("* 1 0 0 *", "", []string{}, []string{}, []string{}, "")
		assert.NoError(t, err)
		assert.Equal(t, "* 1 0 0 *", e.Schedule)
	})
}

func TestSyncWindow_Validate(t *testing.T) {
	window := &SyncWindow{Kind: "allow", Schedule: "* * * * *", Duration: "1h"}
	t.Run("Validates", func(t *testing.T) {
		assert.NoError(t, window.Validate())
	})
	t.Run("IncorrectKind", func(t *testing.T) {
		window.Kind = "wrong"
		assert.Error(t, window.Validate())
	})
	t.Run("IncorrectSchedule", func(t *testing.T) {
		window.Kind = "allow"
		window.Schedule = "* * *"
		assert.Error(t, window.Validate())
	})
	t.Run("IncorrectDuration", func(t *testing.T) {
		window.Kind = "allow"
		window.Schedule = "* * * * *"
		window.Duration = "1000days"
		assert.Error(t, window.Validate())
	})
}

func TestApplicationStatus_GetConditions(t *testing.T) {
	status := ApplicationStatus{
		Conditions: []ApplicationCondition{
			{Type: ApplicationConditionInvalidSpecError},
			{Type: ApplicationConditionRepeatedResourceWarning},
		},
	}
	conditions := status.GetConditions(map[ApplicationConditionType]bool{
		ApplicationConditionInvalidSpecError: true,
	})
	assert.EqualValues(t, []ApplicationCondition{{Type: ApplicationConditionInvalidSpecError}}, conditions)
}

type projectBuilder struct {
	proj *AppProject
}

func newProjectBuilder() *projectBuilder {
	return &projectBuilder{
		proj: newTestProject(),
	}
}

func (b *projectBuilder) build() *AppProject {
	return b.proj
}

func (b *projectBuilder) withActiveAllowWindow(allowManual bool) *projectBuilder {
	window := newSyncWindow("allow", "* * * * *", allowManual)
	b.proj.Spec.SyncWindows = append(b.proj.Spec.SyncWindows, window)
	return b
}

func (b *projectBuilder) withInactiveAllowWindow(allowManual bool) *projectBuilder {
	window := newSyncWindow("allow", inactiveCronSchedule(), allowManual)
	b.proj.Spec.SyncWindows = append(b.proj.Spec.SyncWindows, window)
	return b
}

func (b *projectBuilder) withActiveDenyWindow(allowManual bool) *projectBuilder {
	window := newSyncWindow("deny", "* * * * *", allowManual)
	b.proj.Spec.SyncWindows = append(b.proj.Spec.SyncWindows, window)
	return b
}

func (b *projectBuilder) withInactiveDenyWindow(allowManual bool) *projectBuilder {
	window := newSyncWindow("deny", inactiveCronSchedule(), allowManual)
	b.proj.Spec.SyncWindows = append(b.proj.Spec.SyncWindows, window)
	return b
}

func inactiveCronSchedule() string {
	hourPlus10, _, _ := time.Now().Add(10 * time.Hour).Clock()
	return fmt.Sprintf("0 %d * * *", hourPlus10)
}

func newSyncWindow(kind, schedule string, allowManual bool) *SyncWindow {
	return &SyncWindow{
		Kind:         kind,
		Schedule:     schedule,
		Duration:     "1h",
		Applications: []string{"app1"},
		Namespaces:   []string{"public"},
		ManualSync:   allowManual,
	}
}

func newTestProjectWithSyncWindows() *AppProject {
	return newProjectBuilder().withActiveAllowWindow(false).build()
}

func newTestApp() *Application {
	a := &Application{
		ObjectMeta: metav1.ObjectMeta{Name: "test-app"},
		Spec: ApplicationSpec{
			Destination: ApplicationDestination{
				Namespace: "default",
				Server:    "cluster1",
				Name:      "clusterName",
			},
		},
	}
	return a
}

func TestNewJsonnetVar(t *testing.T) {
	assert.Equal(t, JsonnetVar{}, NewJsonnetVar("", false))
	assert.Equal(t, JsonnetVar{Name: "a"}, NewJsonnetVar("a=", false))
	assert.Equal(t, JsonnetVar{Name: "a", Code: true}, NewJsonnetVar("a=", true))
	assert.Equal(t, JsonnetVar{Name: "a", Value: "b", Code: true}, NewJsonnetVar("a=b", true))
}

func testCond(t ApplicationConditionType, msg string, lastTransitionTime *metav1.Time) ApplicationCondition {
	return ApplicationCondition{
		Type:               t,
		Message:            msg,
		LastTransitionTime: lastTransitionTime,
	}
}

func TestSetConditions(t *testing.T) {
	fiveMinsAgo := &metav1.Time{Time: time.Now().Add(-5 * time.Minute)}
	tenMinsAgo := &metav1.Time{Time: time.Now().Add(-10 * time.Minute)}
	tests := []struct {
		name           string
		existing       []ApplicationCondition
		incoming       []ApplicationCondition
		evaluatedTypes map[ApplicationConditionType]bool
		expected       []ApplicationCondition
		validate       func(*testing.T, *Application)
	}{
		{
			name:     "new conditions with lastTransitionTime",
			existing: []ApplicationCondition{},
			incoming: []ApplicationCondition{
				testCond(ApplicationConditionInvalidSpecError, "foo", fiveMinsAgo),
				testCond(ApplicationConditionSharedResourceWarning, "bar", tenMinsAgo),
			},
			evaluatedTypes: map[ApplicationConditionType]bool{
				ApplicationConditionInvalidSpecError:      true,
				ApplicationConditionSharedResourceWarning: true,
			},
			expected: []ApplicationCondition{
				testCond(ApplicationConditionInvalidSpecError, "foo", fiveMinsAgo),
				testCond(ApplicationConditionSharedResourceWarning, "bar", tenMinsAgo),
			},
			validate: func(t *testing.T, a *Application) {
				assert.Equal(t, fiveMinsAgo, a.Status.Conditions[0].LastTransitionTime)
				assert.Equal(t, tenMinsAgo, a.Status.Conditions[1].LastTransitionTime)
			},
		},
		{
			name:     "new conditions without lastTransitionTime",
			existing: []ApplicationCondition{},
			incoming: []ApplicationCondition{
				testCond(ApplicationConditionInvalidSpecError, "foo", nil),
				testCond(ApplicationConditionSharedResourceWarning, "bar", nil),
			},
			evaluatedTypes: map[ApplicationConditionType]bool{
				ApplicationConditionInvalidSpecError:      true,
				ApplicationConditionSharedResourceWarning: true,
			},
			expected: []ApplicationCondition{
				testCond(ApplicationConditionInvalidSpecError, "foo", nil),
				testCond(ApplicationConditionSharedResourceWarning, "bar", nil),
			},
			validate: func(t *testing.T, a *Application) {
				// SetConditions should add timestamps for new conditions.
				assert.True(t, a.Status.Conditions[0].LastTransitionTime.Time.After(fiveMinsAgo.Time))
				assert.True(t, a.Status.Conditions[1].LastTransitionTime.Time.After(fiveMinsAgo.Time))
			},
		},
		{
			name: "condition cleared",
			existing: []ApplicationCondition{
				testCond(ApplicationConditionInvalidSpecError, "foo", fiveMinsAgo),
				testCond(ApplicationConditionSharedResourceWarning, "bar", tenMinsAgo),
			},
			incoming: []ApplicationCondition{
				testCond(ApplicationConditionSharedResourceWarning, "bar", tenMinsAgo),
			},
			evaluatedTypes: map[ApplicationConditionType]bool{
				ApplicationConditionInvalidSpecError:      true,
				ApplicationConditionSharedResourceWarning: true,
			},
			expected: []ApplicationCondition{
				testCond(ApplicationConditionSharedResourceWarning, "bar", tenMinsAgo),
			},
			validate: func(t *testing.T, a *Application) {
				assert.Equal(t, tenMinsAgo.Time, a.Status.Conditions[0].LastTransitionTime.Time)
			},
		},
		{
			name: "all conditions cleared",
			existing: []ApplicationCondition{
				testCond(ApplicationConditionInvalidSpecError, "foo", fiveMinsAgo),
				testCond(ApplicationConditionSharedResourceWarning, "bar", tenMinsAgo),
			},
			incoming: []ApplicationCondition{},
			evaluatedTypes: map[ApplicationConditionType]bool{
				ApplicationConditionInvalidSpecError:      true,
				ApplicationConditionSharedResourceWarning: true,
			},
			expected: []ApplicationCondition{},
		},
		{
			name: "existing condition lastTransitionTime preserved",
			existing: []ApplicationCondition{
				testCond(ApplicationConditionInvalidSpecError, "foo", tenMinsAgo),
				testCond(ApplicationConditionSharedResourceWarning, "bar", tenMinsAgo),
			},
			incoming: []ApplicationCondition{
				testCond(ApplicationConditionInvalidSpecError, "foo", fiveMinsAgo),
				testCond(ApplicationConditionSharedResourceWarning, "bar", fiveMinsAgo),
			},
			evaluatedTypes: map[ApplicationConditionType]bool{
				ApplicationConditionInvalidSpecError:      true,
				ApplicationConditionSharedResourceWarning: true,
			},
			expected: []ApplicationCondition{
				testCond(ApplicationConditionInvalidSpecError, "foo", tenMinsAgo),
				testCond(ApplicationConditionSharedResourceWarning, "bar", tenMinsAgo),
			},
			validate: func(t *testing.T, a *Application) {
				assert.Equal(t, tenMinsAgo.Time, a.Status.Conditions[0].LastTransitionTime.Time)
				assert.Equal(t, tenMinsAgo.Time, a.Status.Conditions[1].LastTransitionTime.Time)
			},
		},
		{
			name: "existing condition lastTransitionTime updated if message changed",
			existing: []ApplicationCondition{
				testCond(ApplicationConditionInvalidSpecError, "foo", tenMinsAgo),
				testCond(ApplicationConditionSharedResourceWarning, "bar", tenMinsAgo),
			},
			incoming: []ApplicationCondition{
				testCond(ApplicationConditionInvalidSpecError, "foo", fiveMinsAgo),
				testCond(ApplicationConditionSharedResourceWarning, "bar changed message", fiveMinsAgo),
			},
			evaluatedTypes: map[ApplicationConditionType]bool{
				ApplicationConditionInvalidSpecError:      true,
				ApplicationConditionSharedResourceWarning: true,
			},
			expected: []ApplicationCondition{
				testCond(ApplicationConditionInvalidSpecError, "foo", tenMinsAgo),
				testCond(ApplicationConditionSharedResourceWarning, "bar changed message", fiveMinsAgo),
			},
			validate: func(t *testing.T, a *Application) {
				assert.Equal(t, tenMinsAgo.Time, a.Status.Conditions[0].LastTransitionTime.Time)
				assert.Equal(t, fiveMinsAgo.Time, a.Status.Conditions[1].LastTransitionTime.Time)
			},
		},
		{
			name: "unevaluated condition types preserved",
			existing: []ApplicationCondition{
				testCond(ApplicationConditionInvalidSpecError, "foo", fiveMinsAgo),
				testCond(ApplicationConditionSharedResourceWarning, "bar", tenMinsAgo),
			},
			incoming: []ApplicationCondition{},
			evaluatedTypes: map[ApplicationConditionType]bool{
				ApplicationConditionInvalidSpecError: true,
			},
			expected: []ApplicationCondition{
				testCond(ApplicationConditionSharedResourceWarning, "bar", tenMinsAgo),
			},
			validate: func(t *testing.T, a *Application) {
				assert.Equal(t, tenMinsAgo.Time, a.Status.Conditions[0].LastTransitionTime.Time)
			},
		},
	}
	for _, tt := range tests {
		t.Run(tt.name, func(t *testing.T) {
			a := newTestApp()
			a.Status.Conditions = tt.existing
			a.Status.SetConditions(tt.incoming, tt.evaluatedTypes)
			assertConditions(t, tt.expected, a.Status.Conditions)
			if tt.validate != nil {
				tt.validate(t, a)
			}
		})
	}
}

// assertConditions compares two arrays of conditions without their timestamps, which may be
// difficult to strictly assert on as they can use time.Now(). Elements in each array are assumed
// to match positions.
func assertConditions(t *testing.T, expected []ApplicationCondition, actual []ApplicationCondition) {
	assert.Equal(t, len(expected), len(actual))
	for i := range expected {
		assert.Equal(t, expected[i].Type, actual[i].Type)
		assert.Equal(t, expected[i].Message, actual[i].Message)
	}
}

func TestSyncPolicy_IsZero(t *testing.T) {
	var nilPolicy *SyncPolicy
	assert.True(t, nilPolicy.IsZero())
	assert.True(t, (&SyncPolicy{}).IsZero())
	assert.False(t, (&SyncPolicy{Automated: &SyncPolicyAutomated{}}).IsZero())
	assert.False(t, (&SyncPolicy{SyncOptions: SyncOptions{""}}).IsZero())
	assert.False(t, (&SyncPolicy{Retry: &RetryStrategy{}}).IsZero())
}

func TestSyncOptions_HasOption(t *testing.T) {
	var nilOptions SyncOptions
	assert.False(t, nilOptions.HasOption("a=1"))
	assert.False(t, (&SyncOptions{}).HasOption("a=1"))
	assert.True(t, (&SyncOptions{"a=1"}).HasOption("a=1"))
}

func TestSyncOptions_AddOption(t *testing.T) {
	options := SyncOptions{}
	assert.Len(t, options.AddOption("a=1"), 1)
	assert.Len(t, options.AddOption("a=1").AddOption("a=1"), 1)
}

func TestSyncOptions_RemoveOption(t *testing.T) {
	options := SyncOptions{"a=1"}
	assert.Len(t, options.RemoveOption("a=1"), 0)
	assert.Len(t, options.RemoveOption("a=1").RemoveOption("a=1"), 0)
}

func TestRevisionHistories_Trunc(t *testing.T) {
	assert.Len(t, RevisionHistories{}.Trunc(1), 0)
	assert.Len(t, RevisionHistories{{}}.Trunc(1), 1)
	assert.Len(t, RevisionHistories{{}, {}}.Trunc(1), 1)
	// keep the last element, even with longer list
	assert.Equal(t, RevisionHistories{{Revision: "my-revision"}}, RevisionHistories{{}, {}, {Revision: "my-revision"}}.Trunc(1))
}

func TestApplicationSpec_GetRevisionHistoryLimit(t *testing.T) {
	// default
	assert.Equal(t, 10, ApplicationSpec{}.GetRevisionHistoryLimit())
	// configured
	n := int64(11)
	assert.Equal(t, 11, ApplicationSpec{RevisionHistoryLimit: &n}.GetRevisionHistoryLimit())
}

func TestProjectNormalize(t *testing.T) {
	issuedAt := int64(1)
	secondIssuedAt := issuedAt + 1
	thirdIssuedAt := secondIssuedAt + 1
	fourthIssuedAt := thirdIssuedAt + 1

	testTokens := []JWTToken{{ID: "1", IssuedAt: issuedAt}, {ID: "2", IssuedAt: secondIssuedAt}}
	tokensByRole := make(map[string]JWTTokens)
	tokensByRole["test-role"] = JWTTokens{Items: testTokens}

	testTokens2 := []JWTToken{{IssuedAt: issuedAt}, {IssuedAt: thirdIssuedAt}, {IssuedAt: fourthIssuedAt}}

	t.Run("EmptyRolesToken", func(t *testing.T) {
		p := AppProject{Spec: AppProjectSpec{}}
		needNormalize := p.NormalizeJWTTokens()
		assert.False(t, needNormalize)
		assert.Nil(t, p.Spec.Roles)
		assert.Nil(t, p.Status.JWTTokensByRole)
	})
	t.Run("HasRoles_NoTokens", func(t *testing.T) {
		p := AppProject{Spec: AppProjectSpec{Roles: []ProjectRole{{Name: "test-role"}}}}
		needNormalize := p.NormalizeJWTTokens()
		assert.False(t, needNormalize)
	})
	t.Run("SpecRolesToken-StatusRolesTokenEmpty", func(t *testing.T) {
		p := AppProject{Spec: AppProjectSpec{Roles: []ProjectRole{{Name: "test-role", JWTTokens: testTokens}}}}
		needNormalize := p.NormalizeJWTTokens()
		assert.True(t, needNormalize)
		assert.ElementsMatch(t, p.Spec.Roles[0].JWTTokens, p.Status.JWTTokensByRole["test-role"].Items)
	})
	t.Run("SpecRolesEmpty-StatusRolesToken", func(t *testing.T) {
		p := AppProject{Spec: AppProjectSpec{Roles: []ProjectRole{{Name: "test-role"}}},
			Status: AppProjectStatus{JWTTokensByRole: tokensByRole}}
		needNormalize := p.NormalizeJWTTokens()
		assert.True(t, needNormalize)
		assert.ElementsMatch(t, p.Spec.Roles[0].JWTTokens, p.Status.JWTTokensByRole["test-role"].Items)
	})
	t.Run("SpecRolesToken-StatusRolesToken-Same", func(t *testing.T) {
		p := AppProject{Spec: AppProjectSpec{Roles: []ProjectRole{{Name: "test-role", JWTTokens: testTokens}}},
			Status: AppProjectStatus{JWTTokensByRole: tokensByRole}}
		needNormalize := p.NormalizeJWTTokens()
		assert.False(t, needNormalize)
		assert.ElementsMatch(t, p.Spec.Roles[0].JWTTokens, p.Status.JWTTokensByRole["test-role"].Items)
	})
	t.Run("SpecRolesToken-StatusRolesToken-DifferentToken", func(t *testing.T) {
		p := AppProject{Spec: AppProjectSpec{Roles: []ProjectRole{{Name: "test-role", JWTTokens: testTokens2}}},
			Status: AppProjectStatus{JWTTokensByRole: tokensByRole}}
		needNormalize := p.NormalizeJWTTokens()
		assert.True(t, needNormalize)
		assert.ElementsMatch(t, p.Spec.Roles[0].JWTTokens, p.Status.JWTTokensByRole["test-role"].Items)
	})
	t.Run("SpecRolesToken-StatusRolesToken-DifferentRole", func(t *testing.T) {
		jwtTokens0 := []JWTToken{{IssuedAt: issuedAt}}
		jwtTokens1 := []JWTToken{{IssuedAt: issuedAt}, {IssuedAt: secondIssuedAt}}
		p := AppProject{Spec: AppProjectSpec{Roles: []ProjectRole{{Name: "test-role", JWTTokens: jwtTokens0},
			{Name: "test-role1", JWTTokens: jwtTokens1},
			{Name: "test-role2"}}},
			Status: AppProjectStatus{JWTTokensByRole: tokensByRole}}
		needNormalize := p.NormalizeJWTTokens()
		assert.True(t, needNormalize)
		assert.ElementsMatch(t, p.Spec.Roles[0].JWTTokens, p.Status.JWTTokensByRole["test-role"].Items)
		assert.ElementsMatch(t, p.Spec.Roles[1].JWTTokens, p.Status.JWTTokensByRole["test-role1"].Items)
		assert.ElementsMatch(t, p.Spec.Roles[2].JWTTokens, p.Status.JWTTokensByRole["test-role2"].Items)
	})
}

func TestRetryStrategy_NextRetryAtDefaultBackoff(t *testing.T) {
	retry := RetryStrategy{}
	now := time.Now()
	expectedTimes := map[int]time.Time{
		0:   now.Add(5 * time.Second),
		1:   now.Add(10 * time.Second),
		2:   now.Add(20 * time.Second),
		3:   now.Add(40 * time.Second),
		4:   now.Add(80 * time.Second),
		80:  now.Add(DefaultSyncRetryMaxDuration),
		100: now.Add(DefaultSyncRetryMaxDuration),
	}

	for i, expected := range expectedTimes {
		retryAt, err := retry.NextRetryAt(now, int64(i))
		assert.NoError(t, err)
		assert.Equal(t, expected.Format(time.RFC850), retryAt.Format(time.RFC850))
	}

}

func TestRetryStrategy_NextRetryAtCustomBackoff(t *testing.T) {
	retry := RetryStrategy{
		Backoff: &Backoff{
			Duration:    "2s",
			Factor:      pointer.Int64Ptr(3),
			MaxDuration: "1m",
		},
	}
	now := time.Now()
	expectedTimes := []time.Time{
		now.Add(2 * time.Second),
		now.Add(6 * time.Second),
		now.Add(18 * time.Second),
		now.Add(54 * time.Second),
		now.Add(60 * time.Second),
	}

	for i, expected := range expectedTimes {
		retryAt, err := retry.NextRetryAt(now, int64(i))
		assert.NoError(t, err)
		assert.Equal(t, expected.Format(time.RFC850), retryAt.Format(time.RFC850))
	}
}

func TestSourceAllowsConcurrentProcessing_KsonnetNoParams(t *testing.T) {
	src := ApplicationSource{Path: "."}

	assert.True(t, src.AllowsConcurrentProcessing())
}

func TestSourceAllowsConcurrentProcessing_KsonnetParams(t *testing.T) {
	src := ApplicationSource{Path: ".", Ksonnet: &ApplicationSourceKsonnet{
		Parameters: []KsonnetParameter{{
			Name: "test", Component: "test", Value: "1",
		}},
	}}

	assert.False(t, src.AllowsConcurrentProcessing())
}

func TestSourceAllowsConcurrentProcessing_KustomizeParams(t *testing.T) {
	src := ApplicationSource{Path: ".", Kustomize: &ApplicationSourceKustomize{
		NameSuffix: "test",
	}}

	assert.False(t, src.AllowsConcurrentProcessing())
}

func TestUnSetCascadedDeletion(t *testing.T) {
	a := &Application{
		ObjectMeta: metav1.ObjectMeta{
			Name: "test",
			Finalizers: []string{
				"alpha",
				ForegroundPropagationPolicyFinalizer,
				"beta",
				BackgroundPropagationPolicyFinalizer,
				"gamma",
			},
		},
	}
	a.UnSetCascadedDeletion()
	assert.ElementsMatch(t, []string{"alpha", "beta", "gamma"}, a.GetFinalizers())
}

func TestRemoveEnvEntry(t *testing.T) {
	t.Run("Remove element from the list", func(t *testing.T) {
		plugins := &ApplicationSourcePlugin{
			Name: "test",
			Env: Env{
				&EnvEntry{"foo", "bar"},
				&EnvEntry{"alpha", "beta"},
				&EnvEntry{"gamma", "delta"},
			},
		}
		assert.NoError(t, plugins.RemoveEnvEntry("alpha"))
		want := Env{&EnvEntry{"foo", "bar"}, &EnvEntry{"gamma", "delta"}}
		assert.Equal(t, want, plugins.Env)
	})
	t.Run("Remove only element from the list", func(t *testing.T) {
		plugins := &ApplicationSourcePlugin{
			Name: "test",
			Env:  Env{&EnvEntry{"foo", "bar"}},
		}
		assert.NoError(t, plugins.RemoveEnvEntry("foo"))
		assert.Equal(t, Env{}, plugins.Env)
	})
	t.Run("Remove unknown element from the list", func(t *testing.T) {
		plugins := &ApplicationSourcePlugin{
			Name: "test",
			Env:  Env{&EnvEntry{"foo", "bar"}},
		}
		err := plugins.RemoveEnvEntry("key")
		assert.EqualError(t, err, `unable to find env variable with key "key" for plugin "test"`)
		err = plugins.RemoveEnvEntry("bar")
		assert.EqualError(t, err, `unable to find env variable with key "bar" for plugin "test"`)
		assert.Equal(t, Env{&EnvEntry{"foo", "bar"}}, plugins.Env)
	})
	t.Run("Remove element from an empty list", func(t *testing.T) {
		plugins := &ApplicationSourcePlugin{Name: "test"}
		err := plugins.RemoveEnvEntry("key")
		assert.EqualError(t, err, `unable to find env variable with key "key" for plugin "test"`)
	})
}

func TestOrphanedResourcesMonitorSettings_IsWarn(t *testing.T) {
	settings := OrphanedResourcesMonitorSettings{}
	assert.False(t, settings.IsWarn())

	settings.Warn = pointer.BoolPtr(false)
	assert.False(t, settings.IsWarn())

	settings.Warn = pointer.BoolPtr(true)
	assert.True(t, settings.IsWarn())
}<|MERGE_RESOLUTION|>--- conflicted
+++ resolved
@@ -1523,13 +1523,8 @@
 		assert.Equal(t, 1, len(*windows))
 		proj.Spec.SyncWindows[0].Clusters = nil
 	})
-<<<<<<< HEAD
 	t.Run("MatchClusterName", func(t *testing.T) {
 		proj.Spec.SyncWindows[0].Clusters = []string{"clusterName"}
-=======
-	t.Run("MatchCluster", func(t *testing.T) {
-		proj.Spec.SyncWindows[0].Clusters = []string{"cluster1"}
->>>>>>> d90855d7
 		windows := proj.Spec.SyncWindows.Matches(app)
 		assert.Equal(t, 1, len(*windows))
 		proj.Spec.SyncWindows[0].Clusters = nil
@@ -2132,7 +2127,6 @@
 			Destination: ApplicationDestination{
 				Namespace: "default",
 				Server:    "cluster1",
-				Name:      "clusterName",
 			},
 		},
 	}
