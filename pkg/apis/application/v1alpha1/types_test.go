--- conflicted
+++ resolved
@@ -3320,8 +3320,6 @@
 	paramsJson, err := json.Marshal(params)
 	require.NoError(t, err)
 	assert.Contains(t, environ, fmt.Sprintf("ARGOCD_APP_PARAMETERS=%s", paramsJson))
-<<<<<<< HEAD
-=======
 }
 
 func getApplicationSpec() *ApplicationSpec {
@@ -3402,5 +3400,4 @@
 			assert.Equal(t, testCopy.expectedSources, sources)
 		})
 	}
->>>>>>> 566d50f6
 }