--- conflicted
+++ resolved
@@ -1042,16 +1042,6 @@
 	ControllerNamespace string `json:"controllerNamespace,omitempty" protobuf:"bytes,13,opt,name=controllerNamespace"`
 	// SourceHydrator stores information about the current state of source hydration
 	SourceHydrator SourceHydratorStatus `json:"sourceHydrator,omitempty" protobuf:"bytes,14,opt,name=sourceHydrator"`
-<<<<<<< HEAD
-}
-
-type SourceHydratorStatus struct {
-	// DrySource holds the dry source configuration as of the most recent reconciliation
-	DrySource DrySource `json:"drySource,omitempty" protobuf:"bytes,1,opt,name=drySource"`
-	// Revision holds the resolved revision (sha) of the dry source as of the most recent reconciliation
-	Revision string `json:"revision,omitempty" protobuf:"bytes,2,opt,name=revision"`
-=======
->>>>>>> 62d4894d
 }
 
 type SourceHydratorStatus struct {
