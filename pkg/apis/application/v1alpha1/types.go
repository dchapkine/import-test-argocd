--- conflicted
+++ resolved
@@ -871,15 +871,21 @@
 
 // Repository is a repository holding application configurations
 type Repository struct {
-<<<<<<< HEAD
-	Repo     string `json:"repo" protobuf:"bytes,1,opt,name=repo"`
+	// URL of the repo
+	Repo string `json:"repo" protobuf:"bytes,1,opt,name=repo"`
+	// Username for authenticating at the repo server
 	Username string `json:"username,omitempty" protobuf:"bytes,2,opt,name=username"`
+	// Password for authenticating at the repo server
 	Password string `json:"password,omitempty" protobuf:"bytes,3,opt,name=password"`
+	// SSH private key data for authenticating at the repo server
 	// only for Git repos
 	SSHPrivateKey   string          `json:"sshPrivateKey,omitempty" protobuf:"bytes,4,opt,name=sshPrivateKey"`
 	ConnectionState ConnectionState `json:"connectionState,omitempty" protobuf:"bytes,5,opt,name=connectionState"`
+	// InsecureIgnoreHostKey should not be used anymore, Insecure is favoured
 	// only for Git repos
 	InsecureIgnoreHostKey bool `json:"insecureIgnoreHostKey,omitempty" protobuf:"bytes,6,opt,name=insecureIgnoreHostKey"`
+	// Whether the repo is insecure
+	Insecure bool `json:"insecure,omitempty" protobuf:"bytes,7,opt,name=insecure"`
 	// type of the repo, maybe "git or "helm, "git" is assumed if empty or absent
 	Type string `json:"type,omitempty" protobuf:"bytes,7,opt,name=type"`
 	// only for Helm repos
@@ -890,21 +896,6 @@
 	CertData []byte `json:"certData,omitempty" protobuf:"bytes,10,opt,name=certData"`
 	// only for Helm repos
 	KeyData []byte `json:"keyData,omitempty" protobuf:"bytes,11,opt,name=keyData"`
-=======
-	// URL of the repo
-	Repo string `json:"repo" protobuf:"bytes,1,opt,name=repo"`
-	// Username for authenticating at the repo server
-	Username string `json:"username,omitempty" protobuf:"bytes,2,opt,name=username"`
-	// Password for authenticating at the repo server
-	Password string `json:"password,omitempty" protobuf:"bytes,3,opt,name=password"`
-	// SSH private key data for authenticating at the repo server
-	SSHPrivateKey   string          `json:"sshPrivateKey,omitempty" protobuf:"bytes,4,opt,name=sshPrivateKey"`
-	ConnectionState ConnectionState `json:"connectionState,omitempty" protobuf:"bytes,5,opt,name=connectionState"`
-	// InsecureIgnoreHostKey should not be used anymore, Insecure is favoured
-	InsecureIgnoreHostKey bool `json:"insecureIgnoreHostKey,omitempty" protobuf:"bytes,6,opt,name=insecureIgnoreHostKey"`
-	// Whether the repo is insecure
-	Insecure bool `json:"insecure,omitempty" protobuf:"bytes,7,opt,name=insecure"`
->>>>>>> 9a76a06f
 }
 
 func (m *Repository) HasCredentials() bool {
