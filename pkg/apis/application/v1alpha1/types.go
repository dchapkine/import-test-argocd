package v1alpha1

import (
	"encoding/json"
	"fmt"
	"math"
	"net"
	"net/http"
	"os"
	"path/filepath"
	"reflect"
	"regexp"
	"sort"
	"strconv"
	"strings"
	"time"
	"unicode"

	"github.com/argoproj/gitops-engine/pkg/health"
	synccommon "github.com/argoproj/gitops-engine/pkg/sync/common"
	"github.com/robfig/cron/v3"
	log "github.com/sirupsen/logrus"
	"google.golang.org/grpc/codes"
	"google.golang.org/grpc/status"
	v1 "k8s.io/api/core/v1"
	metav1 "k8s.io/apimachinery/pkg/apis/meta/v1"
	"k8s.io/apimachinery/pkg/apis/meta/v1/unstructured"
	"k8s.io/apimachinery/pkg/runtime"
	"k8s.io/apimachinery/pkg/runtime/schema"
	"k8s.io/apimachinery/pkg/util/intstr"
	utilnet "k8s.io/apimachinery/pkg/util/net"
	"k8s.io/apimachinery/pkg/watch"
	"k8s.io/client-go/rest"
	"k8s.io/client-go/tools/clientcmd"
	"k8s.io/client-go/tools/clientcmd/api"
	"sigs.k8s.io/yaml"

	"github.com/argoproj/argo-cd/v2/common"
	"github.com/argoproj/argo-cd/v2/util/collections"
	"github.com/argoproj/argo-cd/v2/util/env"
	"github.com/argoproj/argo-cd/v2/util/helm"
	utilhttp "github.com/argoproj/argo-cd/v2/util/http"
	"github.com/argoproj/argo-cd/v2/util/security"
)

// Application is a definition of Application resource.
// +genclient
// +genclient:noStatus
// +k8s:deepcopy-gen:interfaces=k8s.io/apimachinery/pkg/runtime.Object
// +kubebuilder:resource:path=applications,shortName=app;apps
// +kubebuilder:printcolumn:name="Sync Status",type=string,JSONPath=`.status.sync.status`
// +kubebuilder:printcolumn:name="Health Status",type=string,JSONPath=`.status.health.status`
// +kubebuilder:printcolumn:name="Revision",type=string,JSONPath=`.status.sync.revision`,priority=10
type Application struct {
	metav1.TypeMeta   `json:",inline"`
	metav1.ObjectMeta `json:"metadata" protobuf:"bytes,1,opt,name=metadata"`
	Spec              ApplicationSpec   `json:"spec" protobuf:"bytes,2,opt,name=spec"`
	Status            ApplicationStatus `json:"status,omitempty" protobuf:"bytes,3,opt,name=status"`
	Operation         *Operation        `json:"operation,omitempty" protobuf:"bytes,4,opt,name=operation"`
}

// ApplicationSpec represents desired application state. Contains link to repository with application definition and additional parameters link definition revision.
type ApplicationSpec struct {
	// Source is a reference to the location of the application's manifests or chart
	Source *ApplicationSource `json:"source,omitempty" protobuf:"bytes,1,opt,name=source"`
	// Destination is a reference to the target Kubernetes server and namespace
	Destination ApplicationDestination `json:"destination" protobuf:"bytes,2,name=destination"`
	// Project is a reference to the project this application belongs to.
	// The empty string means that application belongs to the 'default' project.
	Project string `json:"project" protobuf:"bytes,3,name=project"`
	// SyncPolicy controls when and how a sync will be performed
	SyncPolicy *SyncPolicy `json:"syncPolicy,omitempty" protobuf:"bytes,4,name=syncPolicy"`
	// IgnoreDifferences is a list of resources and their fields which should be ignored during comparison
	IgnoreDifferences IgnoreDifferences `json:"ignoreDifferences,omitempty" protobuf:"bytes,5,name=ignoreDifferences"`
	// Info contains a list of information (URLs, email addresses, and plain text) that relates to the application
	Info []Info `json:"info,omitempty" protobuf:"bytes,6,name=info"`
	// RevisionHistoryLimit limits the number of items kept in the application's revision history, which is used for informational purposes as well as for rollbacks to previous versions.
	// This should only be changed in exceptional circumstances.
	// Setting to zero will store no history. This will reduce storage used.
	// Increasing will increase the space used to store the history, so we do not recommend increasing it.
	// Default is 10.
	RevisionHistoryLimit *int64 `json:"revisionHistoryLimit,omitempty" protobuf:"bytes,7,name=revisionHistoryLimit"`

	// Sources is a reference to the location of the application's manifests or chart
	Sources ApplicationSources `json:"sources,omitempty" protobuf:"bytes,8,opt,name=sources"`
}

type IgnoreDifferences []ResourceIgnoreDifferences

func (id IgnoreDifferences) Equals(other IgnoreDifferences) bool {
	return reflect.DeepEqual(id, other)
}

type TrackingMethod string

// ResourceIgnoreDifferences contains resource filter and list of json paths which should be ignored during comparison with live state.
type ResourceIgnoreDifferences struct {
	Group             string   `json:"group,omitempty" protobuf:"bytes,1,opt,name=group"`
	Kind              string   `json:"kind" protobuf:"bytes,2,opt,name=kind"`
	Name              string   `json:"name,omitempty" protobuf:"bytes,3,opt,name=name"`
	Namespace         string   `json:"namespace,omitempty" protobuf:"bytes,4,opt,name=namespace"`
	JSONPointers      []string `json:"jsonPointers,omitempty" protobuf:"bytes,5,opt,name=jsonPointers"`
	JQPathExpressions []string `json:"jqPathExpressions,omitempty" protobuf:"bytes,6,opt,name=jqPathExpressions"`
	// ManagedFieldsManagers is a list of trusted managers. Fields mutated by those managers will take precedence over the
	// desired state defined in the SCM and won't be displayed in diffs
	ManagedFieldsManagers []string `json:"managedFieldsManagers,omitempty" protobuf:"bytes,7,opt,name=managedFieldsManagers"`
}

// EnvEntry represents an entry in the application's environment
type EnvEntry struct {
	// Name is the name of the variable, usually expressed in uppercase
	Name string `json:"name" protobuf:"bytes,1,opt,name=name"`
	// Value is the value of the variable
	Value string `json:"value" protobuf:"bytes,2,opt,name=value"`
}

// IsZero returns true if a variable is considered empty or unset
func (a *EnvEntry) IsZero() bool {
	return a == nil || a.Name == "" && a.Value == ""
}

// NewEnvEntry parses a string in format name=value and returns an EnvEntry object
func NewEnvEntry(text string) (*EnvEntry, error) {
	parts := strings.SplitN(text, "=", 2)
	if len(parts) != 2 {
		return nil, fmt.Errorf("Expected env entry of the form: param=value. Received: %s", text)
	}
	return &EnvEntry{
		Name:  parts[0],
		Value: parts[1],
	}, nil
}

// Env is a list of environment variable entries
type Env []*EnvEntry

// IsZero returns true if a list of variables is considered empty
func (e Env) IsZero() bool {
	return len(e) == 0
}

// Environ returns a list of environment variables in name=value format from a list of variables
func (e Env) Environ() []string {
	var environ []string
	for _, item := range e {
		if !item.IsZero() {
			environ = append(environ, fmt.Sprintf("%s=%s", item.Name, item.Value))
		}
	}
	return environ
}

// Envsubst interpolates variable references in a string from a list of variables
func (e Env) Envsubst(s string) string {
	valByEnv := map[string]string{}
	for _, item := range e {
		valByEnv[item.Name] = item.Value
	}
	return os.Expand(s, func(s string) string {
		// allow escaping $ with $$
		if s == "$" {
			return "$"
		} else {
			return valByEnv[s]
		}
	})
}

// ApplicationSource contains all required information about the source of an application
type ApplicationSource struct {
	// RepoURL is the URL to the repository (Git or Helm) that contains the application manifests
	RepoURL string `json:"repoURL" protobuf:"bytes,1,opt,name=repoURL"`
	// Path is a directory path within the Git repository, and is only valid for applications sourced from Git.
	Path string `json:"path,omitempty" protobuf:"bytes,2,opt,name=path"`
	// TargetRevision defines the revision of the source to sync the application to.
	// In case of Git, this can be commit, tag, or branch. If omitted, will equal to HEAD.
	// In case of Helm, this is a semver tag for the Chart's version.
	TargetRevision string `json:"targetRevision,omitempty" protobuf:"bytes,4,opt,name=targetRevision"`
	// Helm holds helm specific options
	Helm *ApplicationSourceHelm `json:"helm,omitempty" protobuf:"bytes,7,opt,name=helm"`
	// Kustomize holds kustomize specific options
	Kustomize *ApplicationSourceKustomize `json:"kustomize,omitempty" protobuf:"bytes,8,opt,name=kustomize"`
	// Directory holds path/directory specific options
	Directory *ApplicationSourceDirectory `json:"directory,omitempty" protobuf:"bytes,10,opt,name=directory"`
	// Plugin holds config management plugin specific options
	Plugin *ApplicationSourcePlugin `json:"plugin,omitempty" protobuf:"bytes,11,opt,name=plugin"`
	// Chart is a Helm chart name, and must be specified for applications sourced from a Helm repo.
	Chart string `json:"chart,omitempty" protobuf:"bytes,12,opt,name=chart"`
	// Ref is reference to another source within sources field. This field will not be used if used with a `source` tag.
	Ref string `json:"ref,omitempty" protobuf:"bytes,13,opt,name=ref"`
}

// ApplicationSources contains list of required information about the sources of an application
type ApplicationSources []ApplicationSource

func (s ApplicationSources) Equals(other ApplicationSources) bool {
	if len(s) != len(other) {
		return false
	}
	for i := range s {
		if !s[i].Equals(&other[i]) {
			return false
		}
	}
	return true
}

func (a *ApplicationSpec) GetSource() ApplicationSource {
	// if Application has multiple sources, return the first source in sources
	if a.HasMultipleSources() {
		return a.Sources[0]
	}
	if a.Source != nil {
		return *a.Source
	}
	return ApplicationSource{}
}

func (a *ApplicationSpec) GetSources() ApplicationSources {
	if a.HasMultipleSources() {
		return a.Sources
	}
	if a.Source != nil {
		return ApplicationSources{*a.Source}
	}
	return ApplicationSources{}
}

func (a *ApplicationSpec) HasMultipleSources() bool {
	return a.Sources != nil && len(a.Sources) > 0
}

func (a *ApplicationSpec) GetSourcePtr() *ApplicationSource {
	// if Application has multiple sources, return the first source in sources
	if a.HasMultipleSources() {
		return &a.Sources[0]
	}
	return a.Source
}

// AllowsConcurrentProcessing returns true if given application source can be processed concurrently
func (a *ApplicationSource) AllowsConcurrentProcessing() bool {
	switch {
	// Kustomize with parameters requires changing kustomization.yaml file
	case a.Kustomize != nil:
		return a.Kustomize.AllowsConcurrentProcessing()
	}
	return true
}

// IsHelm returns true when the application source is of type Helm
func (a *ApplicationSource) IsHelm() bool {
	return a.Chart != ""
}

// IsHelmOci returns true when the application source is of type Helm OCI
func (a *ApplicationSource) IsHelmOci() bool {
	if a.Chart == "" {
		return false
	}
	return helm.IsHelmOciRepo(a.RepoURL)
}

// IsZero returns true if the application source is considered empty
func (a *ApplicationSource) IsZero() bool {
	return a == nil ||
		a.RepoURL == "" &&
			a.Path == "" &&
			a.TargetRevision == "" &&
			a.Helm.IsZero() &&
			a.Kustomize.IsZero() &&
			a.Directory.IsZero() &&
			a.Plugin.IsZero()
}

// ApplicationSourceType specifies the type of the application's source
type ApplicationSourceType string

const (
	ApplicationSourceTypeHelm      ApplicationSourceType = "Helm"
	ApplicationSourceTypeKustomize ApplicationSourceType = "Kustomize"
	ApplicationSourceTypeDirectory ApplicationSourceType = "Directory"
	ApplicationSourceTypePlugin    ApplicationSourceType = "Plugin"
)

// RefreshType specifies how to refresh the sources of a given application
type RefreshType string

const (
	RefreshTypeNormal RefreshType = "normal"
	RefreshTypeHard   RefreshType = "hard"
)

type RefTarget struct {
	Repo           Repository `protobuf:"bytes,1,opt,name=repo"`
	TargetRevision string     `protobuf:"bytes,2,opt,name=targetRevision"`
	Chart          string     `protobuf:"bytes,3,opt,name=chart"`
}

type RefTargetRevisionMapping map[string]*RefTarget

// ApplicationSourceHelm holds helm specific options
type ApplicationSourceHelm struct {
	// ValuesFiles is a list of Helm value files to use when generating a template
	ValueFiles []string `json:"valueFiles,omitempty" protobuf:"bytes,1,opt,name=valueFiles"`
	// Parameters is a list of Helm parameters which are passed to the helm template command upon manifest generation
	Parameters []HelmParameter `json:"parameters,omitempty" protobuf:"bytes,2,opt,name=parameters"`
	// ReleaseName is the Helm release name to use. If omitted it will use the application name
	ReleaseName string `json:"releaseName,omitempty" protobuf:"bytes,3,opt,name=releaseName"`
	// Values specifies Helm values to be passed to helm template, typically defined as a block. ValuesObject takes precedence over Values, so use one or the other.
	// +patchStrategy=replace
	Values string `json:"values,omitempty" patchStrategy:"replace" protobuf:"bytes,4,opt,name=values"`
	// FileParameters are file parameters to the helm template
	FileParameters []HelmFileParameter `json:"fileParameters,omitempty" protobuf:"bytes,5,opt,name=fileParameters"`
	// Version is the Helm version to use for templating ("3")
	Version string `json:"version,omitempty" protobuf:"bytes,6,opt,name=version"`
	// PassCredentials pass credentials to all domains (Helm's --pass-credentials)
	PassCredentials bool `json:"passCredentials,omitempty" protobuf:"bytes,7,opt,name=passCredentials"`
	// IgnoreMissingValueFiles prevents helm template from failing when valueFiles do not exist locally by not appending them to helm template --values
	IgnoreMissingValueFiles bool `json:"ignoreMissingValueFiles,omitempty" protobuf:"bytes,8,opt,name=ignoreMissingValueFiles"`
	// SkipCrds skips custom resource definition installation step (Helm's --skip-crds)
	SkipCrds bool `json:"skipCrds,omitempty" protobuf:"bytes,9,opt,name=skipCrds"`
	// ValuesObject specifies Helm values to be passed to helm template, defined as a map. This takes precedence over Values.
	// +kubebuilder:pruning:PreserveUnknownFields
	ValuesObject *runtime.RawExtension `json:"valuesObject,omitempty" protobuf:"bytes,10,opt,name=valuesObject"`
}

// HelmParameter is a parameter that's passed to helm template during manifest generation
type HelmParameter struct {
	// Name is the name of the Helm parameter
	Name string `json:"name,omitempty" protobuf:"bytes,1,opt,name=name"`
	// Value is the value for the Helm parameter
	Value string `json:"value,omitempty" protobuf:"bytes,2,opt,name=value"`
	// ForceString determines whether to tell Helm to interpret booleans and numbers as strings
	ForceString bool `json:"forceString,omitempty" protobuf:"bytes,3,opt,name=forceString"`
}

// HelmFileParameter is a file parameter that's passed to helm template during manifest generation
type HelmFileParameter struct {
	// Name is the name of the Helm parameter
	Name string `json:"name,omitempty" protobuf:"bytes,1,opt,name=name"`
	// Path is the path to the file containing the values for the Helm parameter
	Path string `json:"path,omitempty" protobuf:"bytes,2,opt,name=path"`
}

var helmParameterRx = regexp.MustCompile(`([^\\]),`)

// NewHelmParameter parses a string in format name=value into a HelmParameter object and returns it
func NewHelmParameter(text string, forceString bool) (*HelmParameter, error) {
	parts := strings.SplitN(text, "=", 2)
	if len(parts) != 2 {
		return nil, fmt.Errorf("Expected helm parameter of the form: param=value. Received: %s", text)
	}
	return &HelmParameter{
		Name:        parts[0],
		Value:       helmParameterRx.ReplaceAllString(parts[1], `$1\,`),
		ForceString: forceString,
	}, nil
}

// NewHelmFileParameter parses a string in format name=value into a HelmFileParameter object and returns it
func NewHelmFileParameter(text string) (*HelmFileParameter, error) {
	parts := strings.SplitN(text, "=", 2)
	if len(parts) != 2 {
		return nil, fmt.Errorf("Expected helm file parameter of the form: param=path. Received: %s", text)
	}
	return &HelmFileParameter{
		Name: parts[0],
		Path: helmParameterRx.ReplaceAllString(parts[1], `$1\,`),
	}, nil
}

// AddParameter adds a HelmParameter to the application source. If a parameter with the same name already
// exists, its value will be overwritten. Otherwise, the HelmParameter will be appended as a new entry.
func (in *ApplicationSourceHelm) AddParameter(p HelmParameter) {
	found := false
	for i, cp := range in.Parameters {
		if cp.Name == p.Name {
			found = true
			in.Parameters[i] = p
			break
		}
	}
	if !found {
		in.Parameters = append(in.Parameters, p)
	}
}

// AddFileParameter adds a HelmFileParameter to the application source. If a file parameter with the same name already
// exists, its value will be overwritten. Otherwise, the HelmFileParameter will be appended as a new entry.
func (in *ApplicationSourceHelm) AddFileParameter(p HelmFileParameter) {
	found := false
	for i, cp := range in.FileParameters {
		if cp.Name == p.Name {
			found = true
			in.FileParameters[i] = p
			break
		}
	}
	if !found {
		in.FileParameters = append(in.FileParameters, p)
	}
}

// IsZero Returns true if the Helm options in an application source are considered zero
func (h *ApplicationSourceHelm) IsZero() bool {
	return h == nil || (h.Version == "") && (h.ReleaseName == "") && len(h.ValueFiles) == 0 && len(h.Parameters) == 0 && len(h.FileParameters) == 0 && h.ValuesIsEmpty() && !h.PassCredentials && !h.IgnoreMissingValueFiles && !h.SkipCrds
}

// KustomizeImage represents a Kustomize image definition in the format [old_image_name=]<image_name>:<image_tag>
type KustomizeImage string

func (i KustomizeImage) delim() string {
	for _, d := range []string{"=", ":", "@"} {
		if strings.Contains(string(i), d) {
			return d
		}
	}
	return ":"
}

// Match returns true if the image name matches (i.e. up to the first delimiter)
func (i KustomizeImage) Match(j KustomizeImage) bool {
	delim := j.delim()
	if !strings.Contains(string(j), delim) {
		return false
	}
	return strings.HasPrefix(string(i), strings.Split(string(j), delim)[0])
}

// KustomizeImages is a list of Kustomize images
type KustomizeImages []KustomizeImage

// Find returns a positive integer representing the index in the list of images
func (images KustomizeImages) Find(image KustomizeImage) int {
	for i, a := range images {
		if a.Match(image) {
			return i
		}
	}
	return -1
}

// ApplicationSourceKustomize holds options specific to an Application source specific to Kustomize
type ApplicationSourceKustomize struct {
	// NamePrefix is a prefix appended to resources for Kustomize apps
	NamePrefix string `json:"namePrefix,omitempty" protobuf:"bytes,1,opt,name=namePrefix"`
	// NameSuffix is a suffix appended to resources for Kustomize apps
	NameSuffix string `json:"nameSuffix,omitempty" protobuf:"bytes,2,opt,name=nameSuffix"`
	// Images is a list of Kustomize image override specifications
	Images KustomizeImages `json:"images,omitempty" protobuf:"bytes,3,opt,name=images"`
	// CommonLabels is a list of additional labels to add to rendered manifests
	CommonLabels map[string]string `json:"commonLabels,omitempty" protobuf:"bytes,4,opt,name=commonLabels"`
	// Version controls which version of Kustomize to use for rendering manifests
	Version string `json:"version,omitempty" protobuf:"bytes,5,opt,name=version"`
	// CommonAnnotations is a list of additional annotations to add to rendered manifests
	CommonAnnotations map[string]string `json:"commonAnnotations,omitempty" protobuf:"bytes,6,opt,name=commonAnnotations"`
	// ForceCommonLabels specifies whether to force applying common labels to resources for Kustomize apps
	ForceCommonLabels bool `json:"forceCommonLabels,omitempty" protobuf:"bytes,7,opt,name=forceCommonLabels"`
	// ForceCommonAnnotations specifies whether to force applying common annotations to resources for Kustomize apps
	ForceCommonAnnotations bool `json:"forceCommonAnnotations,omitempty" protobuf:"bytes,8,opt,name=forceCommonAnnotations"`
	// ForceNamespace if true, will use the application's destination namespace as a kustomization file namespace
	ForceNamespace bool `json:"forceNamespace,omitempty" protobuf:"bytes,9,opt,name=forceNamespace"`
	// Components specifies a list of kustomize components to add to the kustmization before building
	Components []string `json:"components,omitempty" protobuf:"bytes,10,rep,name=components"`
	// Namespace sets the namespace that Kustomize adds to all resources
	Namespace string `json:"namespace,omitempty" protobuf:"bytes,11,opt,name=namespace"`
	// CommonAnnotationsEnvsubst specifies whether to apply env variables substitution for annotation values
	CommonAnnotationsEnvsubst bool `json:"commonAnnotationsEnvsubst,omitempty" protobuf:"bytes,12,opt,name=commonAnnotationsEnvsubst"`
	// Replicas is a list of Kustomize Replicas override specifications
	Replicas KustomizeReplicas `json:"replicas,omitempty" protobuf:"bytes,13,opt,name=replicas"`
	// Patches is a list of Kustomize patches
<<<<<<< HEAD
	Patches KustomizePatches `json:"patches,omitempty" protobuf:"bytes,14,opt,name=patches"`
=======
	Patches KustomizePatches `json:"patches,omitempty" protobuf:"bytes,12,opt,name=patches"`
	// Components specifies a list of kustomize components to add to the kustomization before building
	Components []string `json:"components,omitempty" protobuf:"bytes,13,rep,name=components"`
>>>>>>> f5d63a5c
}

type KustomizeReplica struct {
	// Name of Deployment or StatefulSet
	Name string `json:"name" protobuf:"bytes,1,name=name"`
	// Number of replicas
	Count intstr.IntOrString `json:"count" protobuf:"bytes,2,name=count"`
}

type KustomizeReplicas []KustomizeReplica

// GetIntCount returns Count converted to int.
// If parsing error occurs, returns 0 and error.
func (kr KustomizeReplica) GetIntCount() (int, error) {
	if kr.Count.Type == intstr.String {
		if count, err := strconv.Atoi(kr.Count.StrVal); err != nil {
			return 0, fmt.Errorf("expected integer value for count. Received: %s", kr.Count.StrVal)
		} else {
			return count, nil
		}
	} else {
		return kr.Count.IntValue(), nil
	}
}

// NewKustomizeReplica parses a string in format name=count into a KustomizeReplica object and returns it
func NewKustomizeReplica(text string) (*KustomizeReplica, error) {
	parts := strings.SplitN(text, "=", 2)
	if len(parts) != 2 {
		return nil, fmt.Errorf("expected parameter of the form: name=count. Received: %s", text)
	}

	kr := &KustomizeReplica{
		Name:  parts[0],
		Count: intstr.Parse(parts[1]),
	}

	if _, err := kr.GetIntCount(); err != nil {
		return nil, err
	}

	return kr, nil
}

type KustomizePatches []KustomizePatch

type KustomizePatch struct {
	Path    string             `json:"path,omitempty" yaml:"path,omitempty" protobuf:"bytes,1,opt,name=path"`
	Patch   string             `json:"patch,omitempty" yaml:"patch,omitempty" protobuf:"bytes,2,opt,name=patch"`
	Target  *KustomizeSelector `json:"target,omitempty" yaml:"target,omitempty" protobuf:"bytes,3,opt,name=target"`
	Options map[string]bool    `json:"options,omitempty" yaml:"options,omitempty" protobuf:"bytes,4,opt,name=options"`
}

// Copied from: https://github.com/kubernetes-sigs/kustomize/blob/cd7ba1744eadb793ab7cd056a76ee8a5ca725db9/api/types/patch.go
func (p *KustomizePatch) Equals(o KustomizePatch) bool {
	targetEqual := (p.Target == o.Target) ||
		(p.Target != nil && o.Target != nil && *p.Target == *o.Target)
	return p.Path == o.Path &&
		p.Patch == o.Patch &&
		targetEqual &&
		reflect.DeepEqual(p.Options, o.Options)
}

type KustomizeSelector struct {
	KustomizeResId     `json:",inline,omitempty" yaml:",inline,omitempty" protobuf:"bytes,1,opt,name=resId"`
	AnnotationSelector string `json:"annotationSelector,omitempty" yaml:"annotationSelector,omitempty" protobuf:"bytes,2,opt,name=annotationSelector"`
	LabelSelector      string `json:"labelSelector,omitempty" yaml:"labelSelector,omitempty" protobuf:"bytes,3,opt,name=labelSelector"`
}

type KustomizeResId struct {
	KustomizeGvk `json:",inline,omitempty" yaml:",inline,omitempty" protobuf:"bytes,1,opt,name=gvk"`
	Name         string `json:"name,omitempty" yaml:"name,omitempty" protobuf:"bytes,2,opt,name=name"`
	Namespace    string `json:"namespace,omitempty" yaml:"namespace,omitempty" protobuf:"bytes,3,opt,name=namespace"`
}

type KustomizeGvk struct {
	Group   string `json:"group,omitempty" yaml:"group,omitempty" protobuf:"bytes,1,opt,name=group"`
	Version string `json:"version,omitempty" yaml:"version,omitempty" protobuf:"bytes,2,opt,name=version"`
	Kind    string `json:"kind,omitempty" yaml:"kind,omitempty" protobuf:"bytes,3,opt,name=kind"`
}

// AllowsConcurrentProcessing returns true if multiple processes can run Kustomize builds on the same source at the same time
func (k *ApplicationSourceKustomize) AllowsConcurrentProcessing() bool {
	return len(k.Images) == 0 &&
		len(k.CommonLabels) == 0 &&
		len(k.Components) == 0 &&
		len(k.CommonAnnotations) == 0 &&
		k.NamePrefix == "" &&
		k.Namespace == "" &&
		k.NameSuffix == "" &&
		len(k.Patches) == 0 &&
		len(k.Components) == 0
}

// IsZero returns true when the Kustomize options are considered empty
func (k *ApplicationSourceKustomize) IsZero() bool {
	return k == nil ||
		k.NamePrefix == "" &&
			k.NameSuffix == "" &&
			k.Version == "" &&
			k.Namespace == "" &&
			len(k.Images) == 0 &&
			len(k.Replicas) == 0 &&
			len(k.CommonLabels) == 0 &&
			len(k.CommonAnnotations) == 0 &&
<<<<<<< HEAD
			len(k.Components) == 0 &&
			len(k.Patches) == 0 &&
			!k.ForceNamespace
=======
			len(k.Patches) == 0 &&
			len(k.Components) == 0
>>>>>>> f5d63a5c
}

// MergeImage merges a new Kustomize image identifier in to a list of images
func (k *ApplicationSourceKustomize) MergeImage(image KustomizeImage) {
	i := k.Images.Find(image)
	if i >= 0 {
		k.Images[i] = image
	} else {
		k.Images = append(k.Images, image)
	}
}

// MergeReplicas merges a new Kustomize replica identifier in to a list of replicas
func (k *ApplicationSourceKustomize) MergeReplica(replica KustomizeReplica) {
	i := k.Replicas.FindByName(replica.Name)
	if i >= 0 {
		k.Replicas[i] = replica
	} else {
		k.Replicas = append(k.Replicas, replica)
	}
}

// Find returns a positive integer representing the index in the list of replicas
func (rs KustomizeReplicas) FindByName(name string) int {
	for i, r := range rs {
		if r.Name == name {
			return i
		}
	}
	return -1
}

// JsonnetVar represents a variable to be passed to jsonnet during manifest generation
type JsonnetVar struct {
	Name  string `json:"name" protobuf:"bytes,1,opt,name=name"`
	Value string `json:"value" protobuf:"bytes,2,opt,name=value"`
	Code  bool   `json:"code,omitempty" protobuf:"bytes,3,opt,name=code"`
}

// NewJsonnetVar parses a Jsonnet variable from a string in the format name=value
func NewJsonnetVar(s string, code bool) JsonnetVar {
	parts := strings.SplitN(s, "=", 2)
	if len(parts) == 2 {
		return JsonnetVar{Name: parts[0], Value: parts[1], Code: code}
	} else {
		return JsonnetVar{Name: s, Code: code}
	}
}

// ApplicationSourceJsonnet holds options specific to applications of type Jsonnet
type ApplicationSourceJsonnet struct {
	// ExtVars is a list of Jsonnet External Variables
	ExtVars []JsonnetVar `json:"extVars,omitempty" protobuf:"bytes,1,opt,name=extVars"`
	// TLAS is a list of Jsonnet Top-level Arguments
	TLAs []JsonnetVar `json:"tlas,omitempty" protobuf:"bytes,2,opt,name=tlas"`
	// Additional library search dirs
	Libs []string `json:"libs,omitempty" protobuf:"bytes,3,opt,name=libs"`
}

// IsZero returns true if the JSonnet options of an application are considered to be empty
func (j *ApplicationSourceJsonnet) IsZero() bool {
	return j == nil || len(j.ExtVars) == 0 && len(j.TLAs) == 0 && len(j.Libs) == 0
}

// ApplicationSourceDirectory holds options for applications of type plain YAML or Jsonnet
type ApplicationSourceDirectory struct {
	// Recurse specifies whether to scan a directory recursively for manifests
	Recurse bool `json:"recurse,omitempty" protobuf:"bytes,1,opt,name=recurse"`
	// Jsonnet holds options specific to Jsonnet
	Jsonnet ApplicationSourceJsonnet `json:"jsonnet,omitempty" protobuf:"bytes,2,opt,name=jsonnet"`
	// Exclude contains a glob pattern to match paths against that should be explicitly excluded from being used during manifest generation
	Exclude string `json:"exclude,omitempty" protobuf:"bytes,3,opt,name=exclude"`
	// Include contains a glob pattern to match paths against that should be explicitly included during manifest generation
	Include string `json:"include,omitempty" protobuf:"bytes,4,opt,name=include"`
}

// IsZero returns true if the ApplicationSourceDirectory is considered empty
func (d *ApplicationSourceDirectory) IsZero() bool {
	return d == nil || !d.Recurse && d.Jsonnet.IsZero()
}

type OptionalMap struct {
	// Map is the value of a map type parameter.
	// +optional
	Map map[string]string `json:"map" protobuf:"bytes,1,rep,name=map"`
	// We need the explicit +optional so that kube-builder generates the CRD without marking this as required.
}

// Equals returns true if the two OptionalMap objects are equal. We can't use reflect.DeepEqual because it will return
// false if one of the maps is nil and the other is an empty map. This is because the JSON unmarshaller will set the
// map to nil if it is empty, but the protobuf unmarshaller will set it to an empty map.
func (o *OptionalMap) Equals(other *OptionalMap) bool {
	if o == nil && other == nil {
		return true
	}
	if o == nil || other == nil {
		return false
	}
	if len(o.Map) != len(other.Map) {
		return false
	}
	if o.Map == nil && other.Map == nil {
		return true
	}
	// The next two blocks are critical. Depending on whether the struct was populated from JSON or protobufs, the map
	// field will be either nil or an empty map. They mean the same thing: the map is empty.
	if o.Map == nil && len(other.Map) == 0 {
		return true
	}
	if other.Map == nil && len(o.Map) == 0 {
		return true
	}
	return reflect.DeepEqual(o.Map, other.Map)
}

type OptionalArray struct {
	// Array is the value of an array type parameter.
	// +optional
	Array []string `json:"array" protobuf:"bytes,1,rep,name=array"`
	// We need the explicit +optional so that kube-builder generates the CRD without marking this as required.
}

// Equals returns true if the two OptionalArray objects are equal. We can't use reflect.DeepEqual because it will return
// false if one of the arrays is nil and the other is an empty array. This is because the JSON unmarshaller will set the
// array to nil if it is empty, but the protobuf unmarshaller will set it to an empty array.
func (o *OptionalArray) Equals(other *OptionalArray) bool {
	if o == nil && other == nil {
		return true
	}
	if o == nil || other == nil {
		return false
	}
	if len(o.Array) != len(other.Array) {
		return false
	}
	if o.Array == nil && other.Array == nil {
		return true
	}
	// The next two blocks are critical. Depending on whether the struct was populated from JSON or protobufs, the array
	// field will be either nil or an empty array. They mean the same thing: the array is empty.
	if o.Array == nil && len(other.Array) == 0 {
		return true
	}
	if other.Array == nil && len(o.Array) == 0 {
		return true
	}
	return reflect.DeepEqual(o.Array, other.Array)
}

type ApplicationSourcePluginParameter struct {
	// We use pointers to structs because go-to-protobuf represents pointers to arrays/maps as repeated fields.
	// These repeated fields have no way to represent "present but empty." So we would have no way to distinguish
	// {name: parameters, array: []} from {name: parameter}
	// By wrapping the array/map in a struct, we can use a pointer to the struct to represent "present but empty."

	// Name is the name identifying a parameter.
	Name string `json:"name,omitempty" protobuf:"bytes,1,opt,name=name"`
	// String_ is the value of a string type parameter.
	String_ *string `json:"string,omitempty" protobuf:"bytes,5,opt,name=string"`
	// Map is the value of a map type parameter.
	*OptionalMap `json:",omitempty" protobuf:"bytes,3,rep,name=map"`
	// Array is the value of an array type parameter.
	*OptionalArray `json:",omitempty" protobuf:"bytes,4,rep,name=array"`
}

func (p ApplicationSourcePluginParameter) Equals(other ApplicationSourcePluginParameter) bool {
	if p.Name != other.Name {
		return false
	}
	if !reflect.DeepEqual(p.String_, other.String_) {
		return false
	}
	return p.OptionalMap.Equals(other.OptionalMap) && p.OptionalArray.Equals(other.OptionalArray)
}

// MarshalJSON is a custom JSON marshaller for ApplicationSourcePluginParameter. We need this custom marshaler because,
// when ApplicationSourcePluginParameter is unmarshaled, either from JSON or protobufs, the fields inside OptionalMap and
// OptionalArray are not set. The default JSON marshaler marshals these as "null." But really what we want to represent
// is an empty map or array.
//
// There are efforts to change things upstream, but nothing has been merged yet. See https://github.com/golang/go/issues/37711
func (p ApplicationSourcePluginParameter) MarshalJSON() ([]byte, error) {
	out := map[string]interface{}{}
	out["name"] = p.Name
	if p.String_ != nil {
		out["string"] = p.String_
	}
	if p.OptionalMap != nil {
		if p.OptionalMap.Map == nil {
			// Nil is not the same as a nil map. Nil means the field was not set, while a nil map means the field was set to an empty map.
			// Either way, we want to marshal it as "{}".
			out["map"] = map[string]string{}
		} else {
			out["map"] = p.OptionalMap.Map
		}
	}
	if p.OptionalArray != nil {
		if p.OptionalArray.Array == nil {
			// Nil is not the same as a nil array. Nil means the field was not set, while a nil array means the field was set to an empty array.
			// Either way, we want to marshal it as "[]".
			out["array"] = []string{}
		} else {
			out["array"] = p.OptionalArray.Array
		}
	}
	bytes, err := json.Marshal(out)
	if err != nil {
		return nil, err
	}
	return bytes, nil
}

type ApplicationSourcePluginParameters []ApplicationSourcePluginParameter

func (p ApplicationSourcePluginParameters) Equals(other ApplicationSourcePluginParameters) bool {
	if len(p) != len(other) {
		return false
	}
	for i := range p {
		if !p[i].Equals(other[i]) {
			return false
		}
	}
	return true
}

func (p ApplicationSourcePluginParameters) IsZero() bool {
	return len(p) == 0
}

// Environ builds a list of environment variables to represent parameters sent to a plugin from the Application
// manifest. Parameters are represented as one large stringified JSON array (under `ARGOCD_APP_PARAMETERS`). They're
// also represented as individual environment variables, each variable's key being an escaped version of the parameter's
// name.
func (p ApplicationSourcePluginParameters) Environ() ([]string, error) {
	out, err := json.Marshal(p)
	if err != nil {
		return nil, fmt.Errorf("failed to marshal plugin parameters: %w", err)
	}
	jsonParam := fmt.Sprintf("ARGOCD_APP_PARAMETERS=%s", string(out))

	env := []string{jsonParam}

	for _, param := range p {
		envBaseName := fmt.Sprintf("PARAM_%s", escaped(param.Name))
		if param.String_ != nil {
			env = append(env, fmt.Sprintf("%s=%s", envBaseName, *param.String_))
		}
		if param.OptionalMap != nil {
			for key, value := range param.OptionalMap.Map {
				env = append(env, fmt.Sprintf("%s_%s=%s", envBaseName, escaped(key), value))
			}
		}
		if param.OptionalArray != nil {
			for i, value := range param.OptionalArray.Array {
				env = append(env, fmt.Sprintf("%s_%d=%s", envBaseName, i, value))
			}
		}
	}

	return env, nil
}

func escaped(paramName string) string {
	newParamName := strings.ToUpper(paramName)
	invalidParamCharRegex := regexp.MustCompile("[^A-Z0-9_]")
	return invalidParamCharRegex.ReplaceAllString(newParamName, "_")
}

// ApplicationSourcePlugin holds options specific to config management plugins
type ApplicationSourcePlugin struct {
	Name       string `json:"name,omitempty" protobuf:"bytes,1,opt,name=name"`
	Env        `json:"env,omitempty" protobuf:"bytes,2,opt,name=env"`
	Parameters ApplicationSourcePluginParameters `json:"parameters,omitempty" protobuf:"bytes,3,opt,name=parameters"`
}

func (c *ApplicationSourcePlugin) Equals(other *ApplicationSourcePlugin) bool {
	if c == nil && other == nil {
		return true
	}
	if c == nil || other == nil {
		return false
	}
	if !c.Parameters.Equals(other.Parameters) {
		return false
	}
	// DeepEqual works fine for fields besides Parameters. Since we already know that Parameters are equal, we can
	// set them to nil and then do a DeepEqual.
	leftCopy := c.DeepCopy()
	rightCopy := other.DeepCopy()
	leftCopy.Parameters = nil
	rightCopy.Parameters = nil
	return reflect.DeepEqual(leftCopy, rightCopy)
}

// IsZero returns true if the ApplicationSourcePlugin is considered empty
func (c *ApplicationSourcePlugin) IsZero() bool {
	return c == nil || c.Name == "" && c.Env.IsZero() && c.Parameters.IsZero()
}

// AddEnvEntry merges an EnvEntry into a list of entries. If an entry with the same name already exists,
// its value will be overwritten. Otherwise, the entry is appended to the list.
func (c *ApplicationSourcePlugin) AddEnvEntry(e *EnvEntry) {
	found := false
	for i, ce := range c.Env {
		if ce.Name == e.Name {
			found = true
			c.Env[i] = e
			break
		}
	}
	if !found {
		c.Env = append(c.Env, e)
	}
}

// RemoveEnvEntry removes an EnvEntry if present, from a list of entries.
func (c *ApplicationSourcePlugin) RemoveEnvEntry(key string) error {
	for i, ce := range c.Env {
		if ce.Name == key {
			c.Env[i] = c.Env[len(c.Env)-1]
			c.Env = c.Env[:len(c.Env)-1]
			return nil
		}
	}
	return fmt.Errorf("unable to find env variable with key %q for plugin %q", key, c.Name)
}

// ApplicationDestination holds information about the application's destination
type ApplicationDestination struct {
	// Server specifies the URL of the target cluster's Kubernetes control plane API. This must be set if Name is not set.
	Server string `json:"server,omitempty" protobuf:"bytes,1,opt,name=server"`
	// Namespace specifies the target namespace for the application's resources.
	// The namespace will only be set for namespace-scoped resources that have not set a value for .metadata.namespace
	Namespace string `json:"namespace,omitempty" protobuf:"bytes,2,opt,name=namespace"`
	// Name is an alternate way of specifying the target cluster by its symbolic name. This must be set if Server is not set.
	Name string `json:"name,omitempty" protobuf:"bytes,3,opt,name=name"`

	// nolint:govet
	isServerInferred bool `json:"-"`
}

type ResourceHealthLocation string

var (
	ResourceHealthLocationInline  ResourceHealthLocation = ""
	ResourceHealthLocationAppTree ResourceHealthLocation = "appTree"
)

// ApplicationStatus contains status information for the application
type ApplicationStatus struct {
	// Resources is a list of Kubernetes resources managed by this application
	Resources []ResourceStatus `json:"resources,omitempty" protobuf:"bytes,1,opt,name=resources"`
	// Sync contains information about the application's current sync status
	Sync SyncStatus `json:"sync,omitempty" protobuf:"bytes,2,opt,name=sync"`
	// Health contains information about the application's current health status
	Health HealthStatus `json:"health,omitempty" protobuf:"bytes,3,opt,name=health"`
	// History contains information about the application's sync history
	History RevisionHistories `json:"history,omitempty" protobuf:"bytes,4,opt,name=history"`
	// Conditions is a list of currently observed application conditions
	Conditions []ApplicationCondition `json:"conditions,omitempty" protobuf:"bytes,5,opt,name=conditions"`
	// ReconciledAt indicates when the application state was reconciled using the latest git version
	ReconciledAt *metav1.Time `json:"reconciledAt,omitempty" protobuf:"bytes,6,opt,name=reconciledAt"`
	// OperationState contains information about any ongoing operations, such as a sync
	OperationState *OperationState `json:"operationState,omitempty" protobuf:"bytes,7,opt,name=operationState"`
	// ObservedAt indicates when the application state was updated without querying latest git state
	// Deprecated: controller no longer updates ObservedAt field
	ObservedAt *metav1.Time `json:"observedAt,omitempty" protobuf:"bytes,8,opt,name=observedAt"`
	// SourceType specifies the type of this application
	SourceType ApplicationSourceType `json:"sourceType,omitempty" protobuf:"bytes,9,opt,name=sourceType"`
	// Summary contains a list of URLs and container images used by this application
	Summary ApplicationSummary `json:"summary,omitempty" protobuf:"bytes,10,opt,name=summary"`
	// ResourceHealthSource indicates where the resource health status is stored: inline if not set or appTree
	ResourceHealthSource ResourceHealthLocation `json:"resourceHealthSource,omitempty" protobuf:"bytes,11,opt,name=resourceHealthSource"`
	// SourceTypes specifies the type of the sources included in the application
	SourceTypes []ApplicationSourceType `json:"sourceTypes,omitempty" protobuf:"bytes,12,opt,name=sourceTypes"`
	// ControllerNamespace indicates the namespace in which the application controller is located
	ControllerNamespace string `json:"controllerNamespace,omitempty" protobuf:"bytes,13,opt,name=controllerNamespace"`
}

// GetRevisions will return the current revision associated with the Application.
// If app has multisources, it will return all corresponding revisions preserving
// order from the app.spec.sources. If app has only one source, it will return a
// single revision in the list.
func (a *ApplicationStatus) GetRevisions() []string {
	revisions := []string{}
	if len(a.Sync.Revisions) > 0 {
		revisions = a.Sync.Revisions
	} else if a.Sync.Revision != "" {
		revisions = append(revisions, a.Sync.Revision)
	}
	return revisions
}

// BuildComparedToStatus will build a ComparedTo object based on the current
// Application state.
func (app *Application) BuildComparedToStatus() ComparedTo {
	ct := ComparedTo{
		Destination:       app.Spec.Destination,
		IgnoreDifferences: app.Spec.IgnoreDifferences,
	}
	if app.Spec.HasMultipleSources() {
		ct.Sources = app.Spec.Sources
	} else {
		ct.Source = app.Spec.GetSource()
	}
	return ct
}

// JWTTokens represents a list of JWT tokens
type JWTTokens struct {
	Items []JWTToken `json:"items,omitempty" protobuf:"bytes,1,opt,name=items"`
}

// OperationInitiator contains information about the initiator of an operation
type OperationInitiator struct {
	// Username contains the name of a user who started operation
	Username string `json:"username,omitempty" protobuf:"bytes,1,opt,name=username"`
	// Automated is set to true if operation was initiated automatically by the application controller.
	Automated bool `json:"automated,omitempty" protobuf:"bytes,2,opt,name=automated"`
}

// Operation contains information about a requested or running operation
type Operation struct {
	// Sync contains parameters for the operation
	Sync *SyncOperation `json:"sync,omitempty" protobuf:"bytes,1,opt,name=sync"`
	// InitiatedBy contains information about who initiated the operations
	InitiatedBy OperationInitiator `json:"initiatedBy,omitempty" protobuf:"bytes,2,opt,name=initiatedBy"`
	// Info is a list of informational items for this operation
	Info []*Info `json:"info,omitempty" protobuf:"bytes,3,name=info"`
	// Retry controls the strategy to apply if a sync fails
	Retry RetryStrategy `json:"retry,omitempty" protobuf:"bytes,4,opt,name=retry"`
}

// DryRun returns true if an operation was requested to be performed in dry run mode
func (o *Operation) DryRun() bool {
	if o.Sync != nil {
		return o.Sync.DryRun
	}
	return false
}

// SyncOperationResource contains resources to sync.
type SyncOperationResource struct {
	Group     string `json:"group,omitempty" protobuf:"bytes,1,opt,name=group"`
	Kind      string `json:"kind" protobuf:"bytes,2,opt,name=kind"`
	Name      string `json:"name" protobuf:"bytes,3,opt,name=name"`
	Namespace string `json:"namespace,omitempty" protobuf:"bytes,4,opt,name=namespace"`
	// nolint:govet
	Exclude bool `json:"-"`
}

// RevisionHistories is a array of history, oldest first and newest last
type RevisionHistories []RevisionHistory

// LastRevisionHistory returns the latest history item from the revision history
func (in RevisionHistories) LastRevisionHistory() RevisionHistory {
	return in[len(in)-1]
}

// Trunc truncates the list of history items to size n
func (in RevisionHistories) Trunc(n int) RevisionHistories {
	i := len(in) - n
	if i > 0 {
		in = in[i:]
	}
	return in
}

// HasIdentity determines whether a sync operation is identified by a manifest
func (r SyncOperationResource) HasIdentity(name string, namespace string, gvk schema.GroupVersionKind) bool {
	if name == r.Name && gvk.Kind == r.Kind && gvk.Group == r.Group && (r.Namespace == "" || namespace == r.Namespace) {
		return true
	}
	return false
}

// Compare determines whether an app resource matches the resource filter during sync or wait.
func (r SyncOperationResource) Compare(name string, namespace string, gvk schema.GroupVersionKind) bool {
	if (r.Group == "*" || gvk.Group == r.Group) &&
		(r.Kind == "*" || gvk.Kind == r.Kind) &&
		(r.Name == "*" || name == r.Name) &&
		(r.Namespace == "*" || r.Namespace == "" || namespace == r.Namespace) {
		return true
	}
	return false
}

// SyncOperation contains details about a sync operation.
type SyncOperation struct {
	// Revision is the revision (Git) or chart version (Helm) which to sync the application to
	// If omitted, will use the revision specified in app spec.
	Revision string `json:"revision,omitempty" protobuf:"bytes,1,opt,name=revision"`
	// Prune specifies to delete resources from the cluster that are no longer tracked in git
	Prune bool `json:"prune,omitempty" protobuf:"bytes,2,opt,name=prune"`
	// DryRun specifies to perform a `kubectl apply --dry-run` without actually performing the sync
	DryRun bool `json:"dryRun,omitempty" protobuf:"bytes,3,opt,name=dryRun"`
	// SyncStrategy describes how to perform the sync
	SyncStrategy *SyncStrategy `json:"syncStrategy,omitempty" protobuf:"bytes,4,opt,name=syncStrategy"`
	// Resources describes which resources shall be part of the sync
	Resources []SyncOperationResource `json:"resources,omitempty" protobuf:"bytes,6,opt,name=resources"`
	// Source overrides the source definition set in the application.
	// This is typically set in a Rollback operation and is nil during a Sync operation
	Source *ApplicationSource `json:"source,omitempty" protobuf:"bytes,7,opt,name=source"`
	// Manifests is an optional field that overrides sync source with a local directory for development
	Manifests []string `json:"manifests,omitempty" protobuf:"bytes,8,opt,name=manifests"`
	// SyncOptions provide per-sync sync-options, e.g. Validate=false
	SyncOptions SyncOptions `json:"syncOptions,omitempty" protobuf:"bytes,9,opt,name=syncOptions"`
	// Sources overrides the source definition set in the application.
	// This is typically set in a Rollback operation and is nil during a Sync operation
	Sources ApplicationSources `json:"sources,omitempty" protobuf:"bytes,10,opt,name=sources"`
	// Revisions is the list of revision (Git) or chart version (Helm) which to sync each source in sources field for the application to
	// If omitted, will use the revision specified in app spec.
	Revisions []string `json:"revisions,omitempty" protobuf:"bytes,11,opt,name=revisions"`
}

// IsApplyStrategy returns true if the sync strategy is "apply"
func (o *SyncOperation) IsApplyStrategy() bool {
	return o.SyncStrategy != nil && o.SyncStrategy.Apply != nil
}

// OperationState contains information about state of a running operation
type OperationState struct {
	// Operation is the original requested operation
	Operation Operation `json:"operation" protobuf:"bytes,1,opt,name=operation"`
	// Phase is the current phase of the operation
	Phase synccommon.OperationPhase `json:"phase" protobuf:"bytes,2,opt,name=phase"`
	// Message holds any pertinent messages when attempting to perform operation (typically errors).
	Message string `json:"message,omitempty" protobuf:"bytes,3,opt,name=message"`
	// SyncResult is the result of a Sync operation
	SyncResult *SyncOperationResult `json:"syncResult,omitempty" protobuf:"bytes,4,opt,name=syncResult"`
	// StartedAt contains time of operation start
	StartedAt metav1.Time `json:"startedAt" protobuf:"bytes,6,opt,name=startedAt"`
	// FinishedAt contains time of operation completion
	FinishedAt *metav1.Time `json:"finishedAt,omitempty" protobuf:"bytes,7,opt,name=finishedAt"`
	// RetryCount contains time of operation retries
	RetryCount int64 `json:"retryCount,omitempty" protobuf:"bytes,8,opt,name=retryCount"`
}

type Info struct {
	Name  string `json:"name" protobuf:"bytes,1,name=name"`
	Value string `json:"value" protobuf:"bytes,2,name=value"`
}

type SyncOptions []string

// AddOption adds a sync option to the list of sync options and returns the modified list.
// If option was already set, returns the unmodified list of sync options.
func (o SyncOptions) AddOption(option string) SyncOptions {
	for _, j := range o {
		if j == option {
			return o
		}
	}
	return append(o, option)
}

// RemoveOption removes a sync option from the list of sync options and returns the modified list.
// If option has not been already set, returns the unmodified list of sync options.
func (o SyncOptions) RemoveOption(option string) SyncOptions {
	for i, j := range o {
		if j == option {
			return append(o[:i], o[i+1:]...)
		}
	}
	return o
}

// HasOption returns true if the list of sync options contains given option
func (o SyncOptions) HasOption(option string) bool {
	for _, i := range o {
		if option == i {
			return true
		}
	}
	return false
}

type ManagedNamespaceMetadata struct {
	Labels      map[string]string `json:"labels,omitempty" protobuf:"bytes,1,opt,name=labels"`
	Annotations map[string]string `json:"annotations,omitempty" protobuf:"bytes,2,opt,name=annotations"`
}

// SyncPolicy controls when a sync will be performed in response to updates in git
type SyncPolicy struct {
	// Automated will keep an application synced to the target revision
	Automated *SyncPolicyAutomated `json:"automated,omitempty" protobuf:"bytes,1,opt,name=automated"`
	// Options allow you to specify whole app sync-options
	SyncOptions SyncOptions `json:"syncOptions,omitempty" protobuf:"bytes,2,opt,name=syncOptions"`
	// Retry controls failed sync retry behavior
	Retry *RetryStrategy `json:"retry,omitempty" protobuf:"bytes,3,opt,name=retry"`
	// ManagedNamespaceMetadata controls metadata in the given namespace (if CreateNamespace=true)
	ManagedNamespaceMetadata *ManagedNamespaceMetadata `json:"managedNamespaceMetadata,omitempty" protobuf:"bytes,4,opt,name=managedNamespaceMetadata"`
	// If you add a field here, be sure to update IsZero.
}

// IsZero returns true if the sync policy is empty
func (p *SyncPolicy) IsZero() bool {
	return p == nil || (p.Automated == nil && len(p.SyncOptions) == 0 && p.Retry == nil && p.ManagedNamespaceMetadata == nil)
}

// RetryStrategy contains information about the strategy to apply when a sync failed
type RetryStrategy struct {
	// Limit is the maximum number of attempts for retrying a failed sync. If set to 0, no retries will be performed.
	Limit int64 `json:"limit,omitempty" protobuf:"bytes,1,opt,name=limit"`
	// Backoff controls how to backoff on subsequent retries of failed syncs
	Backoff *Backoff `json:"backoff,omitempty" protobuf:"bytes,2,opt,name=backoff,casttype=Backoff"`
}

func parseStringToDuration(durationString string) (time.Duration, error) {
	var suspendDuration time.Duration
	// If no units are attached, treat as seconds
	if val, err := strconv.Atoi(durationString); err == nil {
		suspendDuration = time.Duration(val) * time.Second
	} else if duration, err := time.ParseDuration(durationString); err == nil {
		suspendDuration = duration
	} else {
		return 0, fmt.Errorf("unable to parse %s as a duration", durationString)
	}
	return suspendDuration, nil
}

// NextRetryAt calculates the earliest time the next retry should be performed on a failing sync
func (r *RetryStrategy) NextRetryAt(lastAttempt time.Time, retryCounts int64) (time.Time, error) {
	maxDuration := DefaultSyncRetryMaxDuration
	duration := DefaultSyncRetryDuration
	factor := DefaultSyncRetryFactor
	var err error
	if r.Backoff != nil {
		if r.Backoff.Duration != "" {
			if duration, err = parseStringToDuration(r.Backoff.Duration); err != nil {
				return time.Time{}, err
			}
		}
		if r.Backoff.MaxDuration != "" {
			if maxDuration, err = parseStringToDuration(r.Backoff.MaxDuration); err != nil {
				return time.Time{}, err
			}
		}
		if r.Backoff.Factor != nil {
			factor = *r.Backoff.Factor
		}

	}
	// Formula: timeToWait = duration * factor^retry_number
	// Note that timeToWait should equal to duration for the first retry attempt.
	// When timeToWait is more than maxDuration retry should be performed at maxDuration.
	timeToWait := float64(duration) * (math.Pow(float64(factor), float64(retryCounts)))
	if maxDuration > 0 {
		timeToWait = math.Min(float64(maxDuration), timeToWait)
	}
	return lastAttempt.Add(time.Duration(timeToWait)), nil
}

// Backoff is the backoff strategy to use on subsequent retries for failing syncs
type Backoff struct {
	// Duration is the amount to back off. Default unit is seconds, but could also be a duration (e.g. "2m", "1h")
	Duration string `json:"duration,omitempty" protobuf:"bytes,1,opt,name=duration"`
	// Factor is a factor to multiply the base duration after each failed retry
	Factor *int64 `json:"factor,omitempty" protobuf:"bytes,2,name=factor"`
	// MaxDuration is the maximum amount of time allowed for the backoff strategy
	MaxDuration string `json:"maxDuration,omitempty" protobuf:"bytes,3,opt,name=maxDuration"`
}

// SyncPolicyAutomated controls the behavior of an automated sync
type SyncPolicyAutomated struct {
	// Prune specifies whether to delete resources from the cluster that are not found in the sources anymore as part of automated sync (default: false)
	Prune bool `json:"prune,omitempty" protobuf:"bytes,1,opt,name=prune"`
	// SelfHeal specifies whether to revert resources back to their desired state upon modification in the cluster (default: false)
	SelfHeal bool `json:"selfHeal,omitempty" protobuf:"bytes,2,opt,name=selfHeal"`
	// AllowEmpty allows apps have zero live resources (default: false)
	AllowEmpty bool `json:"allowEmpty,omitempty" protobuf:"bytes,3,opt,name=allowEmpty"`
}

// SyncStrategy controls the manner in which a sync is performed
type SyncStrategy struct {
	// Apply will perform a `kubectl apply` to perform the sync.
	Apply *SyncStrategyApply `json:"apply,omitempty" protobuf:"bytes,1,opt,name=apply"`
	// Hook will submit any referenced resources to perform the sync. This is the default strategy
	Hook *SyncStrategyHook `json:"hook,omitempty" protobuf:"bytes,2,opt,name=hook"`
}

// Force returns true if the sync strategy specifies to perform a forced sync
func (m *SyncStrategy) Force() bool {
	if m == nil {
		return false
	} else if m.Apply != nil {
		return m.Apply.Force
	} else if m.Hook != nil {
		return m.Hook.Force
	} else {
		return false
	}
}

// SyncStrategyApply uses `kubectl apply` to perform the apply
type SyncStrategyApply struct {
	// Force indicates whether or not to supply the --force flag to `kubectl apply`.
	// The --force flag deletes and re-create the resource, when PATCH encounters conflict and has
	// retried for 5 times.
	Force bool `json:"force,omitempty" protobuf:"bytes,1,opt,name=force"`
}

// SyncStrategyHook will perform a sync using hooks annotations.
// If no hook annotation is specified falls back to `kubectl apply`.
type SyncStrategyHook struct {
	// Embed SyncStrategyApply type to inherit any `apply` options
	// +optional
	SyncStrategyApply `json:",inline" protobuf:"bytes,1,opt,name=syncStrategyApply"`
}

// RevisionMetadata contains metadata for a specific revision in a Git repository
type RevisionMetadata struct {
	// who authored this revision,
	// typically their name and email, e.g. "John Doe <john_doe@my-company.com>",
	// but might not match this example
	Author string `json:"author,omitempty" protobuf:"bytes,1,opt,name=author"`
	// Date specifies when the revision was authored
	Date metav1.Time `json:"date" protobuf:"bytes,2,opt,name=date"`
	// Tags specifies any tags currently attached to the revision
	// Floating tags can move from one revision to another
	Tags []string `json:"tags,omitempty" protobuf:"bytes,3,opt,name=tags"`
	// Message contains the message associated with the revision, most likely the commit message.
	Message string `json:"message,omitempty" protobuf:"bytes,4,opt,name=message"`
	// SignatureInfo contains a hint on the signer if the revision was signed with GPG, and signature verification is enabled.
	SignatureInfo string `json:"signatureInfo,omitempty" protobuf:"bytes,5,opt,name=signatureInfo"`
}

// ChartDetails contains helm chart metadata for a specific version
type ChartDetails struct {
	Description string `json:"description,omitempty" protobuf:"bytes,1,opt,name=description"`
	// The URL of this projects home page, e.g. "http://example.com"
	Home string `json:"home,omitempty" protobuf:"bytes,2,opt,name=home"`
	// List of maintainer details, name and email, e.g. ["John Doe <john_doe@my-company.com>"]
	Maintainers []string `json:"maintainers,omitempty" protobuf:"bytes,3,opt,name=maintainers"`
}

// SyncOperationResult represent result of sync operation
type SyncOperationResult struct {
	// Resources contains a list of sync result items for each individual resource in a sync operation
	Resources ResourceResults `json:"resources,omitempty" protobuf:"bytes,1,opt,name=resources"`
	// Revision holds the revision this sync operation was performed to
	Revision string `json:"revision" protobuf:"bytes,2,opt,name=revision"`
	// Source records the application source information of the sync, used for comparing auto-sync
	Source ApplicationSource `json:"source,omitempty" protobuf:"bytes,3,opt,name=source"`
	// Source records the application source information of the sync, used for comparing auto-sync
	Sources ApplicationSources `json:"sources,omitempty" protobuf:"bytes,4,opt,name=sources"`
	// Revisions holds the revision this sync operation was performed for respective indexed source in sources field
	Revisions []string `json:"revisions,omitempty" protobuf:"bytes,5,opt,name=revisions"`
	// ManagedNamespaceMetadata contains the current sync state of managed namespace metadata
	ManagedNamespaceMetadata *ManagedNamespaceMetadata `json:"managedNamespaceMetadata,omitempty" protobuf:"bytes,6,opt,name=managedNamespaceMetadata"`
}

// ResourceResult holds the operation result details of a specific resource
type ResourceResult struct {
	// Group specifies the API group of the resource
	Group string `json:"group" protobuf:"bytes,1,opt,name=group"`
	// Version specifies the API version of the resource
	Version string `json:"version" protobuf:"bytes,2,opt,name=version"`
	// Kind specifies the API kind of the resource
	Kind string `json:"kind" protobuf:"bytes,3,opt,name=kind"`
	// Namespace specifies the target namespace of the resource
	Namespace string `json:"namespace" protobuf:"bytes,4,opt,name=namespace"`
	// Name specifies the name of the resource
	Name string `json:"name" protobuf:"bytes,5,opt,name=name"`
	// Status holds the final result of the sync. Will be empty if the resources is yet to be applied/pruned and is always zero-value for hooks
	Status synccommon.ResultCode `json:"status,omitempty" protobuf:"bytes,6,opt,name=status"`
	// Message contains an informational or error message for the last sync OR operation
	Message string `json:"message,omitempty" protobuf:"bytes,7,opt,name=message"`
	// HookType specifies the type of the hook. Empty for non-hook resources
	HookType synccommon.HookType `json:"hookType,omitempty" protobuf:"bytes,8,opt,name=hookType"`
	// HookPhase contains the state of any operation associated with this resource OR hook
	// This can also contain values for non-hook resources.
	HookPhase synccommon.OperationPhase `json:"hookPhase,omitempty" protobuf:"bytes,9,opt,name=hookPhase"`
	// SyncPhase indicates the particular phase of the sync that this result was acquired in
	SyncPhase synccommon.SyncPhase `json:"syncPhase,omitempty" protobuf:"bytes,10,opt,name=syncPhase"`
}

// GroupVersionKind returns the GVK schema information for a given resource within a sync result
func (r *ResourceResult) GroupVersionKind() schema.GroupVersionKind {
	return schema.GroupVersionKind{
		Group:   r.Group,
		Version: r.Version,
		Kind:    r.Kind,
	}
}

// ResourceResults defines a list of resource results for a given operation
type ResourceResults []*ResourceResult

// Find returns the operation result for a specified resource and the index in the list where it was found
func (r ResourceResults) Find(group string, kind string, namespace string, name string, phase synccommon.SyncPhase) (int, *ResourceResult) {
	for i, res := range r {
		if res.Group == group && res.Kind == kind && res.Namespace == namespace && res.Name == name && res.SyncPhase == phase {
			return i, res
		}
	}
	return 0, nil
}

// PruningRequired returns a positive integer containing the number of resources that require pruning after an operation has been completed
func (r ResourceResults) PruningRequired() (num int) {
	for _, res := range r {
		if res.Status == synccommon.ResultCodePruneSkipped {
			num++
		}
	}
	return num
}

// RevisionHistory contains history information about a previous sync
type RevisionHistory struct {
	// Revision holds the revision the sync was performed against
	Revision string `json:"revision,omitempty" protobuf:"bytes,2,opt,name=revision"`
	// DeployedAt holds the time the sync operation completed
	DeployedAt metav1.Time `json:"deployedAt" protobuf:"bytes,4,opt,name=deployedAt"`
	// ID is an auto incrementing identifier of the RevisionHistory
	ID int64 `json:"id" protobuf:"bytes,5,opt,name=id"`
	// Source is a reference to the application source used for the sync operation
	Source ApplicationSource `json:"source,omitempty" protobuf:"bytes,6,opt,name=source"`
	// DeployStartedAt holds the time the sync operation started
	DeployStartedAt *metav1.Time `json:"deployStartedAt,omitempty" protobuf:"bytes,7,opt,name=deployStartedAt"`
	// Sources is a reference to the application sources used for the sync operation
	Sources ApplicationSources `json:"sources,omitempty" protobuf:"bytes,8,opt,name=sources"`
	// Revisions holds the revision of each source in sources field the sync was performed against
	Revisions []string `json:"revisions,omitempty" protobuf:"bytes,9,opt,name=revisions"`
}

// ApplicationWatchEvent contains information about application change.
type ApplicationWatchEvent struct {
	Type watch.EventType `json:"type" protobuf:"bytes,1,opt,name=type,casttype=k8s.io/apimachinery/pkg/watch.EventType"`

	// Application is:
	//  * If Type is Added or Modified: the new state of the object.
	//  * If Type is Deleted: the state of the object immediately before deletion.
	//  * If Type is Error: *api.Status is recommended; other types may make sense
	//    depending on context.
	Application Application `json:"application" protobuf:"bytes,2,opt,name=application"`
}

// ApplicationList is list of Application resources
// +k8s:deepcopy-gen:interfaces=k8s.io/apimachinery/pkg/runtime.Object
type ApplicationList struct {
	metav1.TypeMeta `json:",inline"`
	metav1.ListMeta `json:"metadata" protobuf:"bytes,1,opt,name=metadata"`
	Items           []Application `json:"items" protobuf:"bytes,2,rep,name=items"`
}

// ComponentParameter contains information about component parameter value
type ComponentParameter struct {
	Component string `json:"component,omitempty" protobuf:"bytes,1,opt,name=component"`
	Name      string `json:"name" protobuf:"bytes,2,opt,name=name"`
	Value     string `json:"value" protobuf:"bytes,3,opt,name=value"`
}

// SyncStatusCode is a type which represents possible comparison results
type SyncStatusCode string

// Possible comparison results
const (
	// SyncStatusCodeUnknown indicates that the status of a sync could not be reliably determined
	SyncStatusCodeUnknown SyncStatusCode = "Unknown"
	// SyncStatusCodeOutOfSync indicates that desired and live states match
	SyncStatusCodeSynced SyncStatusCode = "Synced"
	// SyncStatusCodeOutOfSync indicates that there is a drift between desired and live states
	SyncStatusCodeOutOfSync SyncStatusCode = "OutOfSync"
)

// ApplicationConditionType represents type of application condition. Type name has following convention:
// prefix "Error" means error condition
// prefix "Warning" means warning condition
// prefix "Info" means informational condition
type ApplicationConditionType = string

const (
	// ApplicationConditionDeletionError indicates that controller failed to delete application
	ApplicationConditionDeletionError = "DeletionError"
	// ApplicationConditionInvalidSpecError indicates that application source is invalid
	ApplicationConditionInvalidSpecError = "InvalidSpecError"
	// ApplicationConditionComparisonError indicates controller failed to compare application state
	ApplicationConditionComparisonError = "ComparisonError"
	// ApplicationConditionSyncError indicates controller failed to automatically sync the application
	ApplicationConditionSyncError = "SyncError"
	// ApplicationConditionUnknownError indicates an unknown controller error
	ApplicationConditionUnknownError = "UnknownError"
	// ApplicationConditionSharedResourceWarning indicates that controller detected resources which belongs to more than one application
	ApplicationConditionSharedResourceWarning = "SharedResourceWarning"
	// ApplicationConditionRepeatedResourceWarning indicates that application source has resource with same Group, Kind, Name, Namespace multiple times
	ApplicationConditionRepeatedResourceWarning = "RepeatedResourceWarning"
	// ApplicationConditionExcludedResourceWarning indicates that application has resource which is configured to be excluded
	ApplicationConditionExcludedResourceWarning = "ExcludedResourceWarning"
	// ApplicationConditionOrphanedResourceWarning indicates that application has orphaned resources
	ApplicationConditionOrphanedResourceWarning = "OrphanedResourceWarning"
)

// ApplicationCondition contains details about an application condition, which is usually an error or warning
type ApplicationCondition struct {
	// Type is an application condition type
	Type ApplicationConditionType `json:"type" protobuf:"bytes,1,opt,name=type"`
	// Message contains human-readable message indicating details about condition
	Message string `json:"message" protobuf:"bytes,2,opt,name=message"`
	// LastTransitionTime is the time the condition was last observed
	LastTransitionTime *metav1.Time `json:"lastTransitionTime,omitempty" protobuf:"bytes,3,opt,name=lastTransitionTime"`
}

// ComparedTo contains application source and target which was used for resources comparison
type ComparedTo struct {
	// Source is a reference to the application's source used for comparison
	Source ApplicationSource `json:"source,omitempty" protobuf:"bytes,1,opt,name=source"`
	// Destination is a reference to the application's destination used for comparison
	Destination ApplicationDestination `json:"destination" protobuf:"bytes,2,opt,name=destination"`
	// Sources is a reference to the application's multiple sources used for comparison
	Sources ApplicationSources `json:"sources,omitempty" protobuf:"bytes,3,opt,name=sources"`
	// IgnoreDifferences is a reference to the application's ignored differences used for comparison
	IgnoreDifferences IgnoreDifferences `json:"ignoreDifferences,omitempty" protobuf:"bytes,4,opt,name=ignoreDifferences"`
}

// SyncStatus contains information about the currently observed live and desired states of an application
type SyncStatus struct {
	// Status is the sync state of the comparison
	Status SyncStatusCode `json:"status" protobuf:"bytes,1,opt,name=status,casttype=SyncStatusCode"`
	// ComparedTo contains information about what has been compared
	ComparedTo ComparedTo `json:"comparedTo,omitempty" protobuf:"bytes,2,opt,name=comparedTo"`
	// Revision contains information about the revision the comparison has been performed to
	Revision string `json:"revision,omitempty" protobuf:"bytes,3,opt,name=revision"`
	// Revisions contains information about the revisions of multiple sources the comparison has been performed to
	Revisions []string `json:"revisions,omitempty" protobuf:"bytes,4,opt,name=revisions"`
}

// HealthStatus contains information about the currently observed health state of an application or resource
type HealthStatus struct {
	// Status holds the status code of the application or resource
	Status health.HealthStatusCode `json:"status,omitempty" protobuf:"bytes,1,opt,name=status"`
	// Message is a human-readable informational message describing the health status
	Message string `json:"message,omitempty" protobuf:"bytes,2,opt,name=message"`
}

// InfoItem contains arbitrary, human readable information about an application
type InfoItem struct {
	// Name is a human readable title for this piece of information.
	Name string `json:"name,omitempty" protobuf:"bytes,1,opt,name=name"`
	// Value is human readable content.
	Value string `json:"value,omitempty" protobuf:"bytes,2,opt,name=value"`
}

// ResourceNetworkingInfo holds networking resource related information
// TODO: describe members of this type
type ResourceNetworkingInfo struct {
	TargetLabels map[string]string        `json:"targetLabels,omitempty" protobuf:"bytes,1,opt,name=targetLabels"`
	TargetRefs   []ResourceRef            `json:"targetRefs,omitempty" protobuf:"bytes,2,opt,name=targetRefs"`
	Labels       map[string]string        `json:"labels,omitempty" protobuf:"bytes,3,opt,name=labels"`
	Ingress      []v1.LoadBalancerIngress `json:"ingress,omitempty" protobuf:"bytes,4,opt,name=ingress"`
	// ExternalURLs holds list of URLs which should be available externally. List is populated for ingress resources using rules hostnames.
	ExternalURLs []string `json:"externalURLs,omitempty" protobuf:"bytes,5,opt,name=externalURLs"`
}

// TODO: describe this type
type HostResourceInfo struct {
	ResourceName         v1.ResourceName `json:"resourceName,omitempty" protobuf:"bytes,1,name=resourceName"`
	RequestedByApp       int64           `json:"requestedByApp,omitempty" protobuf:"bytes,2,name=requestedByApp"`
	RequestedByNeighbors int64           `json:"requestedByNeighbors,omitempty" protobuf:"bytes,3,name=requestedByNeighbors"`
	Capacity             int64           `json:"capacity,omitempty" protobuf:"bytes,4,name=capacity"`
}

// HostInfo holds host name and resources metrics
// TODO: describe purpose of this type
// TODO: describe members of this type
type HostInfo struct {
	Name          string             `json:"name,omitempty" protobuf:"bytes,1,name=name"`
	ResourcesInfo []HostResourceInfo `json:"resourcesInfo,omitempty" protobuf:"bytes,2,name=resourcesInfo"`
	SystemInfo    v1.NodeSystemInfo  `json:"systemInfo,omitempty" protobuf:"bytes,3,opt,name=systemInfo"`
}

// ApplicationTree holds nodes which belongs to the application
// TODO: describe purpose of this type
type ApplicationTree struct {
	// Nodes contains list of nodes which either directly managed by the application and children of directly managed nodes.
	Nodes []ResourceNode `json:"nodes,omitempty" protobuf:"bytes,1,rep,name=nodes"`
	// OrphanedNodes contains if or orphaned nodes: nodes which are not managed by the app but in the same namespace. List is populated only if orphaned resources enabled in app project.
	OrphanedNodes []ResourceNode `json:"orphanedNodes,omitempty" protobuf:"bytes,2,rep,name=orphanedNodes"`
	// Hosts holds list of Kubernetes nodes that run application related pods
	Hosts []HostInfo `json:"hosts,omitempty" protobuf:"bytes,3,rep,name=hosts"`
}

// Normalize sorts application tree nodes and hosts. The persistent order allows to
// effectively compare previously cached app tree and allows to unnecessary Redis requests.
func (t *ApplicationTree) Normalize() {
	sort.Slice(t.Nodes, func(i, j int) bool {
		return t.Nodes[i].FullName() < t.Nodes[j].FullName()
	})
	sort.Slice(t.OrphanedNodes, func(i, j int) bool {
		return t.OrphanedNodes[i].FullName() < t.OrphanedNodes[j].FullName()
	})
	sort.Slice(t.Hosts, func(i, j int) bool {
		return t.Hosts[i].Name < t.Hosts[j].Name
	})
}

// ApplicationSummary contains information about URLs and container images used by an application
type ApplicationSummary struct {
	// ExternalURLs holds all external URLs of application child resources.
	ExternalURLs []string `json:"externalURLs,omitempty" protobuf:"bytes,1,opt,name=externalURLs"`
	// Images holds all images of application child resources.
	Images []string `json:"images,omitempty" protobuf:"bytes,2,opt,name=images"`
}

// TODO: Document purpose of this method
func (t *ApplicationTree) FindNode(group string, kind string, namespace string, name string) *ResourceNode {
	for _, n := range append(t.Nodes, t.OrphanedNodes...) {
		if n.Group == group && n.Kind == kind && n.Namespace == namespace && n.Name == name {
			return &n
		}
	}
	return nil
}

// TODO: Document purpose of this method
func (t *ApplicationTree) GetSummary(app *Application) ApplicationSummary {
	urlsSet := make(map[string]bool)
	imagesSet := make(map[string]bool)
	for _, node := range t.Nodes {
		if node.NetworkingInfo != nil {
			for _, url := range node.NetworkingInfo.ExternalURLs {
				urlsSet[url] = true
			}
		}
		for _, image := range node.Images {
			imagesSet[image] = true
		}
	}
	// also add Application's own links
	for k, v := range app.GetAnnotations() {
		if strings.HasPrefix(k, common.AnnotationKeyLinkPrefix) {
			urlsSet[v] = true
		}
	}
	urls := make([]string, 0)
	for url := range urlsSet {
		urls = append(urls, url)
	}
	sort.Slice(urls, func(i, j int) bool {
		return urls[i] < urls[j]
	})
	images := make([]string, 0)
	for image := range imagesSet {
		images = append(images, image)
	}
	sort.Slice(images, func(i, j int) bool {
		return images[i] < images[j]
	})
	return ApplicationSummary{ExternalURLs: urls, Images: images}
}

// ResourceRef includes fields which uniquely identify a resource
type ResourceRef struct {
	Group     string `json:"group,omitempty" protobuf:"bytes,1,opt,name=group"`
	Version   string `json:"version,omitempty" protobuf:"bytes,2,opt,name=version"`
	Kind      string `json:"kind,omitempty" protobuf:"bytes,3,opt,name=kind"`
	Namespace string `json:"namespace,omitempty" protobuf:"bytes,4,opt,name=namespace"`
	Name      string `json:"name,omitempty" protobuf:"bytes,5,opt,name=name"`
	UID       string `json:"uid,omitempty" protobuf:"bytes,6,opt,name=uid"`
}

func (r ResourceRef) IsEqual(other ResourceRef) bool {
	return (r.Group == other.Group &&
		r.Version == other.Version &&
		r.Kind == other.Kind &&
		r.Namespace == other.Namespace &&
		r.Name == other.Name) ||
		r.UID == other.UID
}

// ResourceNode contains information about live resource and its children
// TODO: describe members of this type
type ResourceNode struct {
	ResourceRef     `json:",inline" protobuf:"bytes,1,opt,name=resourceRef"`
	ParentRefs      []ResourceRef           `json:"parentRefs,omitempty" protobuf:"bytes,2,opt,name=parentRefs"`
	Info            []InfoItem              `json:"info,omitempty" protobuf:"bytes,3,opt,name=info"`
	NetworkingInfo  *ResourceNetworkingInfo `json:"networkingInfo,omitempty" protobuf:"bytes,4,opt,name=networkingInfo"`
	ResourceVersion string                  `json:"resourceVersion,omitempty" protobuf:"bytes,5,opt,name=resourceVersion"`
	Images          []string                `json:"images,omitempty" protobuf:"bytes,6,opt,name=images"`
	Health          *HealthStatus           `json:"health,omitempty" protobuf:"bytes,7,opt,name=health"`
	CreatedAt       *metav1.Time            `json:"createdAt,omitempty" protobuf:"bytes,8,opt,name=createdAt"`
	// available for managed resource
	Labels map[string]string `json:"labels,omitempty" protobuf:"bytes,9,opt,name=labels"`
	// available for managed resource without k8s-last-applied-configuration
	Annotations map[string]string `json:"annotations,omitempty" protobuf:"bytes,10,opt,name=annotations"`
}

// FullName returns a resource node's full name in the format "group/kind/namespace/name"
// For cluster-scoped resources, namespace will be the empty string.
func (n *ResourceNode) FullName() string {
	return fmt.Sprintf("%s/%s/%s/%s", n.Group, n.Kind, n.Namespace, n.Name)
}

// GroupKindVersion returns the GVK schema type for given resource node
func (n *ResourceNode) GroupKindVersion() schema.GroupVersionKind {
	return schema.GroupVersionKind{
		Group:   n.Group,
		Version: n.Version,
		Kind:    n.Kind,
	}
}

func (n *ResourceNode) GetAllChildNodes(tree *ApplicationTree, kind string) []ResourceNode {
	curChildren := []ResourceNode{}

	for _, c := range tree.Nodes {
		if (kind == "" || kind == c.Kind) && c.hasInParents(tree, n) {
			curChildren = append(curChildren, c)
		}
	}

	return curChildren
}

func (n *ResourceNode) hasInParents(tree *ApplicationTree, p *ResourceNode) bool {
	if len(n.ParentRefs) == 0 {
		return false
	}

	for _, curParentRef := range n.ParentRefs {
		if curParentRef.IsEqual(p.ResourceRef) {
			return true
		}

		parentNode := tree.FindNode(curParentRef.Group, curParentRef.Kind, curParentRef.Namespace, curParentRef.Name)
		if parentNode == nil {
			continue
		}

		parentResult := parentNode.hasInParents(tree, p)
		if parentResult {
			return true
		}
	}

	return false
}

// ResourceStatus holds the current sync and health status of a resource
// TODO: describe members of this type
type ResourceStatus struct {
	Group           string         `json:"group,omitempty" protobuf:"bytes,1,opt,name=group"`
	Version         string         `json:"version,omitempty" protobuf:"bytes,2,opt,name=version"`
	Kind            string         `json:"kind,omitempty" protobuf:"bytes,3,opt,name=kind"`
	Namespace       string         `json:"namespace,omitempty" protobuf:"bytes,4,opt,name=namespace"`
	Name            string         `json:"name,omitempty" protobuf:"bytes,5,opt,name=name"`
	Status          SyncStatusCode `json:"status,omitempty" protobuf:"bytes,6,opt,name=status"`
	Health          *HealthStatus  `json:"health,omitempty" protobuf:"bytes,7,opt,name=health"`
	Hook            bool           `json:"hook,omitempty" protobuf:"bytes,8,opt,name=hook"`
	RequiresPruning bool           `json:"requiresPruning,omitempty" protobuf:"bytes,9,opt,name=requiresPruning"`
	SyncWave        int64          `json:"syncWave,omitempty" protobuf:"bytes,10,opt,name=syncWave"`
}

// GroupKindVersion returns the GVK schema type for given resource status
func (r *ResourceStatus) GroupVersionKind() schema.GroupVersionKind {
	return schema.GroupVersionKind{Group: r.Group, Version: r.Version, Kind: r.Kind}
}

// ResourceDiff holds the diff of a live and target resource object
// TODO: describe members of this type
type ResourceDiff struct {
	Group     string `json:"group,omitempty" protobuf:"bytes,1,opt,name=group"`
	Kind      string `json:"kind,omitempty" protobuf:"bytes,2,opt,name=kind"`
	Namespace string `json:"namespace,omitempty" protobuf:"bytes,3,opt,name=namespace"`
	Name      string `json:"name,omitempty" protobuf:"bytes,4,opt,name=name"`
	// TargetState contains the JSON serialized resource manifest defined in the Git/Helm
	TargetState string `json:"targetState,omitempty" protobuf:"bytes,5,opt,name=targetState"`
	// TargetState contains the JSON live resource manifest
	LiveState string `json:"liveState,omitempty" protobuf:"bytes,6,opt,name=liveState"`
	// Diff contains the JSON patch between target and live resource
	// Deprecated: use NormalizedLiveState and PredictedLiveState to render the difference
	Diff string `json:"diff,omitempty" protobuf:"bytes,7,opt,name=diff"`
	Hook bool   `json:"hook,omitempty" protobuf:"bytes,8,opt,name=hook"`
	// NormalizedLiveState contains JSON serialized live resource state with applied normalizations
	NormalizedLiveState string `json:"normalizedLiveState,omitempty" protobuf:"bytes,9,opt,name=normalizedLiveState"`
	// PredictedLiveState contains JSON serialized resource state that is calculated based on normalized and target resource state
	PredictedLiveState string `json:"predictedLiveState,omitempty" protobuf:"bytes,10,opt,name=predictedLiveState"`
	ResourceVersion    string `json:"resourceVersion,omitempty" protobuf:"bytes,11,opt,name=resourceVersion"`
	Modified           bool   `json:"modified,omitempty" protobuf:"bytes,12,opt,name=modified"`
}

// FullName returns full name of a node that was used for diffing in the format "group/kind/namespace/name"
// For cluster-scoped resources, namespace will be the empty string.
func (r *ResourceDiff) FullName() string {
	return fmt.Sprintf("%s/%s/%s/%s", r.Group, r.Kind, r.Namespace, r.Name)
}

// ConnectionStatus represents the status indicator for a connection to a remote resource
type ConnectionStatus = string

const (
	// ConnectionStatusSuccessful indicates that a connection has been successfully established
	ConnectionStatusSuccessful = "Successful"
	// ConnectionStatusFailed indicates that a connection attempt has failed
	ConnectionStatusFailed = "Failed"
	// ConnectionStatusUnknown indicates that the connection status could not be reliably determined
	ConnectionStatusUnknown = "Unknown"
)

// ConnectionState contains information about remote resource connection state, currently used for clusters and repositories
type ConnectionState struct {
	// Status contains the current status indicator for the connection
	Status ConnectionStatus `json:"status" protobuf:"bytes,1,opt,name=status"`
	// Message contains human readable information about the connection status
	Message string `json:"message" protobuf:"bytes,2,opt,name=message"`
	// ModifiedAt contains the timestamp when this connection status has been determined
	ModifiedAt *metav1.Time `json:"attemptedAt" protobuf:"bytes,3,opt,name=attemptedAt"`
}

// Cluster is the definition of a cluster resource
type Cluster struct {
	// ID is an internal field cluster identifier. Not exposed via API.
	ID string `json:"-"`
	// Server is the API server URL of the Kubernetes cluster
	Server string `json:"server" protobuf:"bytes,1,opt,name=server"`
	// Name of the cluster. If omitted, will use the server address
	Name string `json:"name" protobuf:"bytes,2,opt,name=name"`
	// Config holds cluster information for connecting to a cluster
	Config ClusterConfig `json:"config" protobuf:"bytes,3,opt,name=config"`
	// DEPRECATED: use Info.ConnectionState field instead.
	// ConnectionState contains information about cluster connection state
	ConnectionState ConnectionState `json:"connectionState,omitempty" protobuf:"bytes,4,opt,name=connectionState"`
	// DEPRECATED: use Info.ServerVersion field instead.
	// The server version
	ServerVersion string `json:"serverVersion,omitempty" protobuf:"bytes,5,opt,name=serverVersion"`
	// Holds list of namespaces which are accessible in that cluster. Cluster level resources will be ignored if namespace list is not empty.
	Namespaces []string `json:"namespaces,omitempty" protobuf:"bytes,6,opt,name=namespaces"`
	// RefreshRequestedAt holds time when cluster cache refresh has been requested
	RefreshRequestedAt *metav1.Time `json:"refreshRequestedAt,omitempty" protobuf:"bytes,7,opt,name=refreshRequestedAt"`
	// Info holds information about cluster cache and state
	Info ClusterInfo `json:"info,omitempty" protobuf:"bytes,8,opt,name=info"`
	// Shard contains optional shard number. Calculated on the fly by the application controller if not specified.
	Shard *int64 `json:"shard,omitempty" protobuf:"bytes,9,opt,name=shard"`
	// Indicates if cluster level resources should be managed. This setting is used only if cluster is connected in a namespaced mode.
	ClusterResources bool `json:"clusterResources,omitempty" protobuf:"bytes,10,opt,name=clusterResources"`
	// Reference between project and cluster that allow you automatically to be added as item inside Destinations project entity
	Project string `json:"project,omitempty" protobuf:"bytes,11,opt,name=project"`
	// Labels for cluster secret metadata
	Labels map[string]string `json:"labels,omitempty" protobuf:"bytes,12,opt,name=labels"`
	// Annotations for cluster secret metadata
	Annotations map[string]string `json:"annotations,omitempty" protobuf:"bytes,13,opt,name=annotations"`
}

// Equals returns true if two cluster objects are considered to be equal
func (c *Cluster) Equals(other *Cluster) bool {
	if c.Server != other.Server {
		return false
	}
	if c.Name != other.Name {
		return false
	}
	if strings.Join(c.Namespaces, ",") != strings.Join(other.Namespaces, ",") {
		return false
	}
	var shard int64 = -1
	if c.Shard != nil {
		shard = *c.Shard
	}
	var otherShard int64 = -1
	if other.Shard != nil {
		otherShard = *other.Shard
	}
	if shard != otherShard {
		return false
	}

	if c.ClusterResources != other.ClusterResources {
		return false
	}

	if !collections.StringMapsEqual(c.Annotations, other.Annotations) {
		return false
	}

	if !collections.StringMapsEqual(c.Labels, other.Labels) {
		return false
	}

	return reflect.DeepEqual(c.Config, other.Config)
}

// ClusterInfo contains information about the cluster
type ClusterInfo struct {
	// ConnectionState contains information about the connection to the cluster
	ConnectionState ConnectionState `json:"connectionState,omitempty" protobuf:"bytes,1,opt,name=connectionState"`
	// ServerVersion contains information about the Kubernetes version of the cluster
	ServerVersion string `json:"serverVersion,omitempty" protobuf:"bytes,2,opt,name=serverVersion"`
	// CacheInfo contains information about the cluster cache
	CacheInfo ClusterCacheInfo `json:"cacheInfo,omitempty" protobuf:"bytes,3,opt,name=cacheInfo"`
	// ApplicationsCount is the number of applications managed by Argo CD on the cluster
	ApplicationsCount int64 `json:"applicationsCount" protobuf:"bytes,4,opt,name=applicationsCount"`
	// APIVersions contains list of API versions supported by the cluster
	APIVersions []string `json:"apiVersions,omitempty" protobuf:"bytes,5,opt,name=apiVersions"`
}

func (c *ClusterInfo) GetKubeVersion() string {
	return c.ServerVersion
}

func (c *ClusterInfo) GetApiVersions() []string {
	return c.APIVersions
}

// ClusterCacheInfo contains information about the cluster cache
type ClusterCacheInfo struct {
	// ResourcesCount holds number of observed Kubernetes resources
	ResourcesCount int64 `json:"resourcesCount,omitempty" protobuf:"bytes,1,opt,name=resourcesCount"`
	// APIsCount holds number of observed Kubernetes API count
	APIsCount int64 `json:"apisCount,omitempty" protobuf:"bytes,2,opt,name=apisCount"`
	// LastCacheSyncTime holds time of most recent cache synchronization
	LastCacheSyncTime *metav1.Time `json:"lastCacheSyncTime,omitempty" protobuf:"bytes,3,opt,name=lastCacheSyncTime"`
}

// ClusterList is a collection of Clusters.
type ClusterList struct {
	metav1.ListMeta `json:"metadata,omitempty" protobuf:"bytes,1,opt,name=metadata"`
	Items           []Cluster `json:"items" protobuf:"bytes,2,rep,name=items"`
}

// AWSAuthConfig is an AWS IAM authentication configuration
type AWSAuthConfig struct {
	// ClusterName contains AWS cluster name
	ClusterName string `json:"clusterName,omitempty" protobuf:"bytes,1,opt,name=clusterName"`

	// RoleARN contains optional role ARN. If set then AWS IAM Authenticator assume a role to perform cluster operations instead of the default AWS credential provider chain.
	RoleARN string `json:"roleARN,omitempty" protobuf:"bytes,2,opt,name=roleARN"`
}

// ExecProviderConfig is config used to call an external command to perform cluster authentication
// See: https://godoc.org/k8s.io/client-go/tools/clientcmd/api#ExecConfig
type ExecProviderConfig struct {
	// Command to execute
	Command string `json:"command,omitempty" protobuf:"bytes,1,opt,name=command"`

	// Arguments to pass to the command when executing it
	Args []string `json:"args,omitempty" protobuf:"bytes,2,rep,name=args"`

	// Env defines additional environment variables to expose to the process
	Env map[string]string `json:"env,omitempty" protobuf:"bytes,3,opt,name=env"`

	// Preferred input version of the ExecInfo
	APIVersion string `json:"apiVersion,omitempty" protobuf:"bytes,4,opt,name=apiVersion"`

	// This text is shown to the user when the executable doesn't seem to be present
	InstallHint string `json:"installHint,omitempty" protobuf:"bytes,5,opt,name=installHint"`
}

// ClusterConfig is the configuration attributes. This structure is subset of the go-client
// rest.Config with annotations added for marshalling.
type ClusterConfig struct {
	// Server requires Basic authentication
	Username string `json:"username,omitempty" protobuf:"bytes,1,opt,name=username"`
	Password string `json:"password,omitempty" protobuf:"bytes,2,opt,name=password"`

	// Server requires Bearer authentication. This client will not attempt to use
	// refresh tokens for an OAuth2 flow.
	// TODO: demonstrate an OAuth2 compatible client.
	BearerToken string `json:"bearerToken,omitempty" protobuf:"bytes,3,opt,name=bearerToken"`

	// TLSClientConfig contains settings to enable transport layer security
	TLSClientConfig `json:"tlsClientConfig" protobuf:"bytes,4,opt,name=tlsClientConfig"`

	// AWSAuthConfig contains IAM authentication configuration
	AWSAuthConfig *AWSAuthConfig `json:"awsAuthConfig,omitempty" protobuf:"bytes,5,opt,name=awsAuthConfig"`

	// ExecProviderConfig contains configuration for an exec provider
	ExecProviderConfig *ExecProviderConfig `json:"execProviderConfig,omitempty" protobuf:"bytes,6,opt,name=execProviderConfig"`
}

// TLSClientConfig contains settings to enable transport layer security
type TLSClientConfig struct {
	// Insecure specifies that the server should be accessed without verifying the TLS certificate. For testing only.
	Insecure bool `json:"insecure" protobuf:"bytes,1,opt,name=insecure"`
	// ServerName is passed to the server for SNI and is used in the client to check server
	// certificates against. If ServerName is empty, the hostname used to contact the
	// server is used.
	ServerName string `json:"serverName,omitempty" protobuf:"bytes,2,opt,name=serverName"`
	// CertData holds PEM-encoded bytes (typically read from a client certificate file).
	// CertData takes precedence over CertFile
	CertData []byte `json:"certData,omitempty" protobuf:"bytes,3,opt,name=certData"`
	// KeyData holds PEM-encoded bytes (typically read from a client certificate key file).
	// KeyData takes precedence over KeyFile
	KeyData []byte `json:"keyData,omitempty" protobuf:"bytes,4,opt,name=keyData"`
	// CAData holds PEM-encoded bytes (typically read from a root certificates bundle).
	// CAData takes precedence over CAFile
	CAData []byte `json:"caData,omitempty" protobuf:"bytes,5,opt,name=caData"`
}

// KnownTypeField contains mapping between CRD field and known Kubernetes type.
// This is mainly used for unit conversion in unknown resources (e.g. 0.1 == 100mi)
// TODO: Describe the members of this type
type KnownTypeField struct {
	Field string `json:"field,omitempty" protobuf:"bytes,1,opt,name=field"`
	Type  string `json:"type,omitempty" protobuf:"bytes,2,opt,name=type"`
}

// OverrideIgnoreDiff contains configurations about how fields should be ignored during diffs between
// the desired state and live state
type OverrideIgnoreDiff struct {
	// JSONPointers is a JSON path list following the format defined in RFC4627 (https://datatracker.ietf.org/doc/html/rfc6902#section-3)
	JSONPointers []string `json:"jsonPointers" protobuf:"bytes,1,rep,name=jSONPointers"`
	// JQPathExpressions is a JQ path list that will be evaludated during the diff process
	JQPathExpressions []string `json:"jqPathExpressions" protobuf:"bytes,2,opt,name=jqPathExpressions"`
	// ManagedFieldsManagers is a list of trusted managers. Fields mutated by those managers will take precedence over the
	// desired state defined in the SCM and won't be displayed in diffs
	ManagedFieldsManagers []string `json:"managedFieldsManagers" protobuf:"bytes,3,opt,name=managedFieldsManagers"`
}

type rawResourceOverride struct {
	HealthLua             string           `json:"health.lua,omitempty"`
	UseOpenLibs           bool             `json:"health.lua.useOpenLibs,omitempty"`
	Actions               string           `json:"actions,omitempty"`
	IgnoreDifferences     string           `json:"ignoreDifferences,omitempty"`
	IgnoreResourceUpdates string           `json:"ignoreResourceUpdates,omitempty"`
	KnownTypeFields       []KnownTypeField `json:"knownTypeFields,omitempty"`
}

// ResourceOverride holds configuration to customize resource diffing and health assessment
// TODO: describe the members of this type
type ResourceOverride struct {
	HealthLua             string             `protobuf:"bytes,1,opt,name=healthLua"`
	UseOpenLibs           bool               `protobuf:"bytes,5,opt,name=useOpenLibs"`
	Actions               string             `protobuf:"bytes,3,opt,name=actions"`
	IgnoreDifferences     OverrideIgnoreDiff `protobuf:"bytes,2,opt,name=ignoreDifferences"`
	IgnoreResourceUpdates OverrideIgnoreDiff `protobuf:"bytes,6,opt,name=ignoreResourceUpdates"`
	KnownTypeFields       []KnownTypeField   `protobuf:"bytes,4,opt,name=knownTypeFields"`
}

// TODO: describe this method
func (s *ResourceOverride) UnmarshalJSON(data []byte) error {
	raw := &rawResourceOverride{}
	if err := json.Unmarshal(data, &raw); err != nil {
		return err
	}
	s.KnownTypeFields = raw.KnownTypeFields
	s.HealthLua = raw.HealthLua
	s.UseOpenLibs = raw.UseOpenLibs
	s.Actions = raw.Actions
	err := yaml.Unmarshal([]byte(raw.IgnoreDifferences), &s.IgnoreDifferences)
	if err != nil {
		return err
	}
	err = yaml.Unmarshal([]byte(raw.IgnoreResourceUpdates), &s.IgnoreResourceUpdates)
	if err != nil {
		return err
	}
	return nil
}

// TODO: describe this method
func (s ResourceOverride) MarshalJSON() ([]byte, error) {
	ignoreDifferencesData, err := yaml.Marshal(s.IgnoreDifferences)
	if err != nil {
		return nil, err
	}
	ignoreResourceUpdatesData, err := yaml.Marshal(s.IgnoreResourceUpdates)
	if err != nil {
		return nil, err
	}
	raw := &rawResourceOverride{s.HealthLua, s.UseOpenLibs, s.Actions, string(ignoreDifferencesData), string(ignoreResourceUpdatesData), s.KnownTypeFields}
	return json.Marshal(raw)
}

// TODO: describe this method
func (o *ResourceOverride) GetActions() (ResourceActions, error) {
	var actions ResourceActions
	err := yaml.Unmarshal([]byte(o.Actions), &actions)
	if err != nil {
		return actions, err
	}
	return actions, nil
}

// TODO: describe this type
// TODO: describe members of this type
type ResourceActions struct {
	ActionDiscoveryLua string                     `json:"discovery.lua,omitempty" yaml:"discovery.lua,omitempty" protobuf:"bytes,1,opt,name=actionDiscoveryLua"`
	Definitions        []ResourceActionDefinition `json:"definitions,omitempty" protobuf:"bytes,2,rep,name=definitions"`
}

// TODO: describe this type
// TODO: describe members of this type
type ResourceActionDefinition struct {
	Name      string `json:"name" protobuf:"bytes,1,opt,name=name"`
	ActionLua string `json:"action.lua" yaml:"action.lua" protobuf:"bytes,2,opt,name=actionLua"`
}

// TODO: describe this type
// TODO: describe members of this type
type ResourceAction struct {
	Name        string                `json:"name,omitempty" protobuf:"bytes,1,opt,name=name"`
	Params      []ResourceActionParam `json:"params,omitempty" protobuf:"bytes,2,rep,name=params"`
	Disabled    bool                  `json:"disabled,omitempty" protobuf:"varint,3,opt,name=disabled"`
	IconClass   string                `json:"iconClass,omitempty" protobuf:"bytes,4,opt,name=iconClass"`
	DisplayName string                `json:"displayName,omitempty" protobuf:"bytes,5,opt,name=displayName"`
}

// TODO: describe this type
// TODO: describe members of this type
type ResourceActionParam struct {
	Name    string `json:"name,omitempty" protobuf:"bytes,1,opt,name=name"`
	Value   string `json:"value,omitempty" protobuf:"bytes,2,opt,name=value"`
	Type    string `json:"type,omitempty" protobuf:"bytes,3,opt,name=type"`
	Default string `json:"default,omitempty" protobuf:"bytes,4,opt,name=default"`
}

// TODO: refactor to use rbacpolicy.ActionGet, rbacpolicy.ActionCreate, without import cycle
var validActions = map[string]bool{
	"get":      true,
	"create":   true,
	"update":   true,
	"delete":   true,
	"sync":     true,
	"override": true,
	"*":        true,
}

var validActionPatterns = []*regexp.Regexp{
	regexp.MustCompile("action/.*"),
}

func isValidAction(action string) bool {
	if validActions[action] {
		return true
	}
	for i := range validActionPatterns {
		if validActionPatterns[i].MatchString(action) {
			return true
		}
	}
	return false
}

// TODO: same as validActions, refacotor to use rbacpolicy.ResourceApplications etc.
var validResources = map[string]bool{
	"applications": true,
	"repositories": true,
	"clusters":     true,
	"exec":         true,
	"logs":         true,
}

func isValidResource(resource string) bool {
	return validResources[resource]
}

func validatePolicy(proj string, role string, policy string) error {
	policyComponents := strings.Split(policy, ",")
	if len(policyComponents) != 6 || strings.Trim(policyComponents[0], " ") != "p" {
		return status.Errorf(codes.InvalidArgument, "invalid policy rule '%s': must be of the form: 'p, sub, res, act, obj, eft'", policy)
	}
	// subject
	subject := strings.Trim(policyComponents[1], " ")
	expectedSubject := fmt.Sprintf("proj:%s:%s", proj, role)
	if subject != expectedSubject {
		return status.Errorf(codes.InvalidArgument, "invalid policy rule '%s': policy subject must be: '%s', not '%s'", policy, expectedSubject, subject)
	}
	// resource
	resource := strings.Trim(policyComponents[2], " ")
	if !isValidResource(resource) {
		return status.Errorf(codes.InvalidArgument, "invalid policy rule '%s': project resource must be: 'applications', 'repositories' or 'clusters', not '%s'", policy, resource)
	}
	// action
	action := strings.Trim(policyComponents[3], " ")
	if !isValidAction(action) {
		return status.Errorf(codes.InvalidArgument, "invalid policy rule '%s': invalid action '%s'", policy, action)
	}
	// object
	object := strings.Trim(policyComponents[4], " ")
	objectRegexp, err := regexp.Compile(fmt.Sprintf(`^%s/[*\w-.]+$`, regexp.QuoteMeta(proj)))
	if err != nil || !objectRegexp.MatchString(object) {
		return status.Errorf(codes.InvalidArgument, "invalid policy rule '%s': object must be of form '%s/*' or '%s/<APPNAME>', not '%s'", policy, proj, proj, object)
	}
	// effect
	effect := strings.Trim(policyComponents[5], " ")
	if effect != "allow" && effect != "deny" {
		return status.Errorf(codes.InvalidArgument, "invalid policy rule '%s': effect must be: 'allow' or 'deny'", policy)
	}
	return nil
}

var roleNameRegexp = regexp.MustCompile(`^[a-zA-Z0-9]([-_a-zA-Z0-9]*[a-zA-Z0-9])?$`)

func validateRoleName(name string) error {
	if !roleNameRegexp.MatchString(name) {
		return status.Errorf(codes.InvalidArgument, "invalid role name '%s'. Must consist of alphanumeric characters, '-' or '_', and must start and end with an alphanumeric character", name)
	}
	return nil
}

var invalidChars = regexp.MustCompile("[\"\n\r\t]")

func validateGroupName(name string) error {
	n := []rune(name)
	name = strings.TrimSpace(name)
	if len(name) > 1 && strings.HasPrefix(name, "\"") && strings.HasSuffix(name, "\"") {
		// Remove surrounding quotes for further inspection of the group name
		name = name[1 : len(name)-1]
	} else if strings.Contains(name, ",") {
		return status.Errorf(codes.InvalidArgument, "group '%s' must be quoted", name)
	}
	if name == "" {
		return status.Errorf(codes.InvalidArgument, "group '%s' is empty", name)
	}
	if invalidChars.MatchString(name) {
		return status.Errorf(codes.InvalidArgument, "group '%s' contains invalid characters", name)
	}
	if len(n) > 1 && unicode.IsSpace(n[0]) {
		return status.Errorf(codes.InvalidArgument, "group '%s' contains a leading space", name)
	}
	if len(n) > 1 && unicode.IsSpace(n[len(n)-1]) {
		return status.Errorf(codes.InvalidArgument, "group '%s' contains a trailing space", name)
	}
	return nil
}

// OrphanedResourcesMonitorSettings holds settings of orphaned resources monitoring
type OrphanedResourcesMonitorSettings struct {
	// Warn indicates if warning condition should be created for apps which have orphaned resources
	Warn *bool `json:"warn,omitempty" protobuf:"bytes,1,name=warn"`
	// Ignore contains a list of resources that are to be excluded from orphaned resources monitoring
	Ignore []OrphanedResourceKey `json:"ignore,omitempty" protobuf:"bytes,2,opt,name=ignore"`
}

// OrphanedResourceKey is a reference to a resource to be ignored from
type OrphanedResourceKey struct {
	Group string `json:"group,omitempty" protobuf:"bytes,1,opt,name=group"`
	Kind  string `json:"kind,omitempty" protobuf:"bytes,2,opt,name=kind"`
	Name  string `json:"name,omitempty" protobuf:"bytes,3,opt,name=name"`
}

// IsWarn returns true if warnings are enabled for orphan resources monitoring
func (s *OrphanedResourcesMonitorSettings) IsWarn() bool {
	return s.Warn != nil && *s.Warn
}

// SignatureKey is the specification of a key required to verify commit signatures with
type SignatureKey struct {
	// The ID of the key in hexadecimal notation
	KeyID string `json:"keyID" protobuf:"bytes,1,name=keyID"`
}

// AppProjectSpec is the specification of an AppProject
type AppProjectSpec struct {
	// SourceRepos contains list of repository URLs which can be used for deployment
	SourceRepos []string `json:"sourceRepos,omitempty" protobuf:"bytes,1,name=sourceRepos"`
	// Destinations contains list of destinations available for deployment
	Destinations []ApplicationDestination `json:"destinations,omitempty" protobuf:"bytes,2,name=destination"`
	// Description contains optional project description
	Description string `json:"description,omitempty" protobuf:"bytes,3,opt,name=description"`
	// Roles are user defined RBAC roles associated with this project
	Roles []ProjectRole `json:"roles,omitempty" protobuf:"bytes,4,rep,name=roles"`
	// ClusterResourceWhitelist contains list of whitelisted cluster level resources
	ClusterResourceWhitelist []metav1.GroupKind `json:"clusterResourceWhitelist,omitempty" protobuf:"bytes,5,opt,name=clusterResourceWhitelist"`
	// NamespaceResourceBlacklist contains list of blacklisted namespace level resources
	NamespaceResourceBlacklist []metav1.GroupKind `json:"namespaceResourceBlacklist,omitempty" protobuf:"bytes,6,opt,name=namespaceResourceBlacklist"`
	// OrphanedResources specifies if controller should monitor orphaned resources of apps in this project
	OrphanedResources *OrphanedResourcesMonitorSettings `json:"orphanedResources,omitempty" protobuf:"bytes,7,opt,name=orphanedResources"`
	// SyncWindows controls when syncs can be run for apps in this project
	SyncWindows SyncWindows `json:"syncWindows,omitempty" protobuf:"bytes,8,opt,name=syncWindows"`
	// NamespaceResourceWhitelist contains list of whitelisted namespace level resources
	NamespaceResourceWhitelist []metav1.GroupKind `json:"namespaceResourceWhitelist,omitempty" protobuf:"bytes,9,opt,name=namespaceResourceWhitelist"`
	// SignatureKeys contains a list of PGP key IDs that commits in Git must be signed with in order to be allowed for sync
	SignatureKeys []SignatureKey `json:"signatureKeys,omitempty" protobuf:"bytes,10,opt,name=signatureKeys"`
	// ClusterResourceBlacklist contains list of blacklisted cluster level resources
	ClusterResourceBlacklist []metav1.GroupKind `json:"clusterResourceBlacklist,omitempty" protobuf:"bytes,11,opt,name=clusterResourceBlacklist"`
	// SourceNamespaces defines the namespaces application resources are allowed to be created in
	SourceNamespaces []string `json:"sourceNamespaces,omitempty" protobuf:"bytes,12,opt,name=sourceNamespaces"`
	// PermitOnlyProjectScopedClusters determines whether destinations can only reference clusters which are project-scoped
	PermitOnlyProjectScopedClusters bool `json:"permitOnlyProjectScopedClusters,omitempty" protobuf:"bytes,13,opt,name=permitOnlyProjectScopedClusters"`
}

// SyncWindows is a collection of sync windows in this project
type SyncWindows []*SyncWindow

// SyncWindow contains the kind, time, duration and attributes that are used to assign the syncWindows to apps
type SyncWindow struct {
	// Kind defines if the window allows or blocks syncs
	Kind string `json:"kind,omitempty" protobuf:"bytes,1,opt,name=kind"`
	// Schedule is the time the window will begin, specified in cron format
	Schedule string `json:"schedule,omitempty" protobuf:"bytes,2,opt,name=schedule"`
	// Duration is the amount of time the sync window will be open
	Duration string `json:"duration,omitempty" protobuf:"bytes,3,opt,name=duration"`
	// Applications contains a list of applications that the window will apply to
	Applications []string `json:"applications,omitempty" protobuf:"bytes,4,opt,name=applications"`
	// Namespaces contains a list of namespaces that the window will apply to
	Namespaces []string `json:"namespaces,omitempty" protobuf:"bytes,5,opt,name=namespaces"`
	// Clusters contains a list of clusters that the window will apply to
	Clusters []string `json:"clusters,omitempty" protobuf:"bytes,6,opt,name=clusters"`
	// ManualSync enables manual syncs when they would otherwise be blocked
	ManualSync bool `json:"manualSync,omitempty" protobuf:"bytes,7,opt,name=manualSync"`
	// TimeZone of the sync that will be applied to the schedule
	TimeZone string `json:"timeZone,omitempty" protobuf:"bytes,8,opt,name=timeZone"`
}

// HasWindows returns true if SyncWindows has one or more SyncWindow
func (s *SyncWindows) HasWindows() bool {
	return s != nil && len(*s) > 0
}

// Active returns a list of sync windows that are currently active
func (s *SyncWindows) Active() *SyncWindows {
	return s.active(time.Now())
}

func (s *SyncWindows) active(currentTime time.Time) *SyncWindows {

	// If SyncWindows.Active() is called outside of a UTC locale, it should be
	// first converted to UTC before we scan through the SyncWindows.
	currentTime = currentTime.In(time.UTC)

	if s.HasWindows() {
		var active SyncWindows
		specParser := cron.NewParser(cron.Minute | cron.Hour | cron.Dom | cron.Month | cron.Dow)
		for _, w := range *s {
			schedule, _ := specParser.Parse(w.Schedule)
			duration, _ := time.ParseDuration(w.Duration)

			// Offset the nextWindow time to consider the timeZone of the sync window
			timeZoneOffsetDuration := w.scheduleOffsetByTimeZone()
			nextWindow := schedule.Next(currentTime.Add(timeZoneOffsetDuration - duration))
			if nextWindow.Before(currentTime.Add(timeZoneOffsetDuration)) {
				active = append(active, w)
			}
		}
		if len(active) > 0 {
			return &active
		}
	}
	return nil
}

// InactiveAllows will iterate over the SyncWindows and return all inactive allow windows
// for the current time. If the current time is in an inactive allow window, syncs will
// be denied.
func (s *SyncWindows) InactiveAllows() *SyncWindows {
	return s.inactiveAllows(time.Now())
}

func (s *SyncWindows) inactiveAllows(currentTime time.Time) *SyncWindows {

	// If SyncWindows.InactiveAllows() is called outside of a UTC locale, it should be
	// first converted to UTC before we scan through the SyncWindows.
	currentTime = currentTime.In(time.UTC)

	if s.HasWindows() {
		var inactive SyncWindows
		specParser := cron.NewParser(cron.Minute | cron.Hour | cron.Dom | cron.Month | cron.Dow)
		for _, w := range *s {
			if w.Kind == "allow" {
				schedule, sErr := specParser.Parse(w.Schedule)
				duration, dErr := time.ParseDuration(w.Duration)
				// Offset the nextWindow time to consider the timeZone of the sync window
				timeZoneOffsetDuration := w.scheduleOffsetByTimeZone()
				nextWindow := schedule.Next(currentTime.Add(timeZoneOffsetDuration - duration))

				if !nextWindow.Before(currentTime.Add(timeZoneOffsetDuration)) && sErr == nil && dErr == nil {
					inactive = append(inactive, w)
				}
			}
		}
		if len(inactive) > 0 {
			return &inactive
		}
	}
	return nil
}

func (w *SyncWindow) scheduleOffsetByTimeZone() time.Duration {
	loc, err := time.LoadLocation(w.TimeZone)
	if err != nil {
		log.Warnf("Invalid time zone %s specified. Using UTC as default time zone", w.TimeZone)
		loc = time.Now().UTC().Location()
	}
	_, tzOffset := time.Now().In(loc).Zone()
	return time.Duration(tzOffset) * time.Second
}

// AddWindow adds a sync window with the given parameters to the AppProject
func (s *AppProjectSpec) AddWindow(knd string, sch string, dur string, app []string, ns []string, cl []string, ms bool, timeZone string) error {
	if len(knd) == 0 || len(sch) == 0 || len(dur) == 0 {
		return fmt.Errorf("cannot create window: require kind, schedule, duration and one or more of applications, namespaces and clusters")

	}

	window := &SyncWindow{
		Kind:       knd,
		Schedule:   sch,
		Duration:   dur,
		ManualSync: ms,
		TimeZone:   timeZone,
	}

	if len(app) > 0 {
		window.Applications = app
	}
	if len(ns) > 0 {
		window.Namespaces = ns
	}
	if len(cl) > 0 {
		window.Clusters = cl
	}

	err := window.Validate()
	if err != nil {
		return err
	}

	s.SyncWindows = append(s.SyncWindows, window)

	return nil

}

// DeleteWindow deletes a sync window with the given id from the AppProject
func (s *AppProjectSpec) DeleteWindow(id int) error {
	var exists bool
	for i := range s.SyncWindows {
		if i == id {
			exists = true
			s.SyncWindows = append(s.SyncWindows[:i], s.SyncWindows[i+1:]...)
			break
		}
	}
	if !exists {
		return fmt.Errorf("window with id '%s' not found", strconv.Itoa(id))
	}
	return nil
}

// Matches returns a list of sync windows that are defined for a given application
func (w *SyncWindows) Matches(app *Application) *SyncWindows {
	if w.HasWindows() {
		var matchingWindows SyncWindows
		for _, w := range *w {
			if len(w.Applications) > 0 {
				for _, a := range w.Applications {
					if globMatch(a, app.Name, false) {
						matchingWindows = append(matchingWindows, w)
						break
					}
				}
			}
			if len(w.Clusters) > 0 {
				for _, c := range w.Clusters {
					dst := app.Spec.Destination
					dstNameMatched := dst.Name != "" && globMatch(c, dst.Name, false)
					dstServerMatched := dst.Server != "" && globMatch(c, dst.Server, false)
					if dstNameMatched || dstServerMatched {
						matchingWindows = append(matchingWindows, w)
						break
					}
				}
			}
			if len(w.Namespaces) > 0 {
				for _, n := range w.Namespaces {
					if globMatch(n, app.Spec.Destination.Namespace, false) {
						matchingWindows = append(matchingWindows, w)
						break
					}
				}
			}
		}
		if len(matchingWindows) > 0 {
			return &matchingWindows
		}
	}
	return nil
}

// CanSync returns true if a sync window currently allows a sync. isManual indicates whether the sync has been triggered manually.
func (w *SyncWindows) CanSync(isManual bool) bool {
	if !w.HasWindows() {
		return true
	}

	active := w.Active()
	hasActiveDeny, manualEnabled := active.hasDeny()

	if hasActiveDeny {
		if isManual && manualEnabled {
			return true
		} else {
			return false
		}
	}

	if active.hasAllow() {
		return true
	}

	inactiveAllows := w.InactiveAllows()
	if inactiveAllows.HasWindows() {
		if isManual && inactiveAllows.manualEnabled() {
			return true
		} else {
			return false
		}
	}

	return true
}

// hasDeny will iterate over the SyncWindows and return if a deny window is found and if
// manual sync is enabled. It returns true in the first return boolean value if it finds
// any deny window. Will return true in the second return boolean value if all deny windows
// have manual sync enabled. If one deny window has manual sync disabled it returns false in
// the second return value.
func (w *SyncWindows) hasDeny() (bool, bool) {
	if !w.HasWindows() {
		return false, false
	}
	var denyFound, manualEnabled bool
	for _, a := range *w {
		if a.Kind == "deny" {
			if !denyFound {
				manualEnabled = a.ManualSync
			} else {
				if manualEnabled {
					manualEnabled = a.ManualSync
				}
			}
			denyFound = true
		}
	}
	return denyFound, manualEnabled
}

// hasAllow will iterate over the SyncWindows and returns true if it find any allow window.
func (w *SyncWindows) hasAllow() bool {
	if !w.HasWindows() {
		return false
	}
	for _, a := range *w {
		if a.Kind == "allow" {
			return true
		}
	}
	return false
}

// manualEnabled will iterate over the SyncWindows and return true if all windows have
// ManualSync set to true. Returns false if it finds at least one entry with ManualSync
// set to false
func (w *SyncWindows) manualEnabled() bool {
	if !w.HasWindows() {
		return false
	}
	for _, s := range *w {
		if !s.ManualSync {
			return false
		}
	}
	return true
}

// Active returns true if the sync window is currently active
func (w SyncWindow) Active() bool {
	return w.active(time.Now())
}

func (w SyncWindow) active(currentTime time.Time) bool {

	// If SyncWindow.Active() is called outside of a UTC locale, it should be
	// first converted to UTC before search
	currentTime = currentTime.UTC()

	specParser := cron.NewParser(cron.Minute | cron.Hour | cron.Dom | cron.Month | cron.Dow)
	schedule, _ := specParser.Parse(w.Schedule)
	duration, _ := time.ParseDuration(w.Duration)

	// Offset the nextWindow time to consider the timeZone of the sync window
	timeZoneOffsetDuration := w.scheduleOffsetByTimeZone()
	nextWindow := schedule.Next(currentTime.Add(timeZoneOffsetDuration - duration))

	return nextWindow.Before(currentTime.Add(timeZoneOffsetDuration))
}

// Update updates a sync window's settings with the given parameter
func (w *SyncWindow) Update(s string, d string, a []string, n []string, c []string, tz string) error {

	if len(s) == 0 && len(d) == 0 && len(a) == 0 && len(n) == 0 && len(c) == 0 {
		return fmt.Errorf("cannot update: require one or more of schedule, duration, application, namespace, or cluster")
	}

	if len(s) > 0 {
		w.Schedule = s
	}

	if len(d) > 0 {
		w.Duration = d
	}

	if len(a) > 0 {
		w.Applications = a
	}
	if len(n) > 0 {
		w.Namespaces = n
	}
	if len(c) > 0 {
		w.Clusters = c
	}
	if tz == "" {
		tz = "UTC"
	}
	w.TimeZone = tz
	return nil
}

// Validate checks whether a sync window has valid configuration. The error returned indicates any problems that has been found.
func (w *SyncWindow) Validate() error {

	// Default timeZone to UTC if timeZone is not specified
	if w.TimeZone == "" {
		w.TimeZone = "UTC"
	}
	if _, err := time.LoadLocation(w.TimeZone); err != nil {
		log.Warnf("Invalid time zone %s specified. Using UTC as default time zone", w.TimeZone)
		w.TimeZone = "UTC"
	}

	if w.Kind != "allow" && w.Kind != "deny" {
		return fmt.Errorf("kind '%s' mismatch: can only be allow or deny", w.Kind)
	}
	specParser := cron.NewParser(cron.Minute | cron.Hour | cron.Dom | cron.Month | cron.Dow)
	_, err := specParser.Parse(w.Schedule)
	if err != nil {
		return fmt.Errorf("cannot parse schedule '%s': %s", w.Schedule, err)
	}
	_, err = time.ParseDuration(w.Duration)
	if err != nil {
		return fmt.Errorf("cannot parse duration '%s': %s", w.Duration, err)
	}
	return nil
}

// DestinationClusters returns a list of cluster URLs allowed as destination in an AppProject
func (d AppProjectSpec) DestinationClusters() []string {
	servers := make([]string, 0)

	for _, d := range d.Destinations {
		servers = append(servers, d.Server)
	}

	return servers
}

// ProjectRole represents a role that has access to a project
type ProjectRole struct {
	// Name is a name for this role
	Name string `json:"name" protobuf:"bytes,1,opt,name=name"`
	// Description is a description of the role
	Description string `json:"description,omitempty" protobuf:"bytes,2,opt,name=description"`
	// Policies Stores a list of casbin formatted strings that define access policies for the role in the project
	Policies []string `json:"policies,omitempty" protobuf:"bytes,3,rep,name=policies"`
	// JWTTokens are a list of generated JWT tokens bound to this role
	JWTTokens []JWTToken `json:"jwtTokens,omitempty" protobuf:"bytes,4,rep,name=jwtTokens"`
	// Groups are a list of OIDC group claims bound to this role
	Groups []string `json:"groups,omitempty" protobuf:"bytes,5,rep,name=groups"`
}

// JWTToken holds the issuedAt and expiresAt values of a token
type JWTToken struct {
	IssuedAt  int64  `json:"iat" protobuf:"int64,1,opt,name=iat"`
	ExpiresAt int64  `json:"exp,omitempty" protobuf:"int64,2,opt,name=exp"`
	ID        string `json:"id,omitempty" protobuf:"bytes,3,opt,name=id"`
}

// Command holds binary path and arguments list
type Command struct {
	Command []string `json:"command,omitempty" protobuf:"bytes,1,name=command"`
	Args    []string `json:"args,omitempty" protobuf:"bytes,2,rep,name=args"`
}

// ConfigManagementPlugin contains config management plugin configuration
type ConfigManagementPlugin struct {
	Name     string   `json:"name" protobuf:"bytes,1,name=name"`
	Init     *Command `json:"init,omitempty" protobuf:"bytes,2,name=init"`
	Generate Command  `json:"generate" protobuf:"bytes,3,name=generate"`
	LockRepo bool     `json:"lockRepo,omitempty" protobuf:"bytes,4,name=lockRepo"`
}

// HelmOptions holds helm options
type HelmOptions struct {
	ValuesFileSchemes []string `protobuf:"bytes,1,opt,name=valuesFileSchemes"`
}

// KustomizeOptions are options for kustomize to use when building manifests
type KustomizeOptions struct {
	// BuildOptions is a string of build parameters to use when calling `kustomize build`
	BuildOptions string `protobuf:"bytes,1,opt,name=buildOptions"`
	// BinaryPath holds optional path to kustomize binary
	BinaryPath string `protobuf:"bytes,2,opt,name=binaryPath"`

	SetNamespace bool `protobuf:"varint,3,opt,name=setNamespace"`
}

// CascadedDeletion indicates if the deletion finalizer is set and controller should delete the application and it's cascaded resources
func (app *Application) CascadedDeletion() bool {
	for _, finalizer := range app.ObjectMeta.Finalizers {
		if isPropagationPolicyFinalizer(finalizer) {
			return true
		}
	}
	return false
}

// IsRefreshRequested returns whether a refresh has been requested for an application, and if yes, the type of refresh that should be executed.
func (app *Application) IsRefreshRequested() (RefreshType, bool) {
	refreshType := RefreshTypeNormal
	annotations := app.GetAnnotations()
	if annotations == nil {
		return refreshType, false
	}
	typeStr, ok := annotations[AnnotationKeyRefresh]
	if !ok {
		return refreshType, false
	}

	if typeStr == string(RefreshTypeHard) {
		refreshType = RefreshTypeHard
	}
	return refreshType, true
}

func (app *Application) HasPostDeleteFinalizer(stage ...string) bool {
	return getFinalizerIndex(app.ObjectMeta, strings.Join(append([]string{PostDeleteFinalizerName}, stage...), "/")) > -1
}

func (app *Application) SetPostDeleteFinalizer(stage ...string) {
	setFinalizer(&app.ObjectMeta, strings.Join(append([]string{PostDeleteFinalizerName}, stage...), "/"), true)
}

func (app *Application) UnSetPostDeleteFinalizer(stage ...string) {
	setFinalizer(&app.ObjectMeta, strings.Join(append([]string{PostDeleteFinalizerName}, stage...), "/"), false)
}

// SetCascadedDeletion will enable cascaded deletion by setting the propagation policy finalizer
func (app *Application) SetCascadedDeletion(finalizer string) {
	setFinalizer(&app.ObjectMeta, finalizer, true)
}

// Expired returns true if the application needs to be reconciled
func (status *ApplicationStatus) Expired(statusRefreshTimeout time.Duration) bool {
	return status.ReconciledAt == nil || status.ReconciledAt.Add(statusRefreshTimeout).Before(time.Now().UTC())
}

// UnSetCascadedDeletion will remove the propagation policy finalizers
func (app *Application) UnSetCascadedDeletion() {
	for _, f := range app.Finalizers {
		if isPropagationPolicyFinalizer(f) {
			setFinalizer(&app.ObjectMeta, f, false)
		}
	}
}

func isPropagationPolicyFinalizer(finalizer string) bool {
	switch finalizer {
	case ResourcesFinalizerName:
		return true
	case ForegroundPropagationPolicyFinalizer:
		return true
	case BackgroundPropagationPolicyFinalizer:
		return true
	default:
		return false
	}
}

// GetPropagationPolicy returns the value of propagation policy finalizer
func (app *Application) GetPropagationPolicy() string {
	for _, finalizer := range app.ObjectMeta.Finalizers {
		if isPropagationPolicyFinalizer(finalizer) {
			return finalizer
		}
	}
	return ""
}

// HasChangedManagedNamespaceMetadata checks whether app.Spec.SyncPolicy.ManagedNamespaceMetadata differs from the
// managed namespace metadata which has been stored app.Status.OperationState.SyncResult. If they differ a refresh should
// be triggered.
func (app *Application) HasChangedManagedNamespaceMetadata() bool {
	return app.Spec.SyncPolicy != nil && app.Spec.SyncPolicy.ManagedNamespaceMetadata != nil && app.Status.OperationState != nil && app.Status.OperationState.SyncResult != nil && !reflect.DeepEqual(app.Spec.SyncPolicy.ManagedNamespaceMetadata, app.Status.OperationState.SyncResult.ManagedNamespaceMetadata)
}

// IsFinalizerPresent checks if the app has a given finalizer
func (app *Application) IsFinalizerPresent(finalizer string) bool {
	return getFinalizerIndex(app.ObjectMeta, finalizer) > -1
}

// SetConditions updates the application status conditions for a subset of evaluated types.
// If the application has a pre-existing condition of a type that is not in the evaluated list,
// it will be preserved. If the application has a pre-existing condition of a type that
// is in the evaluated list, but not in the incoming conditions list, it will be removed.
func (status *ApplicationStatus) SetConditions(conditions []ApplicationCondition, evaluatedTypes map[ApplicationConditionType]bool) {
	appConditions := make([]ApplicationCondition, 0)
	now := metav1.Now()
	for i := 0; i < len(status.Conditions); i++ {
		condition := status.Conditions[i]
		if _, ok := evaluatedTypes[condition.Type]; !ok {
			if condition.LastTransitionTime == nil {
				condition.LastTransitionTime = &now
			}
			appConditions = append(appConditions, condition)
		}
	}
	for i := range conditions {
		condition := conditions[i]
		if condition.LastTransitionTime == nil {
			condition.LastTransitionTime = &now
		}
		eci := findConditionIndexByType(status.Conditions, condition.Type)
		if eci >= 0 && status.Conditions[eci].Message == condition.Message {
			// If we already have a condition of this type, only update the timestamp if something
			// has changed.
			appConditions = append(appConditions, status.Conditions[eci])
		} else {
			// Otherwise we use the new incoming condition with an updated timestamp:
			appConditions = append(appConditions, condition)
		}
	}
	sort.Slice(appConditions, func(i, j int) bool {
		left := appConditions[i]
		right := appConditions[j]
		return fmt.Sprintf("%s/%s/%v", left.Type, left.Message, left.LastTransitionTime) < fmt.Sprintf("%s/%s/%v", right.Type, right.Message, right.LastTransitionTime)
	})
	status.Conditions = appConditions
}

func findConditionIndexByType(conditions []ApplicationCondition, t ApplicationConditionType) int {
	for i := range conditions {
		if conditions[i].Type == t {
			return i
		}
	}
	return -1
}

// GetErrorConditions returns list of application error conditions
func (status *ApplicationStatus) GetConditions(conditionTypes map[ApplicationConditionType]bool) []ApplicationCondition {
	result := make([]ApplicationCondition, 0)
	for i := range status.Conditions {
		condition := status.Conditions[i]
		if ok := conditionTypes[condition.Type]; ok {
			result = append(result, condition)
		}
	}
	return result
}

// IsError returns true if a condition indicates an error condition
func (condition *ApplicationCondition) IsError() bool {
	return strings.HasSuffix(condition.Type, "Error")
}

// Equals compares two instances of ApplicationSource and return true if instances are equal.
func (source *ApplicationSource) Equals(other *ApplicationSource) bool {
	if source == nil && other == nil {
		return true
	}
	if source == nil || other == nil {
		return false
	}
	if !source.Plugin.Equals(other.Plugin) {
		return false
	}
	// reflect.DeepEqual works fine for the other fields. Since the plugin fields are equal, set them to null so they're
	// not considered in the DeepEqual comparison.
	sourceCopy := source.DeepCopy()
	otherCopy := other.DeepCopy()
	sourceCopy.Plugin = nil
	otherCopy.Plugin = nil
	return reflect.DeepEqual(sourceCopy, otherCopy)
}

// ExplicitType returns the type (e.g. Helm, Kustomize, etc) of the application. If either none or multiple types are defined, returns an error.
func (source *ApplicationSource) ExplicitType() (*ApplicationSourceType, error) {
	var appTypes []ApplicationSourceType
	if source.Kustomize != nil {
		appTypes = append(appTypes, ApplicationSourceTypeKustomize)
	}
	if source.Helm != nil {
		appTypes = append(appTypes, ApplicationSourceTypeHelm)
	}
	if source.Directory != nil {
		appTypes = append(appTypes, ApplicationSourceTypeDirectory)
	}
	if source.Plugin != nil {
		appTypes = append(appTypes, ApplicationSourceTypePlugin)
	}
	if len(appTypes) == 0 {
		return nil, nil
	}
	if len(appTypes) > 1 {
		typeNames := make([]string, len(appTypes))
		for i := range appTypes {
			typeNames[i] = string(appTypes[i])
		}
		return nil, fmt.Errorf("multiple application sources defined: %s", strings.Join(typeNames, ","))
	}
	appType := appTypes[0]
	return &appType, nil
}

// Equals compares two instances of ApplicationDestination and returns true if instances are equal.
func (dest ApplicationDestination) Equals(other ApplicationDestination) bool {
	// ignore destination cluster name and isServerInferred fields during comparison
	// since server URL is inferred from cluster name
	if dest.isServerInferred {
		dest.Server = ""
		dest.isServerInferred = false
	}

	if other.isServerInferred {
		other.Server = ""
		other.isServerInferred = false
	}
	return reflect.DeepEqual(dest, other)
}

// GetProject returns the application's project. This is preferred over spec.Project which may be empty
func (spec ApplicationSpec) GetProject() string {
	if spec.Project == "" {
		return DefaultAppProjectName
	}
	return spec.Project
}

// GetRevisionHistoryLimit returns the currently set revision history limit for an application
func (spec ApplicationSpec) GetRevisionHistoryLimit() int {
	if spec.RevisionHistoryLimit != nil {
		return int(*spec.RevisionHistoryLimit)
	}
	return RevisionHistoryLimit
}

func isResourceInList(res metav1.GroupKind, list []metav1.GroupKind) bool {
	for _, item := range list {
		ok, err := filepath.Match(item.Kind, res.Kind)
		if ok && err == nil {
			ok, err = filepath.Match(item.Group, res.Group)
			if ok && err == nil {
				return true
			}
		}
	}
	return false
}

// getFinalizerIndex returns finalizer index in the list of object finalizers or -1 if finalizer does not exist
func getFinalizerIndex(meta metav1.ObjectMeta, name string) int {
	for i, finalizer := range meta.Finalizers {
		if finalizer == name {
			return i
		}
	}
	return -1
}

// setFinalizer adds or removes finalizer with the specified name
func setFinalizer(meta *metav1.ObjectMeta, name string, exist bool) {
	index := getFinalizerIndex(*meta, name)
	if exist != (index > -1) {
		if index > -1 {
			meta.Finalizers[index] = meta.Finalizers[len(meta.Finalizers)-1]
			meta.Finalizers = meta.Finalizers[:len(meta.Finalizers)-1]
		} else {
			meta.Finalizers = append(meta.Finalizers, name)
		}
	}
}

// SetK8SConfigDefaults sets Kubernetes REST config default settings
func SetK8SConfigDefaults(config *rest.Config) error {
	config.QPS = K8sClientConfigQPS
	config.Burst = K8sClientConfigBurst
	tlsConfig, err := rest.TLSConfigFor(config)
	if err != nil {
		return err
	}

	dial := (&net.Dialer{
		Timeout:   K8sTCPTimeout,
		KeepAlive: K8sTCPKeepAlive,
	}).DialContext
	transport := utilnet.SetTransportDefaults(&http.Transport{
		Proxy:               http.ProxyFromEnvironment,
		TLSHandshakeTimeout: K8sTLSHandshakeTimeout,
		TLSClientConfig:     tlsConfig,
		MaxIdleConns:        K8sMaxIdleConnections,
		MaxIdleConnsPerHost: K8sMaxIdleConnections,
		MaxConnsPerHost:     K8sMaxIdleConnections,
		DialContext:         dial,
		DisableCompression:  config.DisableCompression,
		IdleConnTimeout:     K8sTCPIdleConnTimeout,
	})
	tr, err := rest.HTTPWrappersForConfig(config, transport)
	if err != nil {
		return err
	}

	// set default tls config and remove auth/exec provides since we use it in a custom transport
	config.TLSClientConfig = rest.TLSClientConfig{}
	config.AuthProvider = nil
	config.ExecProvider = nil

	// Set server-side timeout
	config.Timeout = K8sServerSideTimeout

	config.Transport = tr
	maxRetries := env.ParseInt64FromEnv(utilhttp.EnvRetryMax, 0, 1, math.MaxInt64)
	if maxRetries > 0 {
		backoffDurationMS := env.ParseInt64FromEnv(utilhttp.EnvRetryBaseBackoff, 100, 1, math.MaxInt64)
		backoffDuration := time.Duration(backoffDurationMS) * time.Millisecond
		config.WrapTransport = utilhttp.WithRetry(maxRetries, backoffDuration)
	}
	return nil
}

// RawRestConfig returns a go-client REST config from cluster that might be serialized into the file using kube.WriteKubeConfig method.
func (c *Cluster) RawRestConfig() *rest.Config {
	var config *rest.Config
	var err error
	if c.Server == KubernetesInternalAPIServerAddr && env.ParseBoolFromEnv(EnvVarFakeInClusterConfig, false) {
		conf, exists := os.LookupEnv("KUBECONFIG")
		if exists {
			config, err = clientcmd.BuildConfigFromFlags("", conf)
		} else {
			var homeDir string
			homeDir, err = os.UserHomeDir()
			if err != nil {
				homeDir = ""
			}
			config, err = clientcmd.BuildConfigFromFlags("", filepath.Join(homeDir, ".kube", "config"))
		}
	} else if c.Server == KubernetesInternalAPIServerAddr && c.Config.Username == "" && c.Config.Password == "" && c.Config.BearerToken == "" {
		config, err = rest.InClusterConfig()
	} else if c.Server == KubernetesInternalAPIServerAddr {
		config, err = rest.InClusterConfig()
		if err == nil {
			config.Username = c.Config.Username
			config.Password = c.Config.Password
			config.BearerToken = c.Config.BearerToken
			config.BearerTokenFile = ""
		}
	} else {
		tlsClientConfig := rest.TLSClientConfig{
			Insecure:   c.Config.TLSClientConfig.Insecure,
			ServerName: c.Config.TLSClientConfig.ServerName,
			CertData:   c.Config.TLSClientConfig.CertData,
			KeyData:    c.Config.TLSClientConfig.KeyData,
			CAData:     c.Config.TLSClientConfig.CAData,
		}
		if c.Config.AWSAuthConfig != nil {
			args := []string{"aws", "--cluster-name", c.Config.AWSAuthConfig.ClusterName}
			if c.Config.AWSAuthConfig.RoleARN != "" {
				args = append(args, "--role-arn", c.Config.AWSAuthConfig.RoleARN)
			}
			config = &rest.Config{
				Host:            c.Server,
				TLSClientConfig: tlsClientConfig,
				ExecProvider: &api.ExecConfig{
					APIVersion:      "client.authentication.k8s.io/v1beta1",
					Command:         "argocd-k8s-auth",
					Args:            args,
					InteractiveMode: api.NeverExecInteractiveMode,
				},
			}
		} else if c.Config.ExecProviderConfig != nil {
			var env []api.ExecEnvVar
			if c.Config.ExecProviderConfig.Env != nil {
				for key, value := range c.Config.ExecProviderConfig.Env {
					env = append(env, api.ExecEnvVar{
						Name:  key,
						Value: value,
					})
				}
			}
			config = &rest.Config{
				Host:            c.Server,
				TLSClientConfig: tlsClientConfig,
				ExecProvider: &api.ExecConfig{
					APIVersion:      c.Config.ExecProviderConfig.APIVersion,
					Command:         c.Config.ExecProviderConfig.Command,
					Args:            c.Config.ExecProviderConfig.Args,
					Env:             env,
					InstallHint:     c.Config.ExecProviderConfig.InstallHint,
					InteractiveMode: api.NeverExecInteractiveMode,
				},
			}
		} else {
			config = &rest.Config{
				Host:            c.Server,
				Username:        c.Config.Username,
				Password:        c.Config.Password,
				BearerToken:     c.Config.BearerToken,
				TLSClientConfig: tlsClientConfig,
			}
		}
	}
	if err != nil {
		panic(fmt.Sprintf("Unable to create K8s REST config: %v", err))
	}
	config.Timeout = K8sServerSideTimeout
	config.QPS = K8sClientConfigQPS
	config.Burst = K8sClientConfigBurst
	return config
}

// RESTConfig returns a go-client REST config from cluster with tuned throttling and HTTP client settings.
func (c *Cluster) RESTConfig() *rest.Config {
	config := c.RawRestConfig()
	err := SetK8SConfigDefaults(config)
	if err != nil {
		panic(fmt.Sprintf("Unable to apply K8s REST config defaults: %v", err))
	}
	return config
}

// UnmarshalToUnstructured unmarshals a resource representation in JSON to unstructured data
func UnmarshalToUnstructured(resource string) (*unstructured.Unstructured, error) {
	if resource == "" || resource == "null" {
		return nil, nil
	}
	var obj unstructured.Unstructured
	err := json.Unmarshal([]byte(resource), &obj)
	if err != nil {
		return nil, err
	}
	return &obj, nil
}

// TODO: document this method
func (r ResourceDiff) LiveObject() (*unstructured.Unstructured, error) {
	return UnmarshalToUnstructured(r.LiveState)
}

// TODO: document this method
func (r ResourceDiff) TargetObject() (*unstructured.Unstructured, error) {
	return UnmarshalToUnstructured(r.TargetState)
}

// SetInferredServer sets the Server field of the destination. See IsServerInferred() for details.
func (d *ApplicationDestination) SetInferredServer(server string) {

	d.isServerInferred = true
	d.Server = server
}

// An ApplicationDestination has an 'inferred server' if the ApplicationDestination
// contains a Name, but not a Server URL. In this case it is necessary to retrieve
// the Server URL by looking up the cluster name.
//
// As of this writing, looking up the cluster name, and setting the URL, is
// performed by 'utils.ValidateDestination(...)', which then calls SetInferredServer.
func (d *ApplicationDestination) IsServerInferred() bool {
	return d.isServerInferred
}

// MarshalJSON marshals an application destination to JSON format
func (d *ApplicationDestination) MarshalJSON() ([]byte, error) {
	type Alias ApplicationDestination
	dest := d
	if d.isServerInferred {
		dest = dest.DeepCopy()
		dest.Server = ""
	}
	return json.Marshal(&struct{ *Alias }{Alias: (*Alias)(dest)})
}

// InstanceName returns the name of the application as used in the instance
// tracking values, i.e. in the format <namespace>_<name>. When the namespace
// of the application is similar to the value of defaultNs, only the name of
// the application is returned to keep backwards compatibility.
func (a *Application) InstanceName(defaultNs string) string {
	// When app has no namespace set, or the namespace is the default ns, we
	// return just the application name
	if a.Namespace == "" || a.Namespace == defaultNs {
		return a.Name
	}
	return a.Namespace + "_" + a.Name
}

// QualifiedName returns the full qualified name of the application, including
// the name of the namespace it is created in delimited by a forward slash,
// i.e. <namespace>/<appname>
func (a *Application) QualifiedName() string {
	if a.Namespace == "" {
		return a.Name
	} else {
		return a.Namespace + "/" + a.Name
	}
}

// RBACName returns the full qualified RBAC resource name for the application
// in a backwards-compatible way.
func (a *Application) RBACName(defaultNS string) string {
	return security.RBACName(defaultNS, a.Spec.GetProject(), a.Namespace, a.Name)
}<|MERGE_RESOLUTION|>--- conflicted
+++ resolved
@@ -470,13 +470,7 @@
 	// Replicas is a list of Kustomize Replicas override specifications
 	Replicas KustomizeReplicas `json:"replicas,omitempty" protobuf:"bytes,13,opt,name=replicas"`
 	// Patches is a list of Kustomize patches
-<<<<<<< HEAD
 	Patches KustomizePatches `json:"patches,omitempty" protobuf:"bytes,14,opt,name=patches"`
-=======
-	Patches KustomizePatches `json:"patches,omitempty" protobuf:"bytes,12,opt,name=patches"`
-	// Components specifies a list of kustomize components to add to the kustomization before building
-	Components []string `json:"components,omitempty" protobuf:"bytes,13,rep,name=components"`
->>>>>>> f5d63a5c
 }
 
 type KustomizeReplica struct {
@@ -562,7 +556,6 @@
 func (k *ApplicationSourceKustomize) AllowsConcurrentProcessing() bool {
 	return len(k.Images) == 0 &&
 		len(k.CommonLabels) == 0 &&
-		len(k.Components) == 0 &&
 		len(k.CommonAnnotations) == 0 &&
 		k.NamePrefix == "" &&
 		k.Namespace == "" &&
@@ -582,14 +575,9 @@
 			len(k.Replicas) == 0 &&
 			len(k.CommonLabels) == 0 &&
 			len(k.CommonAnnotations) == 0 &&
-<<<<<<< HEAD
+			len(k.Patches) == 0 &&
 			len(k.Components) == 0 &&
-			len(k.Patches) == 0 &&
 			!k.ForceNamespace
-=======
-			len(k.Patches) == 0 &&
-			len(k.Components) == 0
->>>>>>> f5d63a5c
 }
 
 // MergeImage merges a new Kustomize image identifier in to a list of images
