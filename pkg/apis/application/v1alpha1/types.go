--- conflicted
+++ resolved
@@ -887,7 +887,8 @@
 	InsecureIgnoreHostKey bool `json:"insecureIgnoreHostKey,omitempty" protobuf:"bytes,6,opt,name=insecureIgnoreHostKey"`
 	// Whether the repo is insecure
 	Insecure bool `json:"insecure,omitempty" protobuf:"bytes,7,opt,name=insecure"`
-<<<<<<< HEAD
+	// Whether git-lfs support should be enabled for this repo
+	EnableLFS bool `json:"enableLfs,omitempty" protobuf:"bytes,8,opt,name=enableLfs"`
 	// type of the repo, maybe "git or "helm, "git" is assumed if empty or absent
 	Type string `json:"type,omitempty" protobuf:"bytes,8,opt,name=type"`
 	// only for Helm repos
@@ -898,9 +899,6 @@
 	CertData []byte `json:"certData,omitempty" protobuf:"bytes,11,opt,name=certData"`
 	// only for Helm repos
 	KeyData []byte `json:"keyData,omitempty" protobuf:"bytes,12,opt,name=keyData"`
-=======
-	// Whether git-lfs support should be enabled for this repo
-	EnableLFS bool `json:"enableLfs,omitempty" protobuf:"bytes,8,opt,name=enableLfs"`
 }
 
 func (repo *Repository) IsInsecure() bool {
@@ -909,7 +907,6 @@
 
 func (repo *Repository) IsLFSEnabled() bool {
 	return repo.EnableLFS
->>>>>>> 604ac4f0
 }
 
 func (m *Repository) HasCredentials() bool {
