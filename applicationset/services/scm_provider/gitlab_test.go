package scm_provider

import (
	"context"
	"fmt"
	"io"
	"net/http"
	"net/http/httptest"
	"testing"

	"github.com/stretchr/testify/assert"

	"github.com/argoproj/argo-cd/v2/pkg/apis/application/v1alpha1"
)

func gitlabMockHandler(t *testing.T) func(http.ResponseWriter, *http.Request) {
	return func(w http.ResponseWriter, r *http.Request) {
		w.Header().Set("Content-Type", "application/json")
		switch r.RequestURI {
		case "/api/v4":
			fmt.Println("here1")
		case "/api/v4/groups/test-argocd-proton/projects?include_subgroups=false&per_page=100", "/api/v4/groups/test-argocd-proton/projects?include_subgroups=false&per_page=100&topic=&with_shared=false":
			fmt.Println("here")
			_, err := io.WriteString(w, `[{
				"id": 27084533,
				"description": "",
				"name": "argocd",
				"name_with_namespace": "test argocd proton / argocd",
				"path": "argocd",
				"path_with_namespace": "test-argocd-proton/argocd",
				"created_at": "2021-06-01T17:30:44.724Z",
				"default_branch": "master",
				"tag_list": [
					"test-topic"
				],
				"topics": [
					"test-topic"
				],
				"ssh_url_to_repo": "git@gitlab.com:test-argocd-proton/argocd.git",
				"http_url_to_repo": "https://gitlab.com/test-argocd-proton/argocd.git",
				"web_url": "https://gitlab.com/test-argocd-proton/argocd",
				"readme_url": null,
				"avatar_url": null,
				"forks_count": 0,
				"star_count": 0,
				"last_activity_at": "2021-06-04T08:19:51.656Z",
				"namespace": {
					"id": 12258515,
					"name": "test argocd proton",
					"path": "test-argocd-proton",
					"kind": "gro* Connection #0 to host gitlab.com left intact up ",
					"full_path ": "test - argocd - proton ",
					"parent_id ": null,
					"avatar_url ": null,
					"web_url ": "https: //gitlab.com/groups/test-argocd-proton"
				},
				"container_registry_image_prefix": "registry.gitlab.com/test-argocd-proton/argocd",
				"_links": {
					"self": "https://gitlab.com/api/v4/projects/27084533",
					"issues": "https://gitlab.com/api/v4/projects/27084533/issues",
					"merge_requests": "https://gitlab.com/api/v4/projects/27084533/merge_requests",
					"repo_branches": "https://gitlab.com/api/v4/projects/27084533/repository/branches",
					"labels": "https://gitlab.com/api/v4/projects/27084533/labels",
					"events": "https://gitlab.com/api/v4/projects/27084533/events",
					"members": "https://gitlab.com/api/v4/projects/27084533/members",
					"cluster_agents": "https://gitlab.com/api/v4/projects/27084533/cluster_agents"
				},
				"packages_enabled": true,
				"empty_repo": false,
				"archived": false,
				"visibility": "public",
				"resolve_outdated_diff_discussions": false,
				"container_expiration_policy": {
					"cadence": "1d",
					"enabled": false,
					"keep_n": 10,
					"older_than": "90d",
					"name_regex": ".*",
					"name_regex_keep": null,
					"next_run_at": "2021-06-02T17:30:44.740Z"
				},
				"issues_enabled": true,
				"merge_requests_enabled": true,
				"wiki_enabled": true,
				"jobs_enabled": true,
				"snippets_enabled": true,
				"container_registry_enabled": true,
				"service_desk_enabled": true,
				"can_create_merge_request_in": false,
				"issues_access_level": "enabled",
				"repository_access_level": "enabled",
				"merge_requests_access_level": "enabled",
				"forking_access_level": "enabled",
				"wiki_access_level": "enabled",
				"builds_access_level": "enabled",
				"snippets_access_level": "enabled",
				"pages_access_level": "enabled",
				"operations_access_level": "enabled",
				"analytics_access_level": "enabled",
				"container_registry_access_level": "enabled",
				"security_and_compliance_access_level": "private",
				"emails_disabled": null,
				"shared_runners_enabled": true,
				"lfs_enabled": true,
				"creator_id": 2378866,
				"import_status": "none",
				"open_issues_count": 0,
				"ci_default_git_depth": 50,
				"ci_forward_deployment_enabled": true,
				"ci_job_token_scope_enabled": false,
				"public_jobs": true,
				"build_timeout": 3600,
				"auto_cancel_pending_pipelines": "enabled",
				"ci_config_path": "",
				"shared_with_groups": [],
				"only_allow_merge_if_pipeline_succeeds": false,
				"allow_merge_on_skipped_pipeline": null,
				"restrict_user_defined_variables": false,
				"request_access_enabled": true,
				"only_allow_merge_if_all_discussions_are_resolved": false,
				"remove_source_branch_after_merge": true,
				"printing_merge_request_link_enabled": true,
				"merge_method": "merge",
				"squash_option": "default_off",
				"suggestion_commit_message": null,
				"merge_commit_template": null,
				"squash_commit_template": null,
				"auto_devops_enabled": false,
				"auto_devops_deploy_strategy": "continuous",
				"autoclose_referenced_issues": true,
				"keep_latest_artifact": true,
				"runner_token_expiration_interval": null,
				"approvals_before_merge": 0,
				"mirror": false,
				"external_authorization_classification_label": "",
				"marked_for_deletion_at": null,
				"marked_for_deletion_on": null,
				"requirements_enabled": true,
				"requirements_access_level": "enabled",
				"security_and_compliance_enabled": false,
				"compliance_frameworks": [],
				"issues_template": null,
				"merge_requests_template": null,
				"merge_pipelines_enabled": false,
				"merge_trains_enabled": false
			}]`)
			if err != nil {
				t.Fail()
			}
		case "/api/v4/groups/test-argocd-proton/projects?include_subgroups=true&per_page=100&topic=&with_shared=false":
			fmt.Println("here")
			_, err := io.WriteString(w, `[{
				"id": 27084533,
				"description": "",
				"name": "argocd",
				"name_with_namespace": "test argocd proton / argocd",
				"path": "argocd",
				"path_with_namespace": "test-argocd-proton/argocd",
				"created_at": "2021-06-01T17:30:44.724Z",
				"default_branch": "master",
				"tag_list": [
					"test-topic",
					"specific-topic"
				],
				"topics": [
					"test-topic",
					"specific-topic"
				],
				"ssh_url_to_repo": "git@gitlab.com:test-argocd-proton/argocd.git",
				"http_url_to_repo": "https://gitlab.com/test-argocd-proton/argocd.git",
				"web_url": "https://gitlab.com/test-argocd-proton/argocd",
				"readme_url": null,
				"avatar_url": null,
				"forks_count": 0,
				"star_count": 0,
				"last_activity_at": "2021-06-04T08:19:51.656Z",
				"namespace": {
					"id": 12258515,
					"name": "test argocd proton",
					"path": "test-argocd-proton",
					"kind": "gro* Connection #0 to host gitlab.com left intact up ",
					"full_path ": "test - argocd - proton ",
					"parent_id ": null,
					"avatar_url ": null,
					"web_url ": "https: //gitlab.com/groups/test-argocd-proton"
				},
				"container_registry_image_prefix": "registry.gitlab.com/test-argocd-proton/argocd",
				"_links": {
					"self": "https://gitlab.com/api/v4/projects/27084533",
					"issues": "https://gitlab.com/api/v4/projects/27084533/issues",
					"merge_requests": "https://gitlab.com/api/v4/projects/27084533/merge_requests",
					"repo_branches": "https://gitlab.com/api/v4/projects/27084533/repository/branches",
					"labels": "https://gitlab.com/api/v4/projects/27084533/labels",
					"events": "https://gitlab.com/api/v4/projects/27084533/events",
					"members": "https://gitlab.com/api/v4/projects/27084533/members",
					"cluster_agents": "https://gitlab.com/api/v4/projects/27084533/cluster_agents"
				},
				"packages_enabled": true,
				"empty_repo": false,
				"archived": false,
				"visibility": "public",
				"resolve_outdated_diff_discussions": false,
				"container_expiration_policy": {
					"cadence": "1d",
					"enabled": false,
					"keep_n": 10,
					"older_than": "90d",
					"name_regex": ".*",
					"name_regex_keep": null,
					"next_run_at": "2021-06-02T17:30:44.740Z"
				},
				"issues_enabled": true,
				"merge_requests_enabled": true,
				"wiki_enabled": true,
				"jobs_enabled": true,
				"snippets_enabled": true,
				"container_registry_enabled": true,
				"service_desk_enabled": true,
				"can_create_merge_request_in": false,
				"issues_access_level": "enabled",
				"repository_access_level": "enabled",
				"merge_requests_access_level": "enabled",
				"forking_access_level": "enabled",
				"wiki_access_level": "enabled",
				"builds_access_level": "enabled",
				"snippets_access_level": "enabled",
				"pages_access_level": "enabled",
				"operations_access_level": "enabled",
				"analytics_access_level": "enabled",
				"container_registry_access_level": "enabled",
				"security_and_compliance_access_level": "private",
				"emails_disabled": null,
				"shared_runners_enabled": true,
				"lfs_enabled": true,
				"creator_id": 2378866,
				"import_status": "none",
				"open_issues_count": 0,
				"ci_default_git_depth": 50,
				"ci_forward_deployment_enabled": true,
				"ci_job_token_scope_enabled": false,
				"public_jobs": true,
				"build_timeout": 3600,
				"auto_cancel_pending_pipelines": "enabled",
				"ci_config_path": "",
				"shared_with_groups": [],
				"only_allow_merge_if_pipeline_succeeds": false,
				"allow_merge_on_skipped_pipeline": null,
				"restrict_user_defined_variables": false,
				"request_access_enabled": true,
				"only_allow_merge_if_all_discussions_are_resolved": false,
				"remove_source_branch_after_merge": true,
				"printing_merge_request_link_enabled": true,
				"merge_method": "merge",
				"squash_option": "default_off",
				"suggestion_commit_message": null,
				"merge_commit_template": null,
				"squash_commit_template": null,
				"auto_devops_enabled": false,
				"auto_devops_deploy_strategy": "continuous",
				"autoclose_referenced_issues": true,
				"keep_latest_artifact": true,
				"runner_token_expiration_interval": null,
				"approvals_before_merge": 0,
				"mirror": false,
				"external_authorization_classification_label": "",
				"marked_for_deletion_at": null,
				"marked_for_deletion_on": null,
				"requirements_enabled": true,
				"requirements_access_level": "enabled",
				"security_and_compliance_enabled": false,
				"compliance_frameworks": [],
				"issues_template": null,
				"merge_requests_template": null,
				"merge_pipelines_enabled": false,
				"merge_trains_enabled": false
			},
			{
				"id": 27084538,
				"description": "This is a Project from a Subgroup",
				"name": "argocd-subgroup",
				"name_with_namespace": "test argocd proton / subgroup / argocd-subgroup",
				"path": "argocd-subgroup",
				"path_with_namespace": "test-argocd-proton/subgroup/argocd-subgroup",
				"created_at": "2021-06-01T17:30:44.724Z",
				"default_branch": "master",
				"tag_list": [
					"test-topic"
				],
				"topics": [
					"test-topic"
				],
				"ssh_url_to_repo": "git@gitlab.com:test-argocd-proton/subgroup/argocd-subgroup.git",
				"http_url_to_repo": "https://gitlab.com/test-argocd-proton/subgroup/argocd-subgroup.git",
				"web_url": "https://gitlab.com/test-argocd-proton/subgroup/argocd-subgroup",
				"readme_url": null,
				"avatar_url": null,
				"forks_count": 0,
				"star_count": 0,
				"last_activity_at": "2021-06-04T08:19:51.656Z",
				"namespace": {
					"id": 12258542,
					"name": "subgroup",
					"path": "subgroup",
					"kind": "group ",
					"full_path ": "test-argocd-proton/subgroup",
					"parent_id ": 12258515,
					"avatar_url ": null,
					"web_url ": "https: //gitlab.com/groups/test-argocd-proton/subgroup"
				},
				"container_registry_image_prefix": "registry.gitlab.com/test-argocd-proton/subgroup/argocd",
				"_links": {
					"self": "https://gitlab.com/api/v4/projects/27084538",
					"issues": "https://gitlab.com/api/v4/projects/27084538/issues",
					"merge_requests": "https://gitlab.com/api/v4/projects/27084538/merge_requests",
					"repo_branches": "https://gitlab.com/api/v4/projects/27084538/repository/branches",
					"labels": "https://gitlab.com/api/v4/projects/27084538/labels",
					"events": "https://gitlab.com/api/v4/projects/27084538/events",
					"members": "https://gitlab.com/api/v4/projects/27084538/members",
					"cluster_agents": "https://gitlab.com/api/v4/projects/27084538/cluster_agents"
				},
				"packages_enabled": true,
				"empty_repo": false,
				"archived": false,
				"visibility": "public",
				"resolve_outdated_diff_discussions": false,
				"container_expiration_policy": {
					"cadence": "1d",
					"enabled": false,
					"keep_n": 10,
					"older_than": "90d",
					"name_regex": ".*",
					"name_regex_keep": null,
					"next_run_at": "2021-06-02T17:30:44.740Z"
				},
				"issues_enabled": true,
				"merge_requests_enabled": true,
				"wiki_enabled": true,
				"jobs_enabled": true,
				"snippets_enabled": true,
				"container_registry_enabled": true,
				"service_desk_enabled": true,
				"can_create_merge_request_in": false,
				"issues_access_level": "enabled",
				"repository_access_level": "enabled",
				"merge_requests_access_level": "enabled",
				"forking_access_level": "enabled",
				"wiki_access_level": "enabled",
				"builds_access_level": "enabled",
				"snippets_access_level": "enabled",
				"pages_access_level": "enabled",
				"operations_access_level": "enabled",
				"analytics_access_level": "enabled",
				"container_registry_access_level": "enabled",
				"security_and_compliance_access_level": "private",
				"emails_disabled": null,
				"shared_runners_enabled": true,
				"lfs_enabled": true,
				"creator_id": 2378866,
				"import_status": "none",
				"open_issues_count": 0,
				"ci_default_git_depth": 50,
				"ci_forward_deployment_enabled": true,
				"ci_job_token_scope_enabled": false,
				"public_jobs": true,
				"build_timeout": 3600,
				"auto_cancel_pending_pipelines": "enabled",
				"ci_config_path": "",
				"shared_with_groups": [],
				"only_allow_merge_if_pipeline_succeeds": false,
				"allow_merge_on_skipped_pipeline": null,
				"restrict_user_defined_variables": false,
				"request_access_enabled": true,
				"only_allow_merge_if_all_discussions_are_resolved": false,
				"remove_source_branch_after_merge": true,
				"printing_merge_request_link_enabled": true,
				"merge_method": "merge",
				"squash_option": "default_off",
				"suggestion_commit_message": null,
				"merge_commit_template": null,
				"squash_commit_template": null,
				"auto_devops_enabled": false,
				"auto_devops_deploy_strategy": "continuous",
				"autoclose_referenced_issues": true,
				"keep_latest_artifact": true,
				"runner_token_expiration_interval": null,
				"approvals_before_merge": 0,
				"mirror": false,
				"external_authorization_classification_label": "",
				"marked_for_deletion_at": null,
				"marked_for_deletion_on": null,
				"requirements_enabled": true,
				"requirements_access_level": "enabled",
				"security_and_compliance_enabled": false,
				"compliance_frameworks": [],
				"issues_template": null,
				"merge_requests_template": null,
				"merge_pipelines_enabled": false,
				"merge_trains_enabled": false
			}
			]`)
			if err != nil {
				t.Fail()
			}
		case "/api/v4/groups/test-argocd-proton/projects?include_subgroups=false&per_page=100&topic=specific-topic&with_shared=false":
			fmt.Println("here")
			_, err := io.WriteString(w, `[{
				"id": 27084533,
				"description": "",
				"name": "argocd",
				"name_with_namespace": "test argocd proton / argocd",
				"path": "argocd",
				"path_with_namespace": "test-argocd-proton/argocd",
				"created_at": "2021-06-01T17:30:44.724Z",
				"default_branch": "master",
				"tag_list": [
					"test-topic",
					"specific-topic"
				],
				"topics": [
					"test-topic",
					"specific-topic"
				],
				"ssh_url_to_repo": "git@gitlab.com:test-argocd-proton/argocd.git",
				"http_url_to_repo": "https://gitlab.com/test-argocd-proton/argocd.git",
				"web_url": "https://gitlab.com/test-argocd-proton/argocd",
				"readme_url": null,
				"avatar_url": null,
				"forks_count": 0,
				"star_count": 0,
				"last_activity_at": "2021-06-04T08:19:51.656Z",
				"namespace": {
					"id": 12258515,
					"name": "test argocd proton",
					"path": "test-argocd-proton",
					"kind": "gro* Connection #0 to host gitlab.com left intact up ",
					"full_path ": "test - argocd - proton ",
					"parent_id ": null,
					"avatar_url ": null,
					"web_url ": "https: //gitlab.com/groups/test-argocd-proton"
				},
				"container_registry_image_prefix": "registry.gitlab.com/test-argocd-proton/argocd",
				"_links": {
					"self": "https://gitlab.com/api/v4/projects/27084533",
					"issues": "https://gitlab.com/api/v4/projects/27084533/issues",
					"merge_requests": "https://gitlab.com/api/v4/projects/27084533/merge_requests",
					"repo_branches": "https://gitlab.com/api/v4/projects/27084533/repository/branches",
					"labels": "https://gitlab.com/api/v4/projects/27084533/labels",
					"events": "https://gitlab.com/api/v4/projects/27084533/events",
					"members": "https://gitlab.com/api/v4/projects/27084533/members",
					"cluster_agents": "https://gitlab.com/api/v4/projects/27084533/cluster_agents"
				},
				"packages_enabled": true,
				"empty_repo": false,
				"archived": false,
				"visibility": "public",
				"resolve_outdated_diff_discussions": false,
				"container_expiration_policy": {
					"cadence": "1d",
					"enabled": false,
					"keep_n": 10,
					"older_than": "90d",
					"name_regex": ".*",
					"name_regex_keep": null,
					"next_run_at": "2021-06-02T17:30:44.740Z"
				},
				"issues_enabled": true,
				"merge_requests_enabled": true,
				"wiki_enabled": true,
				"jobs_enabled": true,
				"snippets_enabled": true,
				"container_registry_enabled": true,
				"service_desk_enabled": true,
				"can_create_merge_request_in": false,
				"issues_access_level": "enabled",
				"repository_access_level": "enabled",
				"merge_requests_access_level": "enabled",
				"forking_access_level": "enabled",
				"wiki_access_level": "enabled",
				"builds_access_level": "enabled",
				"snippets_access_level": "enabled",
				"pages_access_level": "enabled",
				"operations_access_level": "enabled",
				"analytics_access_level": "enabled",
				"container_registry_access_level": "enabled",
				"security_and_compliance_access_level": "private",
				"emails_disabled": null,
				"shared_runners_enabled": true,
				"lfs_enabled": true,
				"creator_id": 2378866,
				"import_status": "none",
				"open_issues_count": 0,
				"ci_default_git_depth": 50,
				"ci_forward_deployment_enabled": true,
				"ci_job_token_scope_enabled": false,
				"public_jobs": true,
				"build_timeout": 3600,
				"auto_cancel_pending_pipelines": "enabled",
				"ci_config_path": "",
				"shared_with_groups": [],
				"only_allow_merge_if_pipeline_succeeds": false,
				"allow_merge_on_skipped_pipeline": null,
				"restrict_user_defined_variables": false,
				"request_access_enabled": true,
				"only_allow_merge_if_all_discussions_are_resolved": false,
				"remove_source_branch_after_merge": true,
				"printing_merge_request_link_enabled": true,
				"merge_method": "merge",
				"squash_option": "default_off",
				"suggestion_commit_message": null,
				"merge_commit_template": null,
				"squash_commit_template": null,
				"auto_devops_enabled": false,
				"auto_devops_deploy_strategy": "continuous",
				"autoclose_referenced_issues": true,
				"keep_latest_artifact": true,
				"runner_token_expiration_interval": null,
				"approvals_before_merge": 0,
				"mirror": false,
				"external_authorization_classification_label": "",
				"marked_for_deletion_at": null,
				"marked_for_deletion_on": null,
				"requirements_enabled": true,
				"requirements_access_level": "enabled",
				"security_and_compliance_enabled": false,
				"compliance_frameworks": [],
				"issues_template": null,
				"merge_requests_template": null,
				"merge_pipelines_enabled": false,
				"merge_trains_enabled": false
			}
			]`)
			if err != nil {
				t.Fail()
			}
		case "/api/v4/groups/test-argocd-proton/projects?include_subgroups=true&per_page=100&topic=&with_shared=true":
			fmt.Println("here")
			_, err := io.WriteString(w, `[{
				"id": 27084533,
				"description": "",
				"name": "argocd",
				"name_with_namespace": "test argocd proton / argocd",
				"path": "argocd",
				"path_with_namespace": "test-argocd-proton/argocd",
				"created_at": "2021-06-01T17:30:44.724Z",
				"default_branch": "master",
				"tag_list": [
					"test-topic"
				],
				"topics": [
					"test-topic"
				],
				"ssh_url_to_repo": "git@gitlab.com:test-argocd-proton/argocd.git",
				"http_url_to_repo": "https://gitlab.com/test-argocd-proton/argocd.git",
				"web_url": "https://gitlab.com/test-argocd-proton/argocd",
				"readme_url": null,
				"avatar_url": null,
				"forks_count": 0,
				"star_count": 0,
				"last_activity_at": "2021-06-04T08:19:51.656Z",
				"namespace": {
					"id": 12258515,
					"name": "test argocd proton",
					"path": "test-argocd-proton",
					"kind": "gro* Connection #0 to host gitlab.com left intact up ",
					"full_path ": "test - argocd - proton ",
					"parent_id ": null,
					"avatar_url ": null,
					"web_url ": "https: //gitlab.com/groups/test-argocd-proton"
				},
				"container_registry_image_prefix": "registry.gitlab.com/test-argocd-proton/argocd",
				"_links": {
					"self": "https://gitlab.com/api/v4/projects/27084533",
					"issues": "https://gitlab.com/api/v4/projects/27084533/issues",
					"merge_requests": "https://gitlab.com/api/v4/projects/27084533/merge_requests",
					"repo_branches": "https://gitlab.com/api/v4/projects/27084533/repository/branches",
					"labels": "https://gitlab.com/api/v4/projects/27084533/labels",
					"events": "https://gitlab.com/api/v4/projects/27084533/events",
					"members": "https://gitlab.com/api/v4/projects/27084533/members",
					"cluster_agents": "https://gitlab.com/api/v4/projects/27084533/cluster_agents"
				},
				"packages_enabled": true,
				"empty_repo": false,
				"archived": false,
				"visibility": "public",
				"resolve_outdated_diff_discussions": false,
				"container_expiration_policy": {
					"cadence": "1d",
					"enabled": false,
					"keep_n": 10,
					"older_than": "90d",
					"name_regex": ".*",
					"name_regex_keep": null,
					"next_run_at": "2021-06-02T17:30:44.740Z"
				},
				"issues_enabled": true,
				"merge_requests_enabled": true,
				"wiki_enabled": true,
				"jobs_enabled": true,
				"snippets_enabled": true,
				"container_registry_enabled": true,
				"service_desk_enabled": true,
				"can_create_merge_request_in": false,
				"issues_access_level": "enabled",
				"repository_access_level": "enabled",
				"merge_requests_access_level": "enabled",
				"forking_access_level": "enabled",
				"wiki_access_level": "enabled",
				"builds_access_level": "enabled",
				"snippets_access_level": "enabled",
				"pages_access_level": "enabled",
				"operations_access_level": "enabled",
				"analytics_access_level": "enabled",
				"container_registry_access_level": "enabled",
				"security_and_compliance_access_level": "private",
				"emails_disabled": null,
				"shared_runners_enabled": true,
				"lfs_enabled": true,
				"creator_id": 2378866,
				"import_status": "none",
				"open_issues_count": 0,
				"ci_default_git_depth": 50,
				"ci_forward_deployment_enabled": true,
				"ci_job_token_scope_enabled": false,
				"public_jobs": true,
				"build_timeout": 3600,
				"auto_cancel_pending_pipelines": "enabled",
				"ci_config_path": "",
				"shared_with_groups": [],
				"only_allow_merge_if_pipeline_succeeds": false,
				"allow_merge_on_skipped_pipeline": null,
				"restrict_user_defined_variables": false,
				"request_access_enabled": true,
				"only_allow_merge_if_all_discussions_are_resolved": false,
				"remove_source_branch_after_merge": true,
				"printing_merge_request_link_enabled": true,
				"merge_method": "merge",
				"squash_option": "default_off",
				"suggestion_commit_message": null,
				"merge_commit_template": null,
				"squash_commit_template": null,
				"auto_devops_enabled": false,
				"auto_devops_deploy_strategy": "continuous",
				"autoclose_referenced_issues": true,
				"keep_latest_artifact": true,
				"runner_token_expiration_interval": null,
				"approvals_before_merge": 0,
				"mirror": false,
				"external_authorization_classification_label": "",
				"marked_for_deletion_at": null,
				"marked_for_deletion_on": null,
				"requirements_enabled": true,
				"requirements_access_level": "enabled",
				"security_and_compliance_enabled": false,
				"compliance_frameworks": [],
				"issues_template": null,
				"merge_requests_template": null,
				"merge_pipelines_enabled": false,
				"merge_trains_enabled": false
			},
			{
				"id": 27084534,
				"description": "This is a Shared Project",
				"name": "shared-argocd",
				"name_with_namespace": "shared project to test argocd proton / argocd",
				"path": "shared-argocd",
				"path_with_namespace": "test-shared-argocd-proton/shared-argocd",
				"created_at": "2021-06-11T17:30:44.724Z",
				"default_branch": "master",
				"tag_list": [
					"test-topic"
				],
				"topics": [
					"test-topic"
				],
				"ssh_url_to_repo": "git@gitlab.com:test-shared-argocd-proton/shared-argocd.git",
				"http_url_to_repo": "https://gitlab.com/test-shared-argocd-proton/shared-argocd.git",
				"web_url": "https://gitlab.com/test-shared-argocd-proton/shared-argocd",
				"readme_url": null,
				"avatar_url": null,
				"forks_count": 0,
				"star_count": 0,
				"last_activity_at": "2021-06-04T08:19:51.656Z",
				"namespace": {
					"id": 12258518,
					"name": "test shared argocd proton",
					"path": "test-shared-argocd-proton",
					"kind": "group",
					"full_path ": "test-shared-argocd-proton",
					"parent_id ": null,
					"avatar_url ": null,
					"web_url ": "https: //gitlab.com/groups/test-shared-argocd-proton"
				},
				"container_registry_image_prefix": "registry.gitlab.com/test-shared-argocd-proton/shared-argocd",
				"_links": {
					"self": "https://gitlab.com/api/v4/projects/27084534",
					"issues": "https://gitlab.com/api/v4/projects/27084534/issues",
					"merge_requests": "https://gitlab.com/api/v4/projects/27084534/merge_requests",
					"repo_branches": "https://gitlab.com/api/v4/projects/27084534/repository/branches",
					"labels": "https://gitlab.com/api/v4/projects/27084534/labels",
					"events": "https://gitlab.com/api/v4/projects/27084534/events",
					"members": "https://gitlab.com/api/v4/projects/27084534/members",
					"cluster_agents": "https://gitlab.com/api/v4/projects/27084534/cluster_agents"
				},
				"packages_enabled": true,
				"empty_repo": false,
				"archived": false,
				"visibility": "public",
				"resolve_outdated_diff_discussions": false,
				"container_expiration_policy": {
					"cadence": "1d",
					"enabled": false,
					"keep_n": 10,
					"older_than": "90d",
					"name_regex": ".*",
					"name_regex_keep": null,
					"next_run_at": "2021-06-12T17:30:44.740Z"
				},
				"issues_enabled": true,
				"merge_requests_enabled": true,
				"wiki_enabled": true,
				"jobs_enabled": true,
				"snippets_enabled": true,
				"container_registry_enabled": true,
				"service_desk_enabled": true,
				"can_create_merge_request_in": false,
				"issues_access_level": "enabled",
				"repository_access_level": "enabled",
				"merge_requests_access_level": "enabled",
				"forking_access_level": "enabled",
				"wiki_access_level": "enabled",
				"builds_access_level": "enabled",
				"snippets_access_level": "enabled",
				"pages_access_level": "enabled",
				"operations_access_level": "enabled",
				"analytics_access_level": "enabled",
				"container_registry_access_level": "enabled",
				"security_and_compliance_access_level": "private",
				"emails_disabled": null,
				"shared_runners_enabled": true,
				"lfs_enabled": true,
				"creator_id": 2378866,
				"import_status": "none",
				"open_issues_count": 0,
				"ci_default_git_depth": 50,
				"ci_forward_deployment_enabled": true,
				"ci_job_token_scope_enabled": false,
				"public_jobs": true,
				"build_timeout": 3600,
				"auto_cancel_pending_pipelines": "enabled",
				"ci_config_path": "",
				"shared_with_groups": [
					{
						"group_id": 12258515,
						"group_name": "test-argocd-proton",
						"group_full_path": "test-shared-argocd-proton",
						"group_access_level": 30,
						"expires_at": null
					}
				],
				"only_allow_merge_if_pipeline_succeeds": false,
				"allow_merge_on_skipped_pipeline": null,
				"restrict_user_defined_variables": false,
				"request_access_enabled": true,
				"only_allow_merge_if_all_discussions_are_resolved": false,
				"remove_source_branch_after_merge": true,
				"printing_merge_request_link_enabled": true,
				"merge_method": "merge",
				"squash_option": "default_off",
				"suggestion_commit_message": null,
				"merge_commit_template": null,
				"squash_commit_template": null,
				"auto_devops_enabled": false,
				"auto_devops_deploy_strategy": "continuous",
				"autoclose_referenced_issues": true,
				"keep_latest_artifact": true,
				"runner_token_expiration_interval": null,
				"approvals_before_merge": 0,
				"mirror": false,
				"external_authorization_classification_label": "",
				"marked_for_deletion_at": null,
				"marked_for_deletion_on": null,
				"requirements_enabled": true,
				"requirements_access_level": "enabled",
				"security_and_compliance_enabled": false,
				"compliance_frameworks": [],
				"issues_template": null,
				"merge_requests_template": null,
				"merge_pipelines_enabled": false,
				"merge_trains_enabled": false
			}]`)
			if err != nil {
				t.Fail()
			}
		case "/api/v4/projects/27084533/repository/branches/master":
			fmt.Println("returning")
			_, err := io.WriteString(w, `{
				"name": "master",
				"commit": {
					"id": "8898d7999fc99dd0fd578650b58b244fc63f6b53",
					"short_id": "8898d799",
					"created_at": "2021-06-04T08:24:44.000+00:00",
					"parent_ids": ["3c9d50be1ef949ad28674e238c7e12a17b1e9706", "56482e001731640b4123cf177e51c696f08a3005"],
					"title": "Merge branch 'pipeline-1317911429' into 'master'",
					"message": "Merge branch 'pipeline-1317911429' into 'master'\n\n[testapp-ci] manifests/demo/test-app.yaml: release v1.1.0\n\nSee merge request test-argocd-proton/argocd!3",
					"author_name": "Martin Vozník",
					"author_email": "martin@voznik.cz",
					"authored_date": "2021-06-04T08:24:44.000+00:00",
					"committer_name": "Martin Vozník",
					"committer_email": "martin@voznik.cz",
					"committed_date": "2021-06-04T08:24:44.000+00:00",
					"trailers": {},
					"web_url": "https://gitlab.com/test-argocd-proton/argocd/-/commit/8898d7999fc99dd0fd578650b58b244fc63f6b53"
				},
				"merged": false,
				"protected": true,
				"developers_can_push": false,
				"developers_can_merge": false,
				"can_push": false,
				"default": true,
				"web_url": "https://gitlab.com/test-argocd-proton/argocd/-/tree/master"
			}`)
			if err != nil {
				t.Fail()
			}
		case "/api/v4/projects/27084533/repository/branches?per_page=100":
			_, err := io.WriteString(w, `[{
				"name": "master",
				"commit": {
					"id": "8898d7999fc99dd0fd578650b58b244fc63f6b53",
					"short_id": "8898d799",
					"created_at": "2021-06-04T08:24:44.000+00:00",
					"parent_ids": null,
					"title": "Merge branch 'pipeline-1317911429' into 'master'",
					"message": "Merge branch 'pipeline-1317911429' into 'master'",
					"author_name": "Martin Vozník",
					"author_email": "martin@voznik.cz",
					"authored_date": "2021-06-04T08:24:44.000+00:00",
					"committer_name": "Martin Vozník",
					"committer_email": "martin@voznik.cz",
					"committed_date": "2021-06-04T08:24:44.000+00:00",
					"trailers": null,
					"web_url": "https://gitlab.com/test-argocd-proton/argocd/-/commit/8898d7999fc99dd0fd578650b58b244fc63f6b53"
				},
				"merged": false,
				"protected": true,
				"developers_can_push": false,
				"developers_can_merge": false,
				"can_push": false,
				"default": true,
				"web_url": "https://gitlab.com/test-argocd-proton/argocd/-/tree/master"
			}, {
				"name": "pipeline-1310077506",
				"commit": {
					"id": "0f92540e5f396ba960adea4ed0aa905baf3f73d1",
					"short_id": "0f92540e",
					"created_at": "2021-06-01T18:39:59.000+00:00",
					"parent_ids": null,
					"title": "[testapp-ci] manifests/demo/test-app.yaml: release v1.0.1",
					"message": "[testapp-ci] manifests/demo/test-app.yaml: release v1.0.1",
					"author_name": "ci-test-app",
					"author_email": "mvoznik+cicd@protonmail.com",
					"authored_date": "2021-06-01T18:39:59.000+00:00",
					"committer_name": "ci-test-app",
					"committer_email": "mvoznik+cicd@protonmail.com",
					"committed_date": "2021-06-01T18:39:59.000+00:00",
					"trailers": null,
					"web_url": "https://gitlab.com/test-argocd-proton/argocd/-/commit/0f92540e5f396ba960adea4ed0aa905baf3f73d1"
				},
				"merged": false,
				"protected": false,
				"developers_can_push": false,
				"developers_can_merge": false,
				"can_push": false,
				"default": false,
				"web_url": "https://gitlab.com/test-argocd-proton/argocd/-/tree/pipeline-1310077506"
			}]`)
			if err != nil {
				t.Fail()
			}
		case "/api/v4/projects/27084534/repository/branches?per_page=100":
			_, err := io.WriteString(w, `[{
				"name": "master",
				"commit": {
					"id": "8898d7999fc99dd0fd578650b58b244fc63f6b53",
					"short_id": "8898d799",
					"created_at": "2021-06-04T08:24:44.000+00:00",
					"parent_ids": null,
					"title": "Merge branch 'pipeline-1317911429' into 'master'",
					"message": "Merge branch 'pipeline-1317911429' into 'master'",
					"author_name": "Martin Vozník",
					"author_email": "martin@voznik.cz",
					"authored_date": "2021-06-04T08:24:44.000+00:00",
					"committer_name": "Martin Vozník",
					"committer_email": "martin@voznik.cz",
					"committed_date": "2021-06-04T08:24:44.000+00:00",
					"trailers": null,
					"web_url": "https://gitlab.com/test-shared-argocd-proton/shared-argocd/-/commit/8898d7999fc99dd0fd578650b58b244fc63f6b53"
				},
				"merged": false,
				"protected": true,
				"developers_can_push": false,
				"developers_can_merge": false,
				"can_push": false,
				"default": true,
				"web_url": "https://gitlab.com/test-shared-argocd-proton/shared-argocd/-/tree/master"
			}, {
				"name": "pipeline-2310077506",
				"commit": {
					"id": "0f92540e5f396ba960adea4ed0aa905baf3f73d1",
					"short_id": "0f92540e",
					"created_at": "2021-06-01T18:39:59.000+00:00",
					"parent_ids": null,
					"title": "[testapp-ci] manifests/demo/test-app.yaml: release v1.0.1",
					"message": "[testapp-ci] manifests/demo/test-app.yaml: release v1.0.1",
					"author_name": "ci-test-app",
					"author_email": "mvoznik+cicd@protonmail.com",
					"authored_date": "2021-06-01T18:39:59.000+00:00",
					"committer_name": "ci-test-app",
					"committer_email": "mvoznik+cicd@protonmail.com",
					"committed_date": "2021-06-01T18:39:59.000+00:00",
					"trailers": null,
					"web_url": "https://gitlab.com/test-shared-argocd-proton/shared-argocd/-/commit/0f92540e5f396ba960adea4ed0aa905baf3f73d1"
				},
				"merged": false,
				"protected": false,
				"developers_can_push": false,
				"developers_can_merge": false,
				"can_push": false,
				"default": false,
				"web_url": "https://gitlab.com/test-shared-argocd-proton/shared-argocd/-/tree/pipeline-1310077506"
			}]`)
			if err != nil {
				t.Fail()
			}
		case "/api/v4/projects/27084538/repository/branches?per_page=100":
			_, err := io.WriteString(w, `[{
				"name": "master",
				"commit": {
					"id": "8898d7999fc99dd0fd578650b58b244fc63f6b58",
					"short_id": "8898d801",
					"created_at": "2021-06-04T08:24:44.000+00:00",
					"parent_ids": null,
					"title": "Merge branch 'pipeline-1317911429' into 'master'",
					"message": "Merge branch 'pipeline-1317911429' into 'master'",
					"author_name": "Martin Vozník",
					"author_email": "martin@voznik.cz",
					"authored_date": "2021-06-04T08:24:44.000+00:00",
					"committer_name": "Martin Vozník",
					"committer_email": "martin@voznik.cz",
					"committed_date": "2021-06-04T08:24:44.000+00:00",
					"trailers": null,
					"web_url": "https://gitlab.com/test-argocd-proton/subgroup/argocd-subgroup/-/commit/8898d7999fc99dd0fd578650b58b244fc63f6b53"
				},
				"merged": false,
				"protected": true,
				"developers_can_push": false,
				"developers_can_merge": false,
				"can_push": false,
				"default": true,
				"web_url": "https://gitlab.com/test-argocd-proton/subgroup/argocd-subgroup/-/tree/master"
			}, {
				"name": "pipeline-2310077506",
				"commit": {
					"id": "0f92540e5f396ba960adea4ed0aa905baf3f73d1",
					"short_id": "0f92540e",
					"created_at": "2021-06-01T18:39:59.000+00:00",
					"parent_ids": null,
					"title": "[testapp-ci] manifests/demo/test-app.yaml: release v1.0.1",
					"message": "[testapp-ci] manifests/demo/test-app.yaml: release v1.0.1",
					"author_name": "ci-test-app",
					"author_email": "mvoznik+cicd@protonmail.com",
					"authored_date": "2021-06-01T18:39:59.000+00:00",
					"committer_name": "ci-test-app",
					"committer_email": "mvoznik+cicd@protonmail.com",
					"committed_date": "2021-06-01T18:39:59.000+00:00",
					"trailers": null,
					"web_url": "https://gitlab.com/test-argocd-proton/subgroup/argocd-subgroup/-/commit/0f92540e5f396ba960adea4ed0aa905baf3f73d1"
				},
				"merged": false,
				"protected": false,
				"developers_can_push": false,
				"developers_can_merge": false,
				"can_push": false,
				"default": false,
				"web_url": "https://gitlab.com/test-argocd-proton/subgroup/argocd-subgroup/-/tree/pipeline-1310077506"
			}]`)
			if err != nil {
				t.Fail()
			}
		case "/api/v4/projects/test-argocd-proton%2Fargocd":
			fmt.Println("auct")
			_, err := io.WriteString(w, `{
				"id": 27084533,
				"description": "",
				"name": "argocd",
				"name_with_namespace": "test argocd proton / argocd",
				"path": "argocd",
				"path_with_namespace": "test-argocd-proton/argocd",
				"created_at": "2021-06-01T17:30:44.724Z",
				"default_branch": "master",
				"tag_list": [
					"test-topic"
				],
				"topics": [
					"test-topic"
				],
				"ssh_url_to_repo": "git@gitlab.com:test-argocd-proton/argocd.git",
				"http_url_to_repo": "https://gitlab.com/test-argocd-proton/argocd.git",
				"web_url": "https://gitlab.com/test-argocd-proton/argocd",
				"readme_url": null,
				"avatar_url": null,
				"forks_count": 0,
				"star_count": 0,
				"last_activity_at": "2021-06-04T08:19:51.656Z",
				"namespace": {
					"id": 12258515,
					"name": "test argocd proton",
					"path": "test-argocd-proton",
					"kind": "group",
					"full_path": "test-argocd-proton",
					"parent_id": null,
					"avatar_url": null,
					"web_url": "https://gitlab.com/groups/test-argocd-proton"
				}
			}`)
			if err != nil {
				t.Fail()
			}
		case "/api/v4/projects/27084533/repository/tree?path=argocd&ref=master":
			_, err := io.WriteString(w, `[{"id":"ca14f2a3718159c74572a5325fb4bfb0662a2d3e","name":"ingress.yaml","type":"blob","path":"argocd/ingress.yaml","mode":"100644"},{"id":"de2a53a73b1550b3e0f4d37ea0a6d878bf9c5096","name":"install.yaml","type":"blob","path":"argocd/install.yaml","mode":"100644"}]`)
			if err != nil {
				t.Fail()
			}
		case "/api/v4/projects/27084533/repository/tree?path=.&ref=master":
			_, err := io.WriteString(w, `[{"id":"f2bf99fa8f7a27df9c43d2dffc8c8cd747f3181a","name":"argocd","type":"tree","path":"argocd","mode":"040000"},{"id":"68a3125232e01c1583a6a6299534ce10c5e7dd83","name":"manifests","type":"tree","path":"manifests","mode":"040000"}]`)
			if err != nil {
				t.Fail()
			}
		case "/api/v4/projects/27084533/repository/branches/foo":
			w.WriteHeader(http.StatusNotFound)
		default:
			_, err := io.WriteString(w, `[]`)
			if err != nil {
				t.Fail()
			}
		}
	}
}
func TestGitlabListRepos(t *testing.T) {
	cases := []struct {
<<<<<<< HEAD
		name, proto, url                                  string
		hasError, allBranches, includeSubgroups, insecure bool
		branches                                          []string
		filters                                           []v1alpha1.SCMProviderGeneratorFilter
=======
		name, proto, url, topic                                                  string
		hasError, allBranches, includeSubgroups, includeSharedProjects, insecure bool
		branches                                                                 []string
		filters                                                                  []v1alpha1.SCMProviderGeneratorFilter
>>>>>>> 6eba5be8
	}{
		{
			name:     "blank protocol",
			url:      "git@gitlab.com:test-argocd-proton/argocd.git",
			branches: []string{"master"},
		},
		{
			name:  "ssh protocol",
			proto: "ssh",
			url:   "git@gitlab.com:test-argocd-proton/argocd.git",
		},
		{
			name:  "https protocol",
			proto: "https",
			url:   "https://gitlab.com/test-argocd-proton/argocd.git",
		},
		{
			name:     "other protocol",
			proto:    "other",
			hasError: true,
		},
		{
			name:        "all branches",
			allBranches: true,
			url:         "git@gitlab.com:test-argocd-proton/argocd.git",
			branches:    []string{"master"},
		},
		{
			name:                  "all subgroups",
			allBranches:           true,
			url:                   "git@gitlab.com:test-argocd-proton/argocd.git",
			branches:              []string{"master"},
			includeSharedProjects: false,
			includeSubgroups:      true,
		},
		{
			name:                  "all subgroups and shared projects",
			allBranches:           true,
			url:                   "git@gitlab.com:test-argocd-proton/argocd.git",
			branches:              []string{"master"},
			includeSharedProjects: true,
			includeSubgroups:      true,
		},
		{
			name:             "specific topic",
			allBranches:      true,
			url:              "git@gitlab.com:test-argocd-proton/argocd.git",
			branches:         []string{"master"},
			includeSubgroups: false,
			topic:            "specific-topic",
		},
	}
	ts := httptest.NewServer(http.HandlerFunc(func(w http.ResponseWriter, r *http.Request) {
		gitlabMockHandler(t)(w, r)
	}))
	for _, c := range cases {
		t.Run(c.name, func(t *testing.T) {
<<<<<<< HEAD
			provider, _ := NewGitlabProvider(context.Background(), "test-argocd-proton", "", ts.URL, c.allBranches, c.includeSubgroups, c.insecure, "")
=======
			provider, _ := NewGitlabProvider(context.Background(), "test-argocd-proton", "", ts.URL, c.allBranches, c.includeSubgroups, c.includeSharedProjects, c.insecure, "", c.topic)
>>>>>>> 6eba5be8
			rawRepos, err := ListRepos(context.Background(), provider, c.filters, c.proto)
			if c.hasError {
				assert.NotNil(t, err)
			} else {
				assert.Nil(t, err)
				// Just check that this one project shows up. Not a great test but better than nothing?
				repos := []*Repository{}
				uniqueRepos := map[string]int{}
				branches := []string{}
				for _, r := range rawRepos {
					if r.Repository == "argocd" {
						repos = append(repos, r)
						branches = append(branches, r.Branch)
					}
					uniqueRepos[r.Repository]++
				}
				assert.NotEmpty(t, repos)
				assert.Equal(t, c.url, repos[0].URL)
				for _, b := range c.branches {
					assert.Contains(t, branches, b)
				}
				// In case of listing subgroups, validate the number of returned projects
				if c.includeSubgroups || c.includeSharedProjects {
					assert.Equal(t, 2, len(uniqueRepos))
				}
				// In case we filter on the topic, ensure we got only one repo returned
				if c.topic != "" {
					assert.Equal(t, 1, len(uniqueRepos))
				}
			}
		})
	}
}

func TestGitlabHasPath(t *testing.T) {
	ts := httptest.NewServer(http.HandlerFunc(func(w http.ResponseWriter, r *http.Request) {
		gitlabMockHandler(t)(w, r)
	}))
<<<<<<< HEAD
	host, _ := NewGitlabProvider(context.Background(), "test-argocd-proton", "", ts.URL, false, true, false, "")
=======
	host, _ := NewGitlabProvider(context.Background(), "test-argocd-proton", "", ts.URL, false, true, true, false, "", "")
>>>>>>> 6eba5be8
	repo := &Repository{
		Organization: "test-argocd-proton",
		Repository:   "argocd",
		Branch:       "master",
	}

	cases := []struct {
		name, path string
		exists     bool
	}{
		{
			name:   "directory exists",
			path:   "argocd",
			exists: true,
		},
		{
			name:   "file exists",
			path:   "argocd/install.yaml",
			exists: true,
		},
		{
			name:   "directory does not exist",
			path:   "notathing",
			exists: false,
		},
		{
			name:   "file does not exist",
			path:   "argocd/notathing.yaml",
			exists: false,
		},
	}

	for _, c := range cases {
		t.Run(c.name, func(t *testing.T) {
			ok, err := host.RepoHasPath(context.Background(), repo, c.path)
			assert.Nil(t, err)
			assert.Equal(t, c.exists, ok)
		})
	}
}

func TestGitlabGetBranches(t *testing.T) {
	ts := httptest.NewServer(http.HandlerFunc(func(w http.ResponseWriter, r *http.Request) {
		gitlabMockHandler(t)(w, r)
	}))
<<<<<<< HEAD
	host, _ := NewGitlabProvider(context.Background(), "test-argocd-proton", "", ts.URL, false, true, false, "")
=======
	host, _ := NewGitlabProvider(context.Background(), "test-argocd-proton", "", ts.URL, false, true, true, false, "", "")
>>>>>>> 6eba5be8

	repo := &Repository{
		RepositoryId: 27084533,
		Branch:       "master",
	}
	t.Run("branch exists", func(t *testing.T) {
		repos, err := host.GetBranches(context.Background(), repo)
		assert.Nil(t, err)
		assert.Equal(t, repos[0].Branch, "master")
	})

	repo2 := &Repository{
		RepositoryId: 27084533,
		Branch:       "foo",
	}
	t.Run("unknown branch", func(t *testing.T) {
		_, err := host.GetBranches(context.Background(), repo2)
		assert.NoError(t, err)
	})
}<|MERGE_RESOLUTION|>--- conflicted
+++ resolved
@@ -1048,17 +1048,10 @@
 }
 func TestGitlabListRepos(t *testing.T) {
 	cases := []struct {
-<<<<<<< HEAD
-		name, proto, url                                  string
-		hasError, allBranches, includeSubgroups, insecure bool
-		branches                                          []string
-		filters                                           []v1alpha1.SCMProviderGeneratorFilter
-=======
 		name, proto, url, topic                                                  string
 		hasError, allBranches, includeSubgroups, includeSharedProjects, insecure bool
 		branches                                                                 []string
 		filters                                                                  []v1alpha1.SCMProviderGeneratorFilter
->>>>>>> 6eba5be8
 	}{
 		{
 			name:     "blank protocol",
@@ -1116,11 +1109,7 @@
 	}))
 	for _, c := range cases {
 		t.Run(c.name, func(t *testing.T) {
-<<<<<<< HEAD
-			provider, _ := NewGitlabProvider(context.Background(), "test-argocd-proton", "", ts.URL, c.allBranches, c.includeSubgroups, c.insecure, "")
-=======
 			provider, _ := NewGitlabProvider(context.Background(), "test-argocd-proton", "", ts.URL, c.allBranches, c.includeSubgroups, c.includeSharedProjects, c.insecure, "", c.topic)
->>>>>>> 6eba5be8
 			rawRepos, err := ListRepos(context.Background(), provider, c.filters, c.proto)
 			if c.hasError {
 				assert.NotNil(t, err)
@@ -1159,11 +1148,7 @@
 	ts := httptest.NewServer(http.HandlerFunc(func(w http.ResponseWriter, r *http.Request) {
 		gitlabMockHandler(t)(w, r)
 	}))
-<<<<<<< HEAD
-	host, _ := NewGitlabProvider(context.Background(), "test-argocd-proton", "", ts.URL, false, true, false, "")
-=======
 	host, _ := NewGitlabProvider(context.Background(), "test-argocd-proton", "", ts.URL, false, true, true, false, "", "")
->>>>>>> 6eba5be8
 	repo := &Repository{
 		Organization: "test-argocd-proton",
 		Repository:   "argocd",
@@ -1209,11 +1194,7 @@
 	ts := httptest.NewServer(http.HandlerFunc(func(w http.ResponseWriter, r *http.Request) {
 		gitlabMockHandler(t)(w, r)
 	}))
-<<<<<<< HEAD
-	host, _ := NewGitlabProvider(context.Background(), "test-argocd-proton", "", ts.URL, false, true, false, "")
-=======
 	host, _ := NewGitlabProvider(context.Background(), "test-argocd-proton", "", ts.URL, false, true, true, false, "", "")
->>>>>>> 6eba5be8
 
 	repo := &Repository{
 		RepositoryId: 27084533,
