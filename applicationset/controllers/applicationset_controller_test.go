--- conflicted
+++ resolved
@@ -1469,19 +1469,7 @@
 				},
 			},
 		},
-<<<<<<< HEAD
-	} {
-		initObjs := []crtclient.Object{&c.appSet}
-		for _, a := range c.existsApps {
-			err = controllerutil.SetControllerReference(&c.appSet, &a, scheme)
-			assert.Nil(t, err)
-			initObjs = append(initObjs, &a)
-		}
-
-		client := fake.NewClientBuilder().WithScheme(scheme).WithObjects(initObjs...).WithIndex(&v1alpha1.Application{}, ".metadata.controller", appControllerIndexer).Build()
-=======
 	}
->>>>>>> 045f5b1a
 
 	for _, c := range testCases {
 		t.Run(c.name, func(t *testing.T) {
@@ -1636,7 +1624,7 @@
 			initObjs = append(initObjs, &temp)
 		}
 
-		client := fake.NewClientBuilder().WithScheme(scheme).WithObjects(initObjs...).WithIndex(&v1alpha1.Application{}, ".metadata.controller", appControllerIndexer).Build()
+		client := fake.NewClientBuilder().WithScheme(scheme).WithObjects(initObjs...).Build()
 
 		r := ApplicationSetReconciler{
 			Client:        client,
@@ -2011,7 +1999,7 @@
 	argoDBMock := dbmocks.ArgoDB{}
 	argoObjs := []runtime.Object{&defaultProject}
 
-	client := fake.NewClientBuilder().WithScheme(scheme).WithObjects(&appSet).WithIndex(&v1alpha1.Application{}, ".metadata.controller", appControllerIndexer).Build()
+	client := fake.NewClientBuilder().WithScheme(scheme).WithObjects(&appSet).Build()
 	goodCluster := v1alpha1.Cluster{Server: "https://good-cluster", Name: "good-cluster"}
 	badCluster := v1alpha1.Cluster{Server: "https://bad-cluster", Name: "bad-cluster"}
 	argoDBMock.On("GetCluster", mock.Anything, "https://good-cluster").Return(&goodCluster, nil)
@@ -2646,7 +2634,7 @@
 				},
 			}
 
-			client := fake.NewClientBuilder().WithScheme(scheme).WithObjects(&appSet).WithIndex(&v1alpha1.Application{}, ".metadata.controller", appControllerIndexer).Build()
+			client := fake.NewClientBuilder().WithScheme(scheme).WithObjects(&appSet).Build()
 
 			r := ApplicationSetReconciler{
 				Client:   client,
