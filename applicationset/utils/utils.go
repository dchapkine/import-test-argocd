--- conflicted
+++ resolved
@@ -191,7 +191,6 @@
 	return nil
 }
 
-<<<<<<< HEAD
 // isNillable returns true if the value is something which may be set to nil. This function is meant to guard against a
 // panic from calling IsNil on a non-pointer type.
 func isNillable(v reflect.Value) bool {
@@ -202,10 +201,7 @@
 	return false
 }
 
-func (r *Render) RenderTemplateParams(tmpl *argoappsv1.Application, syncPolicy *argoappsv1.ApplicationSetSyncPolicy, params map[string]interface{}, useGoTemplate bool) (*argoappsv1.Application, error) {
-=======
 func (r *Render) RenderTemplateParams(tmpl *argoappsv1.Application, syncPolicy *argoappsv1.ApplicationSetSyncPolicy, params map[string]interface{}, useGoTemplate bool, goTemplateOptions []string) (*argoappsv1.Application, error) {
->>>>>>> 944eaddd
 	if tmpl == nil {
 		return nil, fmt.Errorf("application template is empty")
 	}
@@ -409,42 +405,4 @@
 	}
 
 	return strings.Trim(name, "-.")
-}
-
-func AppendTemplatedValues(render *Render, clusterValues map[string]string, params map[string]interface{}, appSet *argoappsv1.ApplicationSet) error {
-	// We create a local map to ensure that we do not fall victim to a billion-laughs attack. We iterate through the
-	// cluster values map and only replace values in said map if it has already been whitelisted in the params map.
-	// Once we iterate through all the cluster values we can then safely merge the `tmp` map into the main params map.
-	tmp := map[string]interface{}{}
-
-	for key, value := range clusterValues {
-		result, err := replaceTemplatedString(render, value, params, appSet)
-
-		if err != nil {
-			return fmt.Errorf("error replacing templated String: %w", err)
-		}
-
-		if appSet.Spec.GoTemplate {
-			if tmp["values"] == nil {
-				tmp["values"] = map[string]string{}
-			}
-			tmp["values"].(map[string]string)[key] = result
-		} else {
-			tmp[fmt.Sprintf("values.%s", key)] = result
-		}
-	}
-
-	for key, value := range tmp {
-		params[key] = value
-	}
-
-	return nil
-}
-
-func replaceTemplatedString(render *Render, value string, params map[string]interface{}, appSet *argoappsv1.ApplicationSet) (string, error) {
-	replacedTmplStr, err := render.Replace(value, params, appSet.Spec.GoTemplate)
-	if err != nil {
-		return "", err
-	}
-	return replacedTmplStr, nil
 }