package generators

import (
	"context"
	"fmt"
	"path"
	"sort"
	"strconv"
	"strings"
	"time"

	"github.com/jeremywohl/flatten"
	log "github.com/sirupsen/logrus"
	"sigs.k8s.io/yaml"

	"github.com/argoproj/argo-cd/v2/applicationset/services"
	"github.com/argoproj/argo-cd/v2/applicationset/utils"
	argoprojiov1alpha1 "github.com/argoproj/argo-cd/v2/pkg/apis/application/v1alpha1"
)

var _ Generator = (*GitGenerator)(nil)

type GitGenerator struct {
	repos services.Repos
}

func NewGitGenerator(repos services.Repos) Generator {
	g := &GitGenerator{
		repos: repos,
	}
	return g
}

func (g *GitGenerator) GetTemplate(appSetGenerator *argoprojiov1alpha1.ApplicationSetGenerator) *argoprojiov1alpha1.ApplicationSetTemplate {
	return &appSetGenerator.Git.Template
}

func (g *GitGenerator) GetRequeueAfter(appSetGenerator *argoprojiov1alpha1.ApplicationSetGenerator) time.Duration {

	// Return a requeue default of 3 minutes, if no default is specified.

	if appSetGenerator.Git.RequeueAfterSeconds != nil {
		return time.Duration(*appSetGenerator.Git.RequeueAfterSeconds) * time.Second
	}

	return DefaultRequeueAfterSeconds
}

func (g *GitGenerator) GenerateParams(appSetGenerator *argoprojiov1alpha1.ApplicationSetGenerator, appSet *argoprojiov1alpha1.ApplicationSet) ([]map[string]interface{}, error) {

	if appSetGenerator == nil {
		return nil, EmptyAppSetGeneratorError
	}

	if appSetGenerator.Git == nil {
		return nil, EmptyAppSetGeneratorError
	}

	var err error
	var res []map[string]interface{}
	if appSetGenerator.Git.Directories != nil {
		res, err = g.generateParamsForGitDirectories(appSetGenerator, appSet.Spec.GoTemplate)
	} else if appSetGenerator.Git.Files != nil {
		res, err = g.generateParamsForGitFiles(appSetGenerator, appSet.Spec.GoTemplate)
	} else {
		return nil, EmptyAppSetGeneratorError
	}
	if err != nil {
		return nil, err
	}

	return res, nil
}

func (g *GitGenerator) generateParamsForGitDirectories(appSetGenerator *argoprojiov1alpha1.ApplicationSetGenerator, useGoTemplate bool) ([]map[string]interface{}, error) {

	// Directories, not files
	allPaths, err := g.repos.GetDirectories(context.TODO(), appSetGenerator.Git.RepoURL, appSetGenerator.Git.Revision)
	if err != nil {
		return nil, err
	}

	log.WithFields(log.Fields{
		"allPaths": allPaths,
		"total":    len(allPaths),
		"repoURL":  appSetGenerator.Git.RepoURL,
		"revision": appSetGenerator.Git.Revision,
	}).Info("applications result from the repo service")

	requestedApps := g.filterApps(appSetGenerator.Git.Directories, allPaths)

	res := g.generateParamsFromApps(requestedApps, appSetGenerator, useGoTemplate)

	return res, nil
}

func (g *GitGenerator) generateParamsForGitFiles(appSetGenerator *argoprojiov1alpha1.ApplicationSetGenerator, useGoTemplate bool) ([]map[string]interface{}, error) {

	// Get all files that match the requested path string, removing duplicates
	allFiles := make(map[string][]byte)
	for _, requestedPath := range appSetGenerator.Git.Files {
		files, err := g.repos.GetFiles(context.TODO(), appSetGenerator.Git.RepoURL, appSetGenerator.Git.Revision, requestedPath.Path)
		if err != nil {
			return nil, err
		}
		for filePath, content := range files {
			allFiles[filePath] = content
		}
	}

	// Extract the unduplicated map into a list, and sort by path to ensure a deterministic
	// processing order in the subsequent step
	allPaths := []string{}
	for path := range allFiles {
		allPaths = append(allPaths, path)
	}
	sort.Strings(allPaths)

	// Generate params from each path, and return
	res := []map[string]interface{}{}
	for _, path := range allPaths {

		// A JSON / YAML file path can contain multiple sets of parameters (ie it is an array)
		paramsArray, err := g.generateParamsFromGitFile(path, allFiles[path], useGoTemplate)
		if err != nil {
			return nil, fmt.Errorf("unable to process file '%s': %v", path, err)
		}

		for index := range paramsArray {
			res = append(res, paramsArray[index])
		}
	}
	return res, nil
}

func (g *GitGenerator) generateParamsFromGitFile(filePath string, fileContent []byte, useGoTemplate bool) ([]map[string]interface{}, error) {
	objectsFound := []map[string]interface{}{}

	// First, we attempt to parse as an array
	err := yaml.Unmarshal(fileContent, &objectsFound)
	if err != nil {
		// If unable to parse as an array, attempt to parse as a single object
		singleObj := make(map[string]interface{})
		err = yaml.Unmarshal(fileContent, &singleObj)
		if err != nil {
			return nil, fmt.Errorf("unable to parse file: %v", err)
		}
		objectsFound = append(objectsFound, singleObj)
	}

	res := []map[string]interface{}{}

	for _, objectFound := range objectsFound {

<<<<<<< HEAD
		flat, err := flatten.Flatten(objectFound, "", flatten.DotStyle)
		if err != nil {
			return nil, err
		}
		params := map[string]string{}
		for k, v := range flat {
			params[k] = fmt.Sprintf("%v", v)
		}
		params["path"] = path.Dir(filePath)
		params["path.basename"] = path.Base(params["path"])
		params["path.filename"] = path.Base(filePath)
		params["path.basenameNormalized"] = sanitizeName(path.Base(params["path"]))
		params["path.filenameNormalized"] = sanitizeName(path.Base(params["path.filename"]))
		for k, v := range strings.Split(params["path"], "/") {
			if len(v) > 0 {
				params["path["+strconv.Itoa(k)+"]"] = v
=======
		params := map[string]interface{}{}

		if useGoTemplate {
			for k, v := range objectFound {
				params[k] = v
			}

			paramPath := map[string]interface{}{}

			paramPath["path"] = path.Dir(filePath)
			paramPath["basename"] = path.Base(paramPath["path"].(string))
			paramPath["filename"] = path.Base(filePath)
			paramPath["basenameNormalized"] = utils.SanitizeName(path.Base(paramPath["path"].(string)))
			paramPath["filenameNormalized"] = utils.SanitizeName(path.Base(paramPath["filename"].(string)))
			paramPath["segments"] = strings.Split(paramPath["path"].(string), "/")
			params["path"] = paramPath
		} else {
			flat, err := flatten.Flatten(objectFound, "", flatten.DotStyle)
			if err != nil {
				return nil, err
			}
			for k, v := range flat {
				params[k] = fmt.Sprintf("%v", v)
			}
			params["path"] = path.Dir(filePath)
			params["path.basename"] = path.Base(params["path"].(string))
			params["path.filename"] = path.Base(filePath)
			params["path.basenameNormalized"] = utils.SanitizeName(path.Base(params["path"].(string)))
			params["path.filenameNormalized"] = utils.SanitizeName(path.Base(params["path.filename"].(string)))
			for k, v := range strings.Split(params["path"].(string), "/") {
				if len(v) > 0 {
					params["path["+strconv.Itoa(k)+"]"] = v
				}
>>>>>>> fc3eaec6
			}
		}

		res = append(res, params)
	}

	return res, nil

}

func (g *GitGenerator) filterApps(Directories []argoprojiov1alpha1.GitDirectoryGeneratorItem, allPaths []string) []string {
	res := []string{}
	for _, appPath := range allPaths {
		appInclude := false
		appExclude := false
		// Iterating over each appPath and check whether directories object has requestedPath that matches the appPath
		for _, requestedPath := range Directories {
			match, err := path.Match(requestedPath.Path, appPath)
			if err != nil {
				log.WithError(err).WithField("requestedPath", requestedPath).
					WithField("appPath", appPath).Error("error while matching appPath to requestedPath")
				continue
			}
			if match && !requestedPath.Exclude {
				appInclude = true
			}
			if match && requestedPath.Exclude {
				appExclude = true
			}
		}
		// Whenever there is a path with exclude: true it wont be included, even if it is included in a different path pattern
		if appInclude && !appExclude {
			res = append(res, appPath)
		}
	}
	return res
}

func (g *GitGenerator) generateParamsFromApps(requestedApps []string, _ *argoprojiov1alpha1.ApplicationSetGenerator, useGoTemplate bool) []map[string]interface{} {
	// TODO: At some point, the applicationSetGenerator param should be used

	res := make([]map[string]interface{}, len(requestedApps))
	for i, a := range requestedApps {

<<<<<<< HEAD
		params := make(map[string]string, 2)
		params["path"] = a
		params["path.basename"] = path.Base(a)
		params["path.basenameNormalized"] = sanitizeName(path.Base(a))
		for k, v := range strings.Split(params["path"], "/") {
			if len(v) > 0 {
				params["path["+strconv.Itoa(k)+"]"] = v
=======
		params := make(map[string]interface{}, 5)

		if useGoTemplate {
			paramPath := map[string]interface{}{}
			paramPath["path"] = a
			paramPath["basename"] = path.Base(a)
			paramPath["basenameNormalized"] = utils.SanitizeName(path.Base(a))
			paramPath["segments"] = strings.Split(paramPath["path"].(string), "/")
			params["path"] = paramPath
		} else {
			params["path"] = a
			params["path.basename"] = path.Base(a)
			params["path.basenameNormalized"] = utils.SanitizeName(path.Base(a))
			for k, v := range strings.Split(params["path"].(string), "/") {
				if len(v) > 0 {
					params["path["+strconv.Itoa(k)+"]"] = v
				}
>>>>>>> fc3eaec6
			}
		}

		res[i] = params
	}

	return res
}<|MERGE_RESOLUTION|>--- conflicted
+++ resolved
@@ -152,24 +152,6 @@
 
 	for _, objectFound := range objectsFound {
 
-<<<<<<< HEAD
-		flat, err := flatten.Flatten(objectFound, "", flatten.DotStyle)
-		if err != nil {
-			return nil, err
-		}
-		params := map[string]string{}
-		for k, v := range flat {
-			params[k] = fmt.Sprintf("%v", v)
-		}
-		params["path"] = path.Dir(filePath)
-		params["path.basename"] = path.Base(params["path"])
-		params["path.filename"] = path.Base(filePath)
-		params["path.basenameNormalized"] = sanitizeName(path.Base(params["path"]))
-		params["path.filenameNormalized"] = sanitizeName(path.Base(params["path.filename"]))
-		for k, v := range strings.Split(params["path"], "/") {
-			if len(v) > 0 {
-				params["path["+strconv.Itoa(k)+"]"] = v
-=======
 		params := map[string]interface{}{}
 
 		if useGoTemplate {
@@ -203,7 +185,6 @@
 				if len(v) > 0 {
 					params["path["+strconv.Itoa(k)+"]"] = v
 				}
->>>>>>> fc3eaec6
 			}
 		}
 
@@ -248,15 +229,6 @@
 	res := make([]map[string]interface{}, len(requestedApps))
 	for i, a := range requestedApps {
 
-<<<<<<< HEAD
-		params := make(map[string]string, 2)
-		params["path"] = a
-		params["path.basename"] = path.Base(a)
-		params["path.basenameNormalized"] = sanitizeName(path.Base(a))
-		for k, v := range strings.Split(params["path"], "/") {
-			if len(v) > 0 {
-				params["path["+strconv.Itoa(k)+"]"] = v
-=======
 		params := make(map[string]interface{}, 5)
 
 		if useGoTemplate {
@@ -274,7 +246,6 @@
 				if len(v) > 0 {
 					params["path["+strconv.Itoa(k)+"]"] = v
 				}
->>>>>>> fc3eaec6
 			}
 		}
 
