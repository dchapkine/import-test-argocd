--- conflicted
+++ resolved
@@ -4,18 +4,11 @@
 	"encoding/json"
 	"reflect"
 
-<<<<<<< HEAD
-	"github.com/argoproj/argo-cd/v2/applicationset/utils"
-
-=======
-	"github.com/valyala/fasttemplate"
-
 	"github.com/argoproj/argo-cd/v2/applicationset/utils"
 
 	metav1 "k8s.io/apimachinery/pkg/apis/meta/v1"
 	"k8s.io/apimachinery/pkg/labels"
 
->>>>>>> 3f858f58
 	argoprojiov1alpha1 "github.com/argoproj/argo-cd/v2/pkg/apis/applicationset/v1alpha1"
 
 	"github.com/imdario/mergo"
@@ -32,16 +25,12 @@
 }
 
 //Transform a spec generator to list of paramSets and a template
-<<<<<<< HEAD
 func Transform(requestedGenerator argoprojiov1alpha1.ApplicationSetGenerator, allGenerators map[string]Generator, baseTemplate argoprojiov1alpha1.ApplicationSetTemplate, appSet *argoprojiov1alpha1.ApplicationSet, genParams map[string]interface{}) ([]TransformResult, error) {
-=======
-func Transform(requestedGenerator argoprojiov1alpha1.ApplicationSetGenerator, allGenerators map[string]Generator, baseTemplate argoprojiov1alpha1.ApplicationSetTemplate, appSet *argoprojiov1alpha1.ApplicationSet, genParams map[string]string) ([]TransformResult, error) {
 	selector, err := metav1.LabelSelectorAsSelector(requestedGenerator.Selector)
 	if err != nil {
 		return nil, err
 	}
 
->>>>>>> 3f858f58
 	res := []TransformResult{}
 	var firstError error
 	interpolatedGenerator := requestedGenerator.DeepCopy()
@@ -80,9 +69,10 @@
 			}
 			continue
 		}
-		var filterParams []map[string]string
+		var filterParams []map[string]interface{}
 		for _, param := range params {
-			if requestedGenerator.Selector != nil && !selector.Matches(labels.Set(param)) {
+
+			if requestedGenerator.Selector != nil && !selector.Matches(labels.Set(keepOnlyStringValues(param))) {
 				continue
 			}
 			filterParams = append(filterParams, param)
@@ -95,6 +85,18 @@
 	}
 
 	return res, firstError
+}
+
+func keepOnlyStringValues(in map[string]interface{}) map[string]string {
+	var out map[string]string = map[string]string{}
+
+	for key, value := range in {
+		if _, ok := value.(string); ok {
+			out[key] = value.(string)
+		}
+	}
+
+	return out
 }
 
 func GetRelevantGenerators(requestedGenerator *argoprojiov1alpha1.ApplicationSetGenerator, generators map[string]Generator) []Generator {
