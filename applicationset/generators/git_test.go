--- conflicted
+++ resolved
@@ -1406,12 +1406,10 @@
 			repoPathsError: nil,
 			appset: argoprojiov1alpha1.ApplicationSet{
 				ObjectMeta: metav1.ObjectMeta{
-<<<<<<< HEAD
-					Name: "set",
-=======
+
 					Name:      "set",
 					Namespace: "namespace",
->>>>>>> ab1d5b6f
+
 				},
 				Spec: argoprojiov1alpha1.ApplicationSetSpec{
 					Generators: []argoprojiov1alpha1.ApplicationSetGenerator{{
@@ -1444,12 +1442,10 @@
 			repoPathsError: nil,
 			appset: argoprojiov1alpha1.ApplicationSet{
 				ObjectMeta: metav1.ObjectMeta{
-<<<<<<< HEAD
-					Name: "set",
-=======
+
 					Name:      "set",
 					Namespace: "namespace",
->>>>>>> ab1d5b6f
+
 				},
 				Spec: argoprojiov1alpha1.ApplicationSetSpec{
 					Generators: []argoprojiov1alpha1.ApplicationSetGenerator{{
@@ -1481,11 +1477,9 @@
 		if testCase.callGetDirectories {
 			argoCDServiceMock.On("GetDirectories", mock.Anything, mock.Anything, mock.Anything, mock.Anything, mock.Anything).Return(testCase.repoApps, testCase.repoPathsError)
 		}
-<<<<<<< HEAD
+
 		gitGenerator := NewGitGenerator(&argoCDServiceMock)
-=======
-		gitGenerator := NewGitGenerator(&argoCDServiceMock, "namespace")
->>>>>>> ab1d5b6f
+
 
 		scheme := runtime.NewScheme()
 		err := v1alpha1.AddToScheme(scheme)
