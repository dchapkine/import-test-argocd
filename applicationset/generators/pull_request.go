--- conflicted
+++ resolved
@@ -25,25 +25,16 @@
 	client                    client.Client
 	selectServiceProviderFunc func(context.Context, *argoprojiov1alpha1.PullRequestGenerator, *argoprojiov1alpha1.ApplicationSet) (pullrequest.PullRequestService, error)
 	auth                      SCMAuthProviders
-<<<<<<< HEAD
+	scmRootCAPath             string
 	allowedSCMProviders       []string
 }
 
-func NewPullRequestGenerator(client client.Client, auth SCMAuthProviders, allowedScmProviders []string) Generator {
+func NewPullRequestGenerator(client client.Client, auth SCMAuthProviders, scmRootCAPath string, allowedScmProviders []string) Generator {
 	g := &PullRequestGenerator{
 		client:              client,
 		auth:                auth,
+		scmRootCAPath:       scmRootCAPath,
 		allowedSCMProviders: allowedScmProviders,
-=======
-	scmRootCAPath             string
-}
-
-func NewPullRequestGenerator(client client.Client, auth SCMAuthProviders, scmRootCAPath string) Generator {
-	g := &PullRequestGenerator{
-		client:        client,
-		auth:          auth,
-		scmRootCAPath: scmRootCAPath,
->>>>>>> 22281c5a
 	}
 	g.selectServiceProviderFunc = g.selectServiceProvider
 	return g
