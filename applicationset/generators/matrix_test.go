package generators

import (
	"context"
	"testing"
	"time"

	"github.com/stretchr/testify/require"
	corev1 "k8s.io/api/core/v1"
	metav1 "k8s.io/apimachinery/pkg/apis/meta/v1"
	"k8s.io/apimachinery/pkg/runtime"
	kubefake "k8s.io/client-go/kubernetes/fake"
	"sigs.k8s.io/controller-runtime/pkg/client"
	"sigs.k8s.io/controller-runtime/pkg/client/fake"

	"github.com/argoproj/argo-cd/v2/applicationset/services/mocks"

	"github.com/stretchr/testify/assert"
	"github.com/stretchr/testify/mock"
	apiextensionsv1 "k8s.io/apiextensions-apiserver/pkg/apis/apiextensions/v1"

	argoprojiov1alpha1 "github.com/argoproj/argo-cd/v2/pkg/apis/application/v1alpha1"
)

func TestMatrixGenerate(t *testing.T) {

	gitGenerator := &argoprojiov1alpha1.GitGenerator{
		RepoURL:     "RepoURL",
		Revision:    "Revision",
		Directories: []argoprojiov1alpha1.GitDirectoryGeneratorItem{{Path: "*"}},
	}

	listGenerator := &argoprojiov1alpha1.ListGenerator{
		Elements: []apiextensionsv1.JSON{{Raw: []byte(`{"cluster": "Cluster","url": "Url", "templated": "test-{{path.basenameNormalized}}"}`)}},
	}

	listGenerator1 := &argoprojiov1alpha1.ListGenerator{
		Elements: []apiextensionsv1.JSON{{Raw: []byte(`{"templated1": "test-{{path.basenameNormalized}}"}`)}},
	}

	testCases := []struct {
		name           string
		baseGenerators []argoprojiov1alpha1.ApplicationSetNestedGenerator
		expectedErr    error
		expected       []map[string]interface{}
	}{
		{
			name: "happy flow - generate params",
			baseGenerators: []argoprojiov1alpha1.ApplicationSetNestedGenerator{
				{
					Git: gitGenerator,
				},
				{
					List: listGenerator,
				},
				{
					List: listGenerator1,
				},
			},
			expected: []map[string]interface{}{
				{"path": "app1", "path.basename": "app1", "path.basenameNormalized": "app1", "cluster": "Cluster", "url": "Url", "templated": "test-app1", "templated1": "test-app1"},
				{"path": "app2", "path.basename": "app2", "path.basenameNormalized": "app2", "cluster": "Cluster", "url": "Url", "templated": "test-app2", "templated1": "test-app2"},
			},
		},
		{
			name: "happy flow - generate params from two lists",
			baseGenerators: []argoprojiov1alpha1.ApplicationSetNestedGenerator{
				{
					List: &argoprojiov1alpha1.ListGenerator{
						Elements: []apiextensionsv1.JSON{
							{Raw: []byte(`{"a": "1"}`)},
							{Raw: []byte(`{"a": "2"}`)},
						},
					},
				},
				{
					List: &argoprojiov1alpha1.ListGenerator{
						Elements: []apiextensionsv1.JSON{
							{Raw: []byte(`{"b": "1"}`)},
							{Raw: []byte(`{"b": "2"}`)},
						},
					},
				},
			},
			expected: []map[string]interface{}{
				{"a": "1", "b": "1"},
				{"a": "1", "b": "2"},
				{"a": "2", "b": "1"},
				{"a": "2", "b": "2"},
			},
		},
		{
			name: "happy flow - generate params from three lists",
			baseGenerators: []argoprojiov1alpha1.ApplicationSetNestedGenerator{
				{
					List: &argoprojiov1alpha1.ListGenerator{
						Elements: []apiextensionsv1.JSON{
							{Raw: []byte(`{"a": "1"}`)},
							{Raw: []byte(`{"a": "2"}`)},
						},
					},
				},
				{
					List: &argoprojiov1alpha1.ListGenerator{
						Elements: []apiextensionsv1.JSON{
							{Raw: []byte(`{"b": "1"}`)},
							{Raw: []byte(`{"b": "2"}`)},
						},
					},
				},
				{
					List: &argoprojiov1alpha1.ListGenerator{
						Elements: []apiextensionsv1.JSON{
							{Raw: []byte(`{"c": "1"}`)},
							{Raw: []byte(`{"c": "2"}`)},
						},
					},
				},
			},
			expected: []map[string]interface{}{
				{"a": "1", "b": "1", "c": "1"},
				{"a": "1", "b": "1", "c": "2"},
				{"a": "1", "b": "2", "c": "1"},
				{"a": "1", "b": "2", "c": "2"},
				{"a": "2", "b": "1", "c": "1"},
				{"a": "2", "b": "1", "c": "2"},
				{"a": "2", "b": "2", "c": "1"},
				{"a": "2", "b": "2", "c": "2"},
			},
		},
		{
			name: "returns error if there is less than two base generators",
			baseGenerators: []argoprojiov1alpha1.ApplicationSetNestedGenerator{
				{
					Git: gitGenerator,
				},
			},
			expectedErr: ErrLessThanTwoGenerators,
		},
		{
			name: "returns error if there is more than one inner generator in the first base generator",
			baseGenerators: []argoprojiov1alpha1.ApplicationSetNestedGenerator{
				{
					Git:  gitGenerator,
					List: listGenerator,
				},
				{
					Git: gitGenerator,
				},
			},
			expectedErr: ErrMoreThenOneInnerGenerators,
		},
		{
			name: "returns error if there is more than one inner generator in the second base generator",
			baseGenerators: []argoprojiov1alpha1.ApplicationSetNestedGenerator{
				{
					List: listGenerator,
				},
				{
					Git:  gitGenerator,
					List: listGenerator,
				},
			},
			expectedErr: ErrMoreThenOneInnerGenerators,
		},
	}

	for _, testCase := range testCases {
		testCaseCopy := testCase // Since tests may run in parallel

		t.Run(testCaseCopy.name, func(t *testing.T) {
			genMock := &generatorMock{}
			appSet := &argoprojiov1alpha1.ApplicationSet{
				ObjectMeta: metav1.ObjectMeta{
					Name: "set",
				},
				Spec: argoprojiov1alpha1.ApplicationSetSpec{},
			}

			for _, g := range testCaseCopy.baseGenerators {

				gitGeneratorSpec := argoprojiov1alpha1.ApplicationSetGenerator{
					Git:  g.Git,
					List: g.List,
				}
				genMock.On("GenerateParams", mock.AnythingOfType("*v1alpha1.ApplicationSetGenerator"), appSet).Return([]map[string]interface{}{
					{
						"path":                    "app1",
						"path.basename":           "app1",
						"path.basenameNormalized": "app1",
					},
					{
						"path":                    "app2",
						"path.basename":           "app2",
						"path.basenameNormalized": "app2",
					},
				}, nil)

				genMock.On("GetTemplate", &gitGeneratorSpec).
					Return(&argoprojiov1alpha1.ApplicationSetTemplate{})
			}

			var matrixGenerator = NewMatrixGenerator(
				map[string]Generator{
					"Git":  genMock,
					"List": &ListGenerator{},
				}, 0,
			)

			got, err := matrixGenerator.GenerateParams(&argoprojiov1alpha1.ApplicationSetGenerator{
				Matrix: &argoprojiov1alpha1.MatrixGenerator{
					Generators: testCaseCopy.baseGenerators,
					Template:   argoprojiov1alpha1.ApplicationSetTemplate{},
				},
			}, appSet)

			if testCaseCopy.expectedErr != nil {
				assert.ErrorIs(t, err, testCaseCopy.expectedErr)
			} else {
				assert.NoError(t, err)
				assert.Equal(t, testCaseCopy.expected, got)
			}

		})

	}
}

func TestMatrixGenerateGoTemplate(t *testing.T) {

	gitGenerator := &argoprojiov1alpha1.GitGenerator{
		RepoURL:     "RepoURL",
		Revision:    "Revision",
		Directories: []argoprojiov1alpha1.GitDirectoryGeneratorItem{{Path: "*"}},
	}

	listGenerator := &argoprojiov1alpha1.ListGenerator{
		Elements: []apiextensionsv1.JSON{{Raw: []byte(`{"cluster": "Cluster","url": "Url"}`)}},
	}

	listGenerator1 := &argoprojiov1alpha1.ListGenerator{
		Elements: []apiextensionsv1.JSON{{Raw: []byte(`{"templated": "test-{{.path.basenameNormalized}}"}`)}},
	}

	testCases := []struct {
		name           string
		baseGenerators []argoprojiov1alpha1.ApplicationSetNestedGenerator
		expectedErr    error
		expected       []map[string]interface{}
	}{
		{
			name: "happy flow - generate params",
			baseGenerators: []argoprojiov1alpha1.ApplicationSetNestedGenerator{
				{
					Git: gitGenerator,
				},
				{
					List: listGenerator,
				},
				{
					List: listGenerator1,
				},
			},
			expected: []map[string]interface{}{
				{
					"path": map[string]string{
						"path":               "app1",
						"basename":           "app1",
						"basenameNormalized": "app1",
					},
					"cluster":   "Cluster",
					"url":       "Url",
					"templated": "test-app1",
				},
				{
					"path": map[string]string{
						"path":               "app2",
						"basename":           "app2",
						"basenameNormalized": "app2",
					},
					"cluster":   "Cluster",
					"url":       "Url",
					"templated": "test-app2",
				},
			},
		},
		{
			name: "happy flow - generate params from two lists",
			baseGenerators: []argoprojiov1alpha1.ApplicationSetNestedGenerator{
				{
					List: &argoprojiov1alpha1.ListGenerator{
						Elements: []apiextensionsv1.JSON{
							{Raw: []byte(`{"a": "1"}`)},
							{Raw: []byte(`{"a": "2"}`)},
						},
					},
				},
				{
					List: &argoprojiov1alpha1.ListGenerator{
						Elements: []apiextensionsv1.JSON{
							{Raw: []byte(`{"b": "1"}`)},
							{Raw: []byte(`{"b": "2"}`)},
						},
					},
				},
			},
			expected: []map[string]interface{}{
				{"a": "1", "b": "1"},
				{"a": "1", "b": "2"},
				{"a": "2", "b": "1"},
				{"a": "2", "b": "2"},
			},
		},
		{
			name: "happy flow - generate params from three lists",
			baseGenerators: []argoprojiov1alpha1.ApplicationSetNestedGenerator{
				{
					List: &argoprojiov1alpha1.ListGenerator{
						Elements: []apiextensionsv1.JSON{
							{Raw: []byte(`{"a": "1"}`)},
							{Raw: []byte(`{"a": "2"}`)},
						},
					},
				},
				{
					List: &argoprojiov1alpha1.ListGenerator{
						Elements: []apiextensionsv1.JSON{
							{Raw: []byte(`{"b": "1"}`)},
							{Raw: []byte(`{"b": "2"}`)},
						},
					},
				},
				{
					List: &argoprojiov1alpha1.ListGenerator{
						Elements: []apiextensionsv1.JSON{
							{Raw: []byte(`{"c": "1"}`)},
							{Raw: []byte(`{"c": "2"}`)},
						},
					},
				},
			},
			expected: []map[string]interface{}{
				{"a": "1", "b": "1", "c": "1"},
				{"a": "1", "b": "1", "c": "2"},
				{"a": "1", "b": "2", "c": "1"},
				{"a": "1", "b": "2", "c": "2"},
				{"a": "2", "b": "1", "c": "1"},
				{"a": "2", "b": "1", "c": "2"},
				{"a": "2", "b": "2", "c": "1"},
				{"a": "2", "b": "2", "c": "2"},
			},
		},
		{
			name: "parameter override: first list elements take precedence",
			baseGenerators: []argoprojiov1alpha1.ApplicationSetNestedGenerator{
				{
					List: &argoprojiov1alpha1.ListGenerator{
						Elements: []apiextensionsv1.JSON{
							{Raw: []byte(`{"booleanFalse": false, "booleanTrue": true, "stringFalse": "false", "stringTrue": "true"}`)},
						},
					},
				},
				{
					List: &argoprojiov1alpha1.ListGenerator{
						Elements: []apiextensionsv1.JSON{
							{Raw: []byte(`{"booleanFalse": true, "booleanTrue": false, "stringFalse": "true", "stringTrue": "false"}`)},
						},
					},
				},
			},
			expected: []map[string]interface{}{
				{"booleanFalse": false, "booleanTrue": true, "stringFalse": "false", "stringTrue": "true"},
			},
		},
		{
			name: "returns error if there is less than two base generators",
			baseGenerators: []argoprojiov1alpha1.ApplicationSetNestedGenerator{
				{
					Git: gitGenerator,
				},
			},
			expectedErr: ErrLessThanTwoGenerators,
		},
		{
			name: "returns error if there is more than one inner generator in the first base generator",
			baseGenerators: []argoprojiov1alpha1.ApplicationSetNestedGenerator{
				{
					Git:  gitGenerator,
					List: listGenerator,
				},
				{
					Git: gitGenerator,
				},
			},
			expectedErr: ErrMoreThenOneInnerGenerators,
		},
		{
			name: "returns error if there is more than one inner generator in the second base generator",
			baseGenerators: []argoprojiov1alpha1.ApplicationSetNestedGenerator{
				{
					List: listGenerator,
				},
				{
					Git:  gitGenerator,
					List: listGenerator,
				},
			},
			expectedErr: ErrMoreThenOneInnerGenerators,
		},
	}

	for _, testCase := range testCases {
		testCaseCopy := testCase // Since tests may run in parallel

		t.Run(testCaseCopy.name, func(t *testing.T) {
			genMock := &generatorMock{}
			appSet := &argoprojiov1alpha1.ApplicationSet{
				ObjectMeta: metav1.ObjectMeta{
					Name: "set",
				},
				Spec: argoprojiov1alpha1.ApplicationSetSpec{
					GoTemplate: true,
				},
			}

			for _, g := range testCaseCopy.baseGenerators {

				gitGeneratorSpec := argoprojiov1alpha1.ApplicationSetGenerator{
					Git:  g.Git,
					List: g.List,
				}
				genMock.On("GenerateParams", mock.AnythingOfType("*v1alpha1.ApplicationSetGenerator"), appSet).Return([]map[string]interface{}{
					{
						"path": map[string]string{
							"path":               "app1",
							"basename":           "app1",
							"basenameNormalized": "app1",
						},
					},
					{
						"path": map[string]string{
							"path":               "app2",
							"basename":           "app2",
							"basenameNormalized": "app2",
						},
					},
				}, nil)

				genMock.On("GetTemplate", &gitGeneratorSpec).
					Return(&argoprojiov1alpha1.ApplicationSetTemplate{})
			}

			var matrixGenerator = NewMatrixGenerator(
				map[string]Generator{
					"Git":  genMock,
					"List": &ListGenerator{},
				}, 0,
			)

			got, err := matrixGenerator.GenerateParams(&argoprojiov1alpha1.ApplicationSetGenerator{
				Matrix: &argoprojiov1alpha1.MatrixGenerator{
					Generators: testCaseCopy.baseGenerators,
					Template:   argoprojiov1alpha1.ApplicationSetTemplate{},
				},
			}, appSet)

			if testCaseCopy.expectedErr != nil {
				assert.ErrorIs(t, err, testCaseCopy.expectedErr)
			} else {
				assert.NoError(t, err)
				assert.Equal(t, testCaseCopy.expected, got)
			}

		})

	}
}

func TestMatrixGetRequeueAfter(t *testing.T) {

	gitGenerator := &argoprojiov1alpha1.GitGenerator{
		RepoURL:     "RepoURL",
		Revision:    "Revision",
		Directories: []argoprojiov1alpha1.GitDirectoryGeneratorItem{{Path: "*"}},
	}

	listGenerator := &argoprojiov1alpha1.ListGenerator{
		Elements: []apiextensionsv1.JSON{{Raw: []byte(`{"cluster": "Cluster","url": "Url"}`)}},
	}

	pullRequestGenerator := &argoprojiov1alpha1.PullRequestGenerator{}

	scmGenerator := &argoprojiov1alpha1.SCMProviderGenerator{}

	duckTypeGenerator := &argoprojiov1alpha1.DuckTypeGenerator{}

	testCases := []struct {
		name               string
		baseGenerators     []argoprojiov1alpha1.ApplicationSetNestedGenerator
		gitGetRequeueAfter time.Duration
		expected           time.Duration
	}{
		{
			name: "return NoRequeueAfter if all the inner baseGenerators returns it",
			baseGenerators: []argoprojiov1alpha1.ApplicationSetNestedGenerator{
				{
					Git: gitGenerator,
				},
				{
					List: listGenerator,
				},
			},
			gitGetRequeueAfter: NoRequeueAfter,
			expected:           NoRequeueAfter,
		},
		{
			name: "returns the minimal time",
			baseGenerators: []argoprojiov1alpha1.ApplicationSetNestedGenerator{
				{
					Git: gitGenerator,
				},
				{
					List: listGenerator,
				},
			},
			gitGetRequeueAfter: time.Duration(1),
			expected:           time.Duration(1),
		},
		{
			name: "returns the minimal time for pull request",
			baseGenerators: []argoprojiov1alpha1.ApplicationSetNestedGenerator{
				{
					Git: gitGenerator,
				},
				{
					PullRequest: pullRequestGenerator,
				},
			},
			gitGetRequeueAfter: time.Duration(15 * time.Second),
			expected:           time.Duration(15 * time.Second),
		},
		{
			name: "returns the default time if no requeueAfterSeconds is provided",
			baseGenerators: []argoprojiov1alpha1.ApplicationSetNestedGenerator{
				{
					Git: gitGenerator,
				},
				{
					PullRequest: pullRequestGenerator,
				},
			},
			expected: time.Duration(30 * time.Minute),
		},
		{
			name: "returns the default time for duck type generator",
			baseGenerators: []argoprojiov1alpha1.ApplicationSetNestedGenerator{
				{
					Git: gitGenerator,
				},
				{
					ClusterDecisionResource: duckTypeGenerator,
				},
			},
			expected: time.Duration(3 * time.Minute),
		},
		{
			name: "returns the default time for scm generator",
			baseGenerators: []argoprojiov1alpha1.ApplicationSetNestedGenerator{
				{
					Git: gitGenerator,
				},
				{
					SCMProvider: scmGenerator,
				},
			},
			expected: time.Duration(30 * time.Minute),
		},
	}

	for _, testCase := range testCases {
		testCaseCopy := testCase // Since tests may run in parallel

		t.Run(testCaseCopy.name, func(t *testing.T) {
			mock := &generatorMock{}

			for _, g := range testCaseCopy.baseGenerators {
				gitGeneratorSpec := argoprojiov1alpha1.ApplicationSetGenerator{
					Git:                     g.Git,
					List:                    g.List,
					PullRequest:             g.PullRequest,
					SCMProvider:             g.SCMProvider,
					ClusterDecisionResource: g.ClusterDecisionResource,
				}
				mock.On("GetRequeueAfter", &gitGeneratorSpec).Return(testCaseCopy.gitGetRequeueAfter, nil)
			}

			var matrixGenerator = NewMatrixGenerator(
				map[string]Generator{
<<<<<<< HEAD
					"Git":         mock,
					"List":        &ListGenerator{},
					"PullRequest": &PullRequestGenerator{},
				}, 0,
=======
					"Git":                     mock,
					"List":                    &ListGenerator{},
					"PullRequest":             &PullRequestGenerator{},
					"SCMProvider":             &SCMProviderGenerator{},
					"ClusterDecisionResource": &DuckTypeGenerator{},
				},
>>>>>>> 0b35e2f1
			)

			got := matrixGenerator.GetRequeueAfter(&argoprojiov1alpha1.ApplicationSetGenerator{
				Matrix: &argoprojiov1alpha1.MatrixGenerator{
					Generators: testCaseCopy.baseGenerators,
					Template:   argoprojiov1alpha1.ApplicationSetTemplate{},
				},
			})

			assert.Equal(t, testCaseCopy.expected, got)

		})

	}
}

func TestInterpolatedMatrixGenerate(t *testing.T) {
	interpolatedGitGenerator := &argoprojiov1alpha1.GitGenerator{
		RepoURL:  "RepoURL",
		Revision: "Revision",
		Files: []argoprojiov1alpha1.GitFileGeneratorItem{
			{Path: "examples/git-generator-files-discovery/cluster-config/dev/config.json"},
			{Path: "examples/git-generator-files-discovery/cluster-config/prod/config.json"},
		},
	}

	interpolatedClusterGenerator := &argoprojiov1alpha1.ClusterGenerator{
		Selector: metav1.LabelSelector{
			MatchLabels:      map[string]string{"environment": "{{path.basename}}"},
			MatchExpressions: nil,
		},
	}
	testCases := []struct {
		name           string
		baseGenerators []argoprojiov1alpha1.ApplicationSetNestedGenerator
		expectedErr    error
		expected       []map[string]interface{}
		clientError    bool
	}{
		{
			name: "happy flow - generate interpolated params",
			baseGenerators: []argoprojiov1alpha1.ApplicationSetNestedGenerator{
				{
					Git: interpolatedGitGenerator,
				},
				{
					Clusters: interpolatedClusterGenerator,
				},
			},
			expected: []map[string]interface{}{
				{"path": "examples/git-generator-files-discovery/cluster-config/dev/config.json", "path.basename": "dev", "path.basenameNormalized": "dev", "name": "dev-01", "nameNormalized": "dev-01", "server": "https://dev-01.example.com", "metadata.labels.environment": "dev", "metadata.labels.argocd.argoproj.io/secret-type": "cluster"},
				{"path": "examples/git-generator-files-discovery/cluster-config/prod/config.json", "path.basename": "prod", "path.basenameNormalized": "prod", "name": "prod-01", "nameNormalized": "prod-01", "server": "https://prod-01.example.com", "metadata.labels.environment": "prod", "metadata.labels.argocd.argoproj.io/secret-type": "cluster"},
			},
			clientError: false,
		},
	}
	clusters := []client.Object{
		&corev1.Secret{
			TypeMeta: metav1.TypeMeta{
				Kind:       "Secret",
				APIVersion: "v1",
			},
			ObjectMeta: metav1.ObjectMeta{
				Name:      "dev-01",
				Namespace: "namespace",
				Labels: map[string]string{
					"argocd.argoproj.io/secret-type": "cluster",
					"environment":                    "dev",
				},
			},
			Data: map[string][]byte{
				"config": []byte("{}"),
				"name":   []byte("dev-01"),
				"server": []byte("https://dev-01.example.com"),
			},
			Type: corev1.SecretType("Opaque"),
		},
		&corev1.Secret{
			TypeMeta: metav1.TypeMeta{
				Kind:       "Secret",
				APIVersion: "v1",
			},
			ObjectMeta: metav1.ObjectMeta{
				Name:      "prod-01",
				Namespace: "namespace",
				Labels: map[string]string{
					"argocd.argoproj.io/secret-type": "cluster",
					"environment":                    "prod",
				},
			},
			Data: map[string][]byte{
				"config": []byte("{}"),
				"name":   []byte("prod-01"),
				"server": []byte("https://prod-01.example.com"),
			},
			Type: corev1.SecretType("Opaque"),
		},
	}
	// convert []client.Object to []runtime.Object, for use by kubefake package
	runtimeClusters := []runtime.Object{}
	for _, clientCluster := range clusters {
		runtimeClusters = append(runtimeClusters, clientCluster)
	}

	for _, testCase := range testCases {
		testCaseCopy := testCase // Since tests may run in parallel

		t.Run(testCaseCopy.name, func(t *testing.T) {
			genMock := &generatorMock{}
			appSet := &argoprojiov1alpha1.ApplicationSet{}

			appClientset := kubefake.NewSimpleClientset(runtimeClusters...)
			fakeClient := fake.NewClientBuilder().WithObjects(clusters...).Build()
			cl := &possiblyErroringFakeCtrlRuntimeClient{
				fakeClient,
				testCase.clientError,
			}
			var clusterGenerator = NewClusterGenerator(cl, context.Background(), appClientset, "namespace")

			for _, g := range testCaseCopy.baseGenerators {

				gitGeneratorSpec := argoprojiov1alpha1.ApplicationSetGenerator{
					Git:      g.Git,
					Clusters: g.Clusters,
				}
				genMock.On("GenerateParams", mock.AnythingOfType("*v1alpha1.ApplicationSetGenerator"), appSet).Return([]map[string]interface{}{
					{
						"path":                    "examples/git-generator-files-discovery/cluster-config/dev/config.json",
						"path.basename":           "dev",
						"path.basenameNormalized": "dev",
					},
					{
						"path":                    "examples/git-generator-files-discovery/cluster-config/prod/config.json",
						"path.basename":           "prod",
						"path.basenameNormalized": "prod",
					},
				}, nil)
				genMock.On("GetTemplate", &gitGeneratorSpec).
					Return(&argoprojiov1alpha1.ApplicationSetTemplate{})
			}
			var matrixGenerator = NewMatrixGenerator(
				map[string]Generator{
					"Git":      genMock,
					"Clusters": clusterGenerator,
				}, 0,
			)

			got, err := matrixGenerator.GenerateParams(&argoprojiov1alpha1.ApplicationSetGenerator{
				Matrix: &argoprojiov1alpha1.MatrixGenerator{
					Generators: testCaseCopy.baseGenerators,
					Template:   argoprojiov1alpha1.ApplicationSetTemplate{},
				},
			}, appSet)

			if testCaseCopy.expectedErr != nil {
				assert.ErrorIs(t, err, testCaseCopy.expectedErr)
			} else {
				assert.NoError(t, err)
				assert.Equal(t, testCaseCopy.expected, got)
			}

		})
	}
}

func TestInterpolatedMatrixGenerateGoTemplate(t *testing.T) {
	interpolatedGitGenerator := &argoprojiov1alpha1.GitGenerator{
		RepoURL:  "RepoURL",
		Revision: "Revision",
		Files: []argoprojiov1alpha1.GitFileGeneratorItem{
			{Path: "examples/git-generator-files-discovery/cluster-config/dev/config.json"},
			{Path: "examples/git-generator-files-discovery/cluster-config/prod/config.json"},
		},
	}

	interpolatedClusterGenerator := &argoprojiov1alpha1.ClusterGenerator{
		Selector: metav1.LabelSelector{
			MatchLabels:      map[string]string{"environment": "{{.path.basename}}"},
			MatchExpressions: nil,
		},
	}
	testCases := []struct {
		name           string
		baseGenerators []argoprojiov1alpha1.ApplicationSetNestedGenerator
		expectedErr    error
		expected       []map[string]interface{}
		clientError    bool
	}{
		{
			name: "happy flow - generate interpolated params",
			baseGenerators: []argoprojiov1alpha1.ApplicationSetNestedGenerator{
				{
					Git: interpolatedGitGenerator,
				},
				{
					Clusters: interpolatedClusterGenerator,
				},
			},
			expected: []map[string]interface{}{
				{
					"path": map[string]string{
						"path":               "examples/git-generator-files-discovery/cluster-config/dev/config.json",
						"basename":           "dev",
						"basenameNormalized": "dev",
					},
					"name":           "dev-01",
					"nameNormalized": "dev-01",
					"server":         "https://dev-01.example.com",
					"metadata": map[string]interface{}{
						"labels": map[string]string{
							"environment":                    "dev",
							"argocd.argoproj.io/secret-type": "cluster",
						},
					},
				},
				{
					"path": map[string]string{
						"path":               "examples/git-generator-files-discovery/cluster-config/prod/config.json",
						"basename":           "prod",
						"basenameNormalized": "prod",
					},
					"name":           "prod-01",
					"nameNormalized": "prod-01",
					"server":         "https://prod-01.example.com",
					"metadata": map[string]interface{}{
						"labels": map[string]string{
							"environment":                    "prod",
							"argocd.argoproj.io/secret-type": "cluster",
						},
					},
				},
			},
			clientError: false,
		},
	}
	clusters := []client.Object{
		&corev1.Secret{
			TypeMeta: metav1.TypeMeta{
				Kind:       "Secret",
				APIVersion: "v1",
			},
			ObjectMeta: metav1.ObjectMeta{
				Name:      "dev-01",
				Namespace: "namespace",
				Labels: map[string]string{
					"argocd.argoproj.io/secret-type": "cluster",
					"environment":                    "dev",
				},
			},
			Data: map[string][]byte{
				"config": []byte("{}"),
				"name":   []byte("dev-01"),
				"server": []byte("https://dev-01.example.com"),
			},
			Type: corev1.SecretType("Opaque"),
		},
		&corev1.Secret{
			TypeMeta: metav1.TypeMeta{
				Kind:       "Secret",
				APIVersion: "v1",
			},
			ObjectMeta: metav1.ObjectMeta{
				Name:      "prod-01",
				Namespace: "namespace",
				Labels: map[string]string{
					"argocd.argoproj.io/secret-type": "cluster",
					"environment":                    "prod",
				},
			},
			Data: map[string][]byte{
				"config": []byte("{}"),
				"name":   []byte("prod-01"),
				"server": []byte("https://prod-01.example.com"),
			},
			Type: corev1.SecretType("Opaque"),
		},
	}
	// convert []client.Object to []runtime.Object, for use by kubefake package
	runtimeClusters := []runtime.Object{}
	for _, clientCluster := range clusters {
		runtimeClusters = append(runtimeClusters, clientCluster)
	}

	for _, testCase := range testCases {
		testCaseCopy := testCase // Since tests may run in parallel

		t.Run(testCaseCopy.name, func(t *testing.T) {
			genMock := &generatorMock{}
			appSet := &argoprojiov1alpha1.ApplicationSet{
				Spec: argoprojiov1alpha1.ApplicationSetSpec{
					GoTemplate: true,
				},
			}

			appClientset := kubefake.NewSimpleClientset(runtimeClusters...)
			fakeClient := fake.NewClientBuilder().WithObjects(clusters...).Build()
			cl := &possiblyErroringFakeCtrlRuntimeClient{
				fakeClient,
				testCase.clientError,
			}
			var clusterGenerator = NewClusterGenerator(cl, context.Background(), appClientset, "namespace")

			for _, g := range testCaseCopy.baseGenerators {

				gitGeneratorSpec := argoprojiov1alpha1.ApplicationSetGenerator{
					Git:      g.Git,
					Clusters: g.Clusters,
				}
				genMock.On("GenerateParams", mock.AnythingOfType("*v1alpha1.ApplicationSetGenerator"), appSet).Return([]map[string]interface{}{

					{
						"path": map[string]string{
							"path":               "examples/git-generator-files-discovery/cluster-config/dev/config.json",
							"basename":           "dev",
							"basenameNormalized": "dev",
						},
					},
					{
						"path": map[string]string{
							"path":               "examples/git-generator-files-discovery/cluster-config/prod/config.json",
							"basename":           "prod",
							"basenameNormalized": "prod",
						},
					},
				}, nil)
				genMock.On("GetTemplate", &gitGeneratorSpec).
					Return(&argoprojiov1alpha1.ApplicationSetTemplate{})
			}
			var matrixGenerator = NewMatrixGenerator(
				map[string]Generator{
					"Git":      genMock,
					"Clusters": clusterGenerator,
				}, 0,
			)

			got, err := matrixGenerator.GenerateParams(&argoprojiov1alpha1.ApplicationSetGenerator{
				Matrix: &argoprojiov1alpha1.MatrixGenerator{
					Generators: testCaseCopy.baseGenerators,
					Template:   argoprojiov1alpha1.ApplicationSetTemplate{},
				},
			}, appSet)

			if testCaseCopy.expectedErr != nil {
				assert.ErrorIs(t, err, testCaseCopy.expectedErr)
			} else {
				assert.NoError(t, err)
				assert.Equal(t, testCaseCopy.expected, got)
			}

		})

	}
}

func TestMatrixGenerateListElementsYaml(t *testing.T) {

	gitGenerator := &argoprojiov1alpha1.GitGenerator{
		RepoURL:  "RepoURL",
		Revision: "Revision",
		Files: []argoprojiov1alpha1.GitFileGeneratorItem{
			{Path: "config.yaml"},
		},
	}

	listGenerator := &argoprojiov1alpha1.ListGenerator{
		Elements:     []apiextensionsv1.JSON{},
		ElementsYaml: "{{ .foo.bar | toJson }}",
	}

	testCases := []struct {
		name           string
		baseGenerators []argoprojiov1alpha1.ApplicationSetNestedGenerator
		expectedErr    error
		expected       []map[string]interface{}
	}{
		{
			name: "happy flow - generate params",
			baseGenerators: []argoprojiov1alpha1.ApplicationSetNestedGenerator{
				{
					Git: gitGenerator,
				},
				{
					List: listGenerator,
				},
			},
			expected: []map[string]interface{}{
				{
					"chart":   "a",
					"version": "1",
					"foo": map[string]interface{}{
						"bar": []interface{}{
							map[string]interface{}{
								"chart":   "a",
								"version": "1",
							},
							map[string]interface{}{
								"chart":   "b",
								"version": "2",
							},
						},
					},
					"path": map[string]interface{}{
						"basename":           "dir",
						"basenameNormalized": "dir",
						"filename":           "file_name.yaml",
						"filenameNormalized": "file-name.yaml",
						"path":               "path/dir",
						"segments": []string{
							"path",
							"dir",
						},
					},
				},
				{
					"chart":   "b",
					"version": "2",
					"foo": map[string]interface{}{
						"bar": []interface{}{
							map[string]interface{}{
								"chart":   "a",
								"version": "1",
							},
							map[string]interface{}{
								"chart":   "b",
								"version": "2",
							},
						},
					},
					"path": map[string]interface{}{
						"basename":           "dir",
						"basenameNormalized": "dir",
						"filename":           "file_name.yaml",
						"filenameNormalized": "file-name.yaml",
						"path":               "path/dir",
						"segments": []string{
							"path",
							"dir",
						},
					},
				},
			},
		},
	}

	for _, testCase := range testCases {
		testCaseCopy := testCase // Since tests may run in parallel

		t.Run(testCaseCopy.name, func(t *testing.T) {
			genMock := &generatorMock{}
			appSet := &argoprojiov1alpha1.ApplicationSet{
				ObjectMeta: metav1.ObjectMeta{
					Name: "set",
				},
				Spec: argoprojiov1alpha1.ApplicationSetSpec{
					GoTemplate: true,
				},
			}

			for _, g := range testCaseCopy.baseGenerators {

				gitGeneratorSpec := argoprojiov1alpha1.ApplicationSetGenerator{
					Git:  g.Git,
					List: g.List,
				}
				genMock.On("GenerateParams", mock.AnythingOfType("*v1alpha1.ApplicationSetGenerator"), appSet).Return([]map[string]any{{
					"foo": map[string]interface{}{
						"bar": []interface{}{
							map[string]interface{}{
								"chart":   "a",
								"version": "1",
							},
							map[string]interface{}{
								"chart":   "b",
								"version": "2",
							},
						},
					},
					"path": map[string]interface{}{
						"basename":           "dir",
						"basenameNormalized": "dir",
						"filename":           "file_name.yaml",
						"filenameNormalized": "file-name.yaml",
						"path":               "path/dir",
						"segments": []string{
							"path",
							"dir",
						},
					},
				}}, nil)
				genMock.On("GetTemplate", &gitGeneratorSpec).
					Return(&argoprojiov1alpha1.ApplicationSetTemplate{})

			}

			var matrixGenerator = NewMatrixGenerator(
				map[string]Generator{
					"Git":  genMock,
					"List": &ListGenerator{},
				}, 0,
			)

			got, err := matrixGenerator.GenerateParams(&argoprojiov1alpha1.ApplicationSetGenerator{
				Matrix: &argoprojiov1alpha1.MatrixGenerator{
					Generators: testCaseCopy.baseGenerators,
					Template:   argoprojiov1alpha1.ApplicationSetTemplate{},
				},
			}, appSet)

			if testCaseCopy.expectedErr != nil {
				assert.ErrorIs(t, err, testCaseCopy.expectedErr)
			} else {
				assert.NoError(t, err)
				assert.Equal(t, testCaseCopy.expected, got)
			}

		})

	}
}

func TestMatrixMaxGenerators(t *testing.T) {
	testCases := []struct {
		name           string
		baseGenerators []argoprojiov1alpha1.ApplicationSetNestedGenerator
		maxChildren    int
		expectedErr    error
		expected       []map[string]interface{}
	}{
		{
			name: "happy flow - num generators is equal to max",
			baseGenerators: []argoprojiov1alpha1.ApplicationSetNestedGenerator{
				{
					List: &argoprojiov1alpha1.ListGenerator{},
				},
				{
					List: &argoprojiov1alpha1.ListGenerator{},
				},
			},
			maxChildren: 2,
			expected:    []map[string]interface{}{},
		},
		{
			name: "happy flow - unlimited num generators",
			baseGenerators: []argoprojiov1alpha1.ApplicationSetNestedGenerator{
				{
					List: &argoprojiov1alpha1.ListGenerator{},
				},
				{
					List: &argoprojiov1alpha1.ListGenerator{},
				},
				{
					List: &argoprojiov1alpha1.ListGenerator{},
				},
				{
					List: &argoprojiov1alpha1.ListGenerator{},
				},
				{
					List: &argoprojiov1alpha1.ListGenerator{},
				},
			},
			maxChildren: 0,
			expected:    []map[string]interface{}{},
		},
		{
			name: "returns error if num generators is greater than max",
			baseGenerators: []argoprojiov1alpha1.ApplicationSetNestedGenerator{
				{
					List: &argoprojiov1alpha1.ListGenerator{},
				},
				{
					List: &argoprojiov1alpha1.ListGenerator{},
				},
				{
					List: &argoprojiov1alpha1.ListGenerator{},
				},
			},
			maxChildren: 2,
			expectedErr: ErrMoreThanMaxGenerators,
		},
	}

	for _, testCase := range testCases {
		testCaseCopy := testCase // Since tests may run in parallel

		t.Run(testCaseCopy.name, func(t *testing.T) {
			appSet := &argoprojiov1alpha1.ApplicationSet{
				ObjectMeta: metav1.ObjectMeta{
					Name: "set",
				},
				Spec: argoprojiov1alpha1.ApplicationSetSpec{},
			}

			var matrixGenerator = NewMatrixGenerator(
				map[string]Generator{
					"List": &ListGenerator{},
				},
				testCaseCopy.maxChildren,
			)

			got, err := matrixGenerator.GenerateParams(&argoprojiov1alpha1.ApplicationSetGenerator{
				Matrix: &argoprojiov1alpha1.MatrixGenerator{
					Generators: testCaseCopy.baseGenerators,
					Template:   argoprojiov1alpha1.ApplicationSetTemplate{},
				},
			}, appSet)

			if testCaseCopy.expectedErr != nil {
				assert.ErrorIs(t, err, testCaseCopy.expectedErr)
			} else {
				assert.NoError(t, err)
				assert.Equal(t, testCaseCopy.expected, got)
			}

		})

	}
}

type generatorMock struct {
	mock.Mock
}

func (g *generatorMock) GetTemplate(appSetGenerator *argoprojiov1alpha1.ApplicationSetGenerator) *argoprojiov1alpha1.ApplicationSetTemplate {
	args := g.Called(appSetGenerator)

	return args.Get(0).(*argoprojiov1alpha1.ApplicationSetTemplate)
}

func (g *generatorMock) GenerateParams(appSetGenerator *argoprojiov1alpha1.ApplicationSetGenerator, appSet *argoprojiov1alpha1.ApplicationSet) ([]map[string]interface{}, error) {
	args := g.Called(appSetGenerator, appSet)

	return args.Get(0).([]map[string]interface{}), args.Error(1)
}

func (g *generatorMock) GetRequeueAfter(appSetGenerator *argoprojiov1alpha1.ApplicationSetGenerator) time.Duration {
	args := g.Called(appSetGenerator)

	return args.Get(0).(time.Duration)

}

func TestGitGenerator_GenerateParams_list_x_git_matrix_generator(t *testing.T) {
	// Given a matrix generator over a list generator and a git files generator, the nested git files generator should
	// be treated as a files generator, and it should produce parameters.

	// This tests for a specific bug where a nested git files generator was being treated as a directory generator. This
	// happened because, when the matrix generator was being processed, the nested git files generator was being
	// interpolated by the deeplyReplace function. That function cannot differentiate between a nil slice and an empty
	// slice. So it was replacing the `Directories` field with an empty slice, which the ApplicationSet controller
	// interpreted as meaning this was a directory generator, not a files generator.

	// Now instead of checking for nil, we check whether the field is a non-empty slice. This test prevents a regression
	// of that bug.

	listGeneratorMock := &generatorMock{}
	listGeneratorMock.On("GenerateParams", mock.AnythingOfType("*v1alpha1.ApplicationSetGenerator"), mock.AnythingOfType("*v1alpha1.ApplicationSet")).Return([]map[string]interface{}{
		{"some": "value"},
	}, nil)
	listGeneratorMock.On("GetTemplate", mock.AnythingOfType("*v1alpha1.ApplicationSetGenerator")).Return(&argoprojiov1alpha1.ApplicationSetTemplate{})

	gitGeneratorSpec := &argoprojiov1alpha1.GitGenerator{
		RepoURL: "https://git.example.com",
		Files: []argoprojiov1alpha1.GitFileGeneratorItem{
			{Path: "some/path.json"},
		},
	}

	repoServiceMock := &mocks.Repos{}
	repoServiceMock.On("GetFiles", mock.Anything, mock.Anything, mock.Anything, mock.Anything, mock.Anything).Return(map[string][]byte{
		"some/path.json": []byte("test: content"),
	}, nil)
	gitGenerator := NewGitGenerator(repoServiceMock)

	matrixGenerator := NewMatrixGenerator(map[string]Generator{
		"List": listGeneratorMock,
		"Git":  gitGenerator,
	}, 0)

	matrixGeneratorSpec := &argoprojiov1alpha1.MatrixGenerator{
		Generators: []argoprojiov1alpha1.ApplicationSetNestedGenerator{
			{
				List: &argoprojiov1alpha1.ListGenerator{
					Elements: []apiextensionsv1.JSON{
						{
							Raw: []byte(`{"some": "value"}`),
						},
					},
				},
			},
			{
				Git: gitGeneratorSpec,
			},
		},
	}
	params, err := matrixGenerator.GenerateParams(&argoprojiov1alpha1.ApplicationSetGenerator{
		Matrix: matrixGeneratorSpec,
	}, &argoprojiov1alpha1.ApplicationSet{})
	require.NoError(t, err)
	assert.Equal(t, []map[string]interface{}{{
		"path":                    "some",
		"path.basename":           "some",
		"path.basenameNormalized": "some",
		"path.filename":           "path.json",
		"path.filenameNormalized": "path.json",
		"path[0]":                 "some",
		"some":                    "value",
		"test":                    "content",
	}}, params)
}<|MERGE_RESOLUTION|>--- conflicted
+++ resolved
@@ -596,19 +596,12 @@
 
 			var matrixGenerator = NewMatrixGenerator(
 				map[string]Generator{
-<<<<<<< HEAD
-					"Git":         mock,
-					"List":        &ListGenerator{},
-					"PullRequest": &PullRequestGenerator{},
-				}, 0,
-=======
 					"Git":                     mock,
 					"List":                    &ListGenerator{},
 					"PullRequest":             &PullRequestGenerator{},
 					"SCMProvider":             &SCMProviderGenerator{},
 					"ClusterDecisionResource": &DuckTypeGenerator{},
-				},
->>>>>>> 0b35e2f1
+				}, 0,
 			)
 
 			got := matrixGenerator.GetRequeueAfter(&argoprojiov1alpha1.ApplicationSetGenerator{
