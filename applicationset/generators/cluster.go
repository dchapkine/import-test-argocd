package generators

import (
	"context"
	"fmt"
	"time"

	log "github.com/sirupsen/logrus"

	"github.com/argoproj/argo-cd/v2/util/settings"

	corev1 "k8s.io/api/core/v1"
	metav1 "k8s.io/apimachinery/pkg/apis/meta/v1"
	"k8s.io/client-go/kubernetes"
	"sigs.k8s.io/controller-runtime/pkg/client"

	"github.com/argoproj/argo-cd/v2/applicationset/utils"
	argoappsetv1alpha1 "github.com/argoproj/argo-cd/v2/pkg/apis/application/v1alpha1"
)

const (
	ArgoCDSecretTypeLabel   = "argocd.argoproj.io/secret-type"
	ArgoCDSecretTypeCluster = "cluster"
)

var _ Generator = (*ClusterGenerator)(nil)

// ClusterGenerator generates Applications for some or all clusters registered with ArgoCD.
type ClusterGenerator struct {
	client.Client
	ctx       context.Context
	clientset kubernetes.Interface
	// namespace is the Argo CD namespace
	namespace       string
	settingsManager *settings.SettingsManager
}

var render = &utils.Render{}

func NewClusterGenerator(c client.Client, ctx context.Context, clientset kubernetes.Interface, namespace string) Generator {

	settingsManager := settings.NewSettingsManager(ctx, clientset, namespace)

	g := &ClusterGenerator{
		Client:          c,
		ctx:             ctx,
		clientset:       clientset,
		namespace:       namespace,
		settingsManager: settingsManager,
	}
	return g
}

// GetRequeueAfter never requeue the cluster generator because the `clusterSecretEventHandler` will requeue the appsets
// when the cluster secrets change
func (g *ClusterGenerator) GetRequeueAfter(appSetGenerator *argoappsetv1alpha1.ApplicationSetGenerator) time.Duration {
	return NoRequeueAfter
}

func (g *ClusterGenerator) GetTemplate(appSetGenerator *argoappsetv1alpha1.ApplicationSetGenerator) *argoappsetv1alpha1.ApplicationSetTemplate {
	return &appSetGenerator.Clusters.Template
}

func (g *ClusterGenerator) GenerateParams(
	appSetGenerator *argoappsetv1alpha1.ApplicationSetGenerator, appSet *argoappsetv1alpha1.ApplicationSet) ([]map[string]interface{}, error) {

	if appSetGenerator == nil {
		return nil, EmptyAppSetGeneratorError
	}

	if appSetGenerator.Clusters == nil {
		return nil, EmptyAppSetGeneratorError
	}

	// Do not include the local cluster in the cluster parameters IF there is a non-empty selector
	// - Since local clusters do not have secrets, they do not have labels to match against
	ignoreLocalClusters := len(appSetGenerator.Clusters.Selector.MatchExpressions) > 0 || len(appSetGenerator.Clusters.Selector.MatchLabels) > 0

	// ListCluster from Argo CD's util/db package will include the local cluster in the list of clusters
	clustersFromArgoCD, err := utils.ListClusters(g.ctx, g.clientset, g.namespace)
	if err != nil {
		return nil, err
	}

	if clustersFromArgoCD == nil {
		return nil, nil
	}

	clusterSecrets, err := g.getSecretsByClusterName(appSetGenerator)
	if err != nil {
		return nil, err
	}

	res := []map[string]interface{}{}

	secretsFound := []corev1.Secret{}

	for _, cluster := range clustersFromArgoCD.Items {

		// If there is a secret for this cluster, then it's a non-local cluster, so it will be
		// handled by the next step.
		if secretForCluster, exists := clusterSecrets[cluster.Name]; exists {
			secretsFound = append(secretsFound, secretForCluster)

		} else if !ignoreLocalClusters {
			// If there is no secret for the cluster, it's the local cluster, so handle it here.
			params := map[string]interface{}{}
			params["name"] = cluster.Name
			params["nameNormalized"] = cluster.Name
			params["server"] = cluster.Server

			err = appendTemplatedValues(appSetGenerator.Clusters.Values, params, appSet.Spec.GoTemplate)
			if err != nil {
				return nil, err
			}

			res = append(res, params)

			log.WithField("cluster", "local cluster").Info("matched local cluster")
		}
	}

	// For each matching cluster secret (non-local clusters only)
	for _, cluster := range secretsFound {
		params := map[string]interface{}{}

		params["name"] = string(cluster.Data["name"])
		params["nameNormalized"] = utils.SanitizeName(string(cluster.Data["name"]))
		params["server"] = string(cluster.Data["server"])

		if appSet.Spec.GoTemplate {
			meta := map[string]interface{}{}

			if len(cluster.ObjectMeta.Annotations) > 0 {
				meta["annotations"] = cluster.ObjectMeta.Annotations
			}
			if len(cluster.ObjectMeta.Labels) > 0 {
				meta["labels"] = cluster.ObjectMeta.Labels
			}

			params["metadata"] = meta
		} else {
			for key, value := range cluster.ObjectMeta.Annotations {
				params[fmt.Sprintf("metadata.annotations.%s", key)] = value
			}

			for key, value := range cluster.ObjectMeta.Labels {
				params[fmt.Sprintf("metadata.labels.%s", key)] = value
			}
		}

		err = appendTemplatedValues(appSetGenerator.Clusters.Values, params, appSet.Spec.GoTemplate)
		if err != nil {
			return nil, err
		}

		res = append(res, params)

		log.WithField("cluster", cluster.Name).Info("matched cluster secret")
	}

	return res, nil
}

<<<<<<< HEAD
func appendTemplatedValues(clusterValues map[string]string, params map[string]interface{}, appSet *argoappsetv1alpha1.ApplicationSet) error {
	// We create a local map to ensure that we do not fall victim to a billion-laughs attack. We iterate through the
	// cluster values map and only replace values in said map if it has already been whitelisted in the params map.
	// Once we iterate through all the cluster values we can then safely merge the `tmp` map into the main params map.
	tmp := map[string]interface{}{}

	for key, value := range clusterValues {
		result, err := replaceTemplatedString(value, params, appSet)

		if err != nil {
			return fmt.Errorf("error replacing templated String: %w", err)
		}

		if appSet.Spec.GoTemplate {
			if tmp["values"] == nil {
				tmp["values"] = map[string]string{}
			}
			tmp["values"].(map[string]string)[key] = result
		} else {
			tmp[fmt.Sprintf("values.%s", key)] = result
		}
	}

	for key, value := range tmp {
		params[key] = value
	}

	return nil
}

func replaceTemplatedString(value string, params map[string]interface{}, appSet *argoappsetv1alpha1.ApplicationSet) (string, error) {
	replacedTmplStr, err := render.Replace(value, params, appSet.Spec.GoTemplate, appSet.Spec.GoTemplateOptions)
	if err != nil {
		return "", err
	}
	return replacedTmplStr, nil
}

=======
>>>>>>> e4a7c2ef
func (g *ClusterGenerator) getSecretsByClusterName(appSetGenerator *argoappsetv1alpha1.ApplicationSetGenerator) (map[string]corev1.Secret, error) {
	// List all Clusters:
	clusterSecretList := &corev1.SecretList{}

	selector := metav1.AddLabelToSelector(&appSetGenerator.Clusters.Selector, ArgoCDSecretTypeLabel, ArgoCDSecretTypeCluster)
	secretSelector, err := metav1.LabelSelectorAsSelector(selector)
	if err != nil {
		return nil, err
	}

	if err := g.Client.List(context.Background(), clusterSecretList, client.MatchingLabelsSelector{Selector: secretSelector}); err != nil {
		return nil, err
	}
	log.Debug("clusters matching labels", "count", len(clusterSecretList.Items))

	res := map[string]corev1.Secret{}

	for _, cluster := range clusterSecretList.Items {
		clusterName := string(cluster.Data["name"])

		res[clusterName] = cluster
	}

	return res, nil

}<|MERGE_RESOLUTION|>--- conflicted
+++ resolved
@@ -109,7 +109,7 @@
 			params["nameNormalized"] = cluster.Name
 			params["server"] = cluster.Server
 
-			err = appendTemplatedValues(appSetGenerator.Clusters.Values, params, appSet.Spec.GoTemplate)
+			err = appendTemplatedValues(appSetGenerator.Clusters.Values, params, appSet.Spec.GoTemplate, nil)
 			if err != nil {
 				return nil, err
 			}
@@ -149,7 +149,7 @@
 			}
 		}
 
-		err = appendTemplatedValues(appSetGenerator.Clusters.Values, params, appSet.Spec.GoTemplate)
+		err = appendTemplatedValues(appSetGenerator.Clusters.Values, params, appSet.Spec.GoTemplate, nil)
 		if err != nil {
 			return nil, err
 		}
@@ -162,47 +162,6 @@
 	return res, nil
 }
 
-<<<<<<< HEAD
-func appendTemplatedValues(clusterValues map[string]string, params map[string]interface{}, appSet *argoappsetv1alpha1.ApplicationSet) error {
-	// We create a local map to ensure that we do not fall victim to a billion-laughs attack. We iterate through the
-	// cluster values map and only replace values in said map if it has already been whitelisted in the params map.
-	// Once we iterate through all the cluster values we can then safely merge the `tmp` map into the main params map.
-	tmp := map[string]interface{}{}
-
-	for key, value := range clusterValues {
-		result, err := replaceTemplatedString(value, params, appSet)
-
-		if err != nil {
-			return fmt.Errorf("error replacing templated String: %w", err)
-		}
-
-		if appSet.Spec.GoTemplate {
-			if tmp["values"] == nil {
-				tmp["values"] = map[string]string{}
-			}
-			tmp["values"].(map[string]string)[key] = result
-		} else {
-			tmp[fmt.Sprintf("values.%s", key)] = result
-		}
-	}
-
-	for key, value := range tmp {
-		params[key] = value
-	}
-
-	return nil
-}
-
-func replaceTemplatedString(value string, params map[string]interface{}, appSet *argoappsetv1alpha1.ApplicationSet) (string, error) {
-	replacedTmplStr, err := render.Replace(value, params, appSet.Spec.GoTemplate, appSet.Spec.GoTemplateOptions)
-	if err != nil {
-		return "", err
-	}
-	return replacedTmplStr, nil
-}
-
-=======
->>>>>>> e4a7c2ef
 func (g *ClusterGenerator) getSecretsByClusterName(appSetGenerator *argoappsetv1alpha1.ApplicationSetGenerator) (map[string]corev1.Secret, error) {
 	// List all Clusters:
 	clusterSecretList := &corev1.SecretList{}
