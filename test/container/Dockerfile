FROM redis:7.0.4 as redis

FROM node:12.18.4-buster as node

<<<<<<< HEAD
FROM golang:1.17 as golang
=======
FROM golang:1.18 as golang
>>>>>>> c8a1a865

FROM registry:2.8 as registry

FROM ubuntu:22.04

ENV DEBIAN_FRONTEND=noninteractive
RUN  apt-get update && apt-get install --fix-missing -y \
        ca-certificates \
        curl \
        openssh-server \
        nginx \
        fcgiwrap \
        git \
        git-lfs \
        gpg \
        jq \
        make \
        wget \
        gcc \
        g++ \
        sudo \
        tini \
        zip && \
        apt-get clean && \
        rm -rf /var/lib/apt/lists/* /tmp/* /var/tmp/*

COPY --from=golang /usr/local/go /usr/local/go

ENV PATH /dist:/go/bin:/usr/local/go/bin:$PATH
ENV GOROOT /usr/local/go
ENV GOPATH /go

# Install build and test dependencies
COPY hack/install.sh hack/tool-versions.sh go.* ./
COPY hack/installers installers

RUN ./install.sh helm-linux && \
    ./install.sh kubectl-linux && \
    ./install.sh kustomize && \
    ./install.sh codegen-tools && \
    ./install.sh codegen-go-tools && \
    ./install.sh lint-tools && \
    go install github.com/mattn/goreman@latest && \
    go install github.com/kisielk/godepgraph@latest && \
    go install github.com/jstemmer/go-junit-report@latest && \
    rm -rf /tmp/dl && \
    rm -rf /tmp/helm && \
    rm -rf /tmp/ks_*

# These are required for running end-to-end tests
COPY ./test/fixture/testrepos/id_rsa.pub /root/.ssh/authorized_keys
COPY ./test/fixture/testrepos/nginx.conf /etc/nginx/nginx.conf
COPY ./test/fixture/testrepos/sudoers.conf /etc/sudoers
COPY ./test/fixture/testrepos/ssh_host_*_key* /etc/ssh/

# Copy redis binaries to the image
COPY --from=redis /usr/local/bin/* /usr/local/bin/

# Copy redis dependencies/shared libraries
# Ubuntu 22.04+ has moved to OpenSSL3 and no longer provides these libraries
COPY --from=redis /usr/lib/x86_64-linux-gnu/libssl.so.1.1 /usr/lib/x86_64-linux-gnu/
COPY --from=redis /usr/lib/x86_64-linux-gnu/libcrypto.so.1.1 /usr/lib/x86_64-linux-gnu/

# Copy registry binaries to the image
COPY --from=registry /bin/registry /usr/local/bin/
COPY --from=registry /etc/docker/registry/config.yml /etc/docker/registry/config.yml

# Copy node binaries
COPY --from=node /usr/local/lib/node_modules /usr/local/lib/node_modules
COPY --from=node /usr/local/bin/node /usr/local/bin
COPY --from=node /opt/yarn-v1.22.4 /opt/yarn-v1.22.4

# Entrypoint is required for container's user management
COPY ./test/container/entrypoint.sh /usr/local/bin

ARG UID

# Prepare user configuration & build environments
RUN useradd -l -u ${UID} -d /home/user -s /bin/bash user && \
    echo "user ALL=(ALL) NOPASSWD:ALL" > /etc/sudoers.d/user && \
    mkdir -p /home/user/.kube && chmod 777 /home/user/.kube && \
    chown -R user /home/user && \
    chgrp -R user /home/user && \
    HOME=/home/user git config --global user.name "ArgoCD Test User" && \
    HOME=/home/user git config --global user.email "noreply@example.com" && \
    mkdir -p /go/pkg && chmod 777 /go/pkg && \
    mkdir -p /var/run/sshd && \
    mkdir -p /root/.ssh && \
    mkdir -p /go && \
    chmod -R 777 /go && \
    chown root /etc/ssh/ssh_host_*_key* && \
    chmod 0600 /etc/ssh/ssh_host_*_key && \
    mkdir -p /tmp/go-build-cache && chmod -R 777 /tmp/go-build-cache && \
    mkdir -p /home/user/.cache && chmod 777 /home/user/.cache && \
    chmod -R 777 /usr/local/go && \
    ln -s /usr/local/bin/node /usr/local/bin/nodejs && \
    ln -s /usr/local/lib/node_modules/npm/bin/npm-cli.js /usr/local/bin/npm && \
    ln -s /usr/local/lib/node_modules/npm/bin/npx-cli.js /usr/local/bin/npx && \
    ln -s /opt/yarn-v1.22.4/bin/yarn /usr/local/bin/yarn && \
    ln -s /opt/yarn-v1.22.4/bin/yarnpkg /usr/local/bin/yarnpkg && \
    mkdir -p /var/lib/registry && chmod -R 777 /var/lib/registry

ENTRYPOINT ["/usr/local/bin/entrypoint.sh"]<|MERGE_RESOLUTION|>--- conflicted
+++ resolved
@@ -2,11 +2,7 @@
 
 FROM node:12.18.4-buster as node
 
-<<<<<<< HEAD
-FROM golang:1.17 as golang
-=======
 FROM golang:1.18 as golang
->>>>>>> c8a1a865
 
 FROM registry:2.8 as registry
 
