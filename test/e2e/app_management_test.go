--- conflicted
+++ resolved
@@ -3,16 +3,8 @@
 import (
 	"context"
 	"fmt"
-<<<<<<< HEAD
-	rbacv1 "k8s.io/api/rbac/v1"
-	"math/rand"
-	"path"
-	"reflect"
-	"strings"
-=======
 	"reflect"
 	"regexp"
->>>>>>> fc3eaec6
 	"testing"
 	"time"
 
@@ -21,17 +13,17 @@
 	. "github.com/argoproj/gitops-engine/pkg/sync/common"
 	"github.com/argoproj/gitops-engine/pkg/utils/kube"
 	"github.com/argoproj/pkg/errors"
+	log "github.com/sirupsen/logrus"
 	"github.com/stretchr/testify/assert"
 	"github.com/stretchr/testify/require"
 	v1 "k8s.io/api/core/v1"
-<<<<<<< HEAD
-=======
 	networkingv1 "k8s.io/api/networking/v1"
 	rbacv1 "k8s.io/api/rbac/v1"
->>>>>>> fc3eaec6
 	metav1 "k8s.io/apimachinery/pkg/apis/meta/v1"
+	"k8s.io/apimachinery/pkg/apis/meta/v1/unstructured"
 	"k8s.io/apimachinery/pkg/runtime/schema"
 	"k8s.io/apimachinery/pkg/types"
+	"k8s.io/apimachinery/pkg/util/intstr"
 	"k8s.io/utils/pointer"
 
 	"github.com/argoproj/argo-cd/v2/common"
@@ -594,8 +586,6 @@
 		Expect(SyncStatusIs(SyncStatusCodeOutOfSync))
 }
 
-<<<<<<< HEAD
-=======
 func assetSecretDataHidden(t *testing.T, manifest string) {
 	secret, err := UnmarshalToUnstructured(manifest)
 	assert.NoError(t, err)
@@ -714,7 +704,6 @@
 		})
 }
 
->>>>>>> fc3eaec6
 func TestResourceDiffing(t *testing.T) {
 	Given(t).
 		Path(guestbookPath).
@@ -1560,6 +1549,96 @@
 		Then().
 		Expect(SyncStatusIs(SyncStatusCodeSynced)).
 		Expect(NoConditions())
+}
+
+func TestNotPermittedResources(t *testing.T) {
+	ctx := Given(t)
+
+	pathType := networkingv1.PathTypePrefix
+	ingress := &networkingv1.Ingress{
+		ObjectMeta: metav1.ObjectMeta{
+			Name: "sample-ingress",
+			Labels: map[string]string{
+				common.LabelKeyAppInstance: ctx.GetName(),
+			},
+		},
+		Spec: networkingv1.IngressSpec{
+			Rules: []networkingv1.IngressRule{{
+				IngressRuleValue: networkingv1.IngressRuleValue{
+					HTTP: &networkingv1.HTTPIngressRuleValue{
+						Paths: []networkingv1.HTTPIngressPath{{
+							Path: "/",
+							Backend: networkingv1.IngressBackend{
+								Service: &networkingv1.IngressServiceBackend{
+									Name: "guestbook-ui",
+									Port: networkingv1.ServiceBackendPort{Number: 80},
+								},
+							},
+							PathType: &pathType,
+						}},
+					},
+				},
+			}},
+		},
+	}
+	defer func() {
+		log.Infof("Ingress 'sample-ingress' deleted from %s", ArgoCDNamespace)
+		CheckError(KubeClientset.NetworkingV1().Ingresses(ArgoCDNamespace).Delete(context.Background(), "sample-ingress", metav1.DeleteOptions{}))
+	}()
+
+	svc := &v1.Service{
+		ObjectMeta: metav1.ObjectMeta{
+			Name: "guestbook-ui",
+			Labels: map[string]string{
+				common.LabelKeyAppInstance: ctx.GetName(),
+			},
+		},
+		Spec: v1.ServiceSpec{
+			Ports: []v1.ServicePort{{
+				Port:       80,
+				TargetPort: intstr.IntOrString{Type: intstr.Int, IntVal: 80},
+			}},
+			Selector: map[string]string{
+				"app": "guestbook-ui",
+			},
+		},
+	}
+
+	ctx.ProjectSpec(AppProjectSpec{
+		SourceRepos:  []string{"*"},
+		Destinations: []ApplicationDestination{{Namespace: DeploymentNamespace(), Server: "*"}},
+		NamespaceResourceBlacklist: []metav1.GroupKind{
+			{Group: "", Kind: "Service"},
+		}}).
+		And(func() {
+			FailOnErr(KubeClientset.NetworkingV1().Ingresses(ArgoCDNamespace).Create(context.Background(), ingress, metav1.CreateOptions{}))
+			FailOnErr(KubeClientset.CoreV1().Services(DeploymentNamespace()).Create(context.Background(), svc, metav1.CreateOptions{}))
+		}).
+		Path(guestbookPath).
+		When().
+		CreateApp().
+		Then().
+		Expect(SyncStatusIs(SyncStatusCodeOutOfSync)).
+		And(func(app *Application) {
+			statusByKind := make(map[string]ResourceStatus)
+			for _, res := range app.Status.Resources {
+				statusByKind[res.Kind] = res
+			}
+			_, hasIngress := statusByKind[kube.IngressKind]
+			assert.False(t, hasIngress, "Ingress is prohibited not managed object and should be even visible to user")
+			serviceStatus := statusByKind[kube.ServiceKind]
+			assert.Equal(t, serviceStatus.Status, SyncStatusCodeUnknown, "Service is prohibited managed resource so should be set to Unknown")
+			deploymentStatus := statusByKind[kube.DeploymentKind]
+			assert.Equal(t, deploymentStatus.Status, SyncStatusCodeOutOfSync)
+		}).
+		When().
+		Delete(true).
+		Then().
+		Expect(DoesNotExist())
+
+	// Make sure prohibited resources are not deleted during application deletion
+	FailOnErr(KubeClientset.NetworkingV1().Ingresses(ArgoCDNamespace).Get(context.Background(), "sample-ingress", metav1.GetOptions{}))
+	FailOnErr(KubeClientset.CoreV1().Services(DeploymentNamespace()).Get(context.Background(), "guestbook-ui", metav1.GetOptions{}))
 }
 
 func TestSyncWithInfos(t *testing.T) {
