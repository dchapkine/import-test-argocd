--- conflicted
+++ resolved
@@ -12,18 +12,11 @@
 type Context struct {
 	t *testing.T
 	// seconds
-<<<<<<< HEAD
-	timeout     int
-	name        string
-	destination string
-	repos       []string
-=======
 	timeout          int
 	name             string
 	destination      string
 	repos            []string
 	sourceNamespaces []string
->>>>>>> fc3eaec6
 }
 
 func Given(t *testing.T) *Context {
@@ -57,14 +50,11 @@
 	return c
 }
 
-<<<<<<< HEAD
-=======
 func (c *Context) SourceNamespaces(namespaces []string) *Context {
 	c.sourceNamespaces = namespaces
 	return c
 }
 
->>>>>>> fc3eaec6
 func (c *Context) And(block func()) *Context {
 	block()
 	return c
