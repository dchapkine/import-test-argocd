--- conflicted
+++ resolved
@@ -53,12 +53,10 @@
 
 	GuestbookPath = "guestbook"
 
-<<<<<<< HEAD
+	ProjectName = "argo-project"
+
 	// cmp plugin sock file path
 	PluginSockFilePath = "/app/config/plugin"
-=======
-	ProjectName = "argo-project"
->>>>>>> 4e025838
 )
 
 const (
