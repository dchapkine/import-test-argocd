package app

import (
	. "github.com/argoproj/argo-cd/pkg/apis/application/v1alpha1"
	"github.com/argoproj/argo-cd/test/e2e/fixture"
)

// this implements the "when" part of given/when/then
//
// none of the func implement error checks, and that is complete intended, you should check for errors
// using the Then()
type Actions struct {
	context    *Context
	lastOutput string
	lastError  error
}

func (a *Actions) PatchFile(file string, jsonPath string) *Actions {
	fixture.Patch(a.context.path+"/"+file, jsonPath)
	return a
}

func (a *Actions) DeleteFile(file string) *Actions {
	fixture.Delete(a.context.path + "/" + file)
	return a
}

func (a *Actions) Create() *Actions {

	args := []string{
		"app", "create", a.context.name,
		"--repo", fixture.RepoURL(),
		"--path", a.context.path,
		"--dest-server", a.context.destServer,
		"--dest-namespace", fixture.DeploymentNamespace(),
	}

	if a.context.env != "" {
		args = append(args, "--env", a.context.env)
	}

	for _, parameter := range a.context.parameters {
		args = append(args, "--parameter", parameter)
	}

	if a.context.namePrefix != "" {
		args = append(args, "--nameprefix", a.context.namePrefix)
	}

	a.runCli(args...)

	return a
}
func (a *Actions) PatchApp(patch string) *Actions {
	a.runCli("app", "patch", a.context.name, "--patch", patch)
	return a
}

func (a *Actions) Sync() *Actions {
	args := []string{"app", "sync", a.context.name, "--timeout", "5"}
<<<<<<< HEAD
	if a.context.prune {
		args = append(args, "--prune")
	}
=======

	if a.context.prune {
		args = append(args, "--prune")
	}

	if a.context.resource != "" {
		args = append(args, "--resource", a.context.resource)
	}

>>>>>>> 243378b0
	a.runCli(args...)
	return a
}

func (a *Actions) TerminateOp() *Actions {
	a.runCli("app", "terminate-op", a.context.name)
	return a
}

func (a *Actions) Refresh(refreshType RefreshType) *Actions {

	flag := map[RefreshType]string{
		RefreshTypeNormal: "--refresh",
		RefreshTypeHard:   "--hard-refresh",
	}[refreshType]

	a.runCli("app", "get", a.context.name, flag)

	return a
}

func (a *Actions) Delete(cascade bool) *Actions {
	args := []string{"app", "delete", a.context.name}
	if cascade {
		args = append(args, "--cascade")
	}
	a.runCli(args...)
	return a
}

func (a *Actions) And(block func()) *Actions {
	block()
	return a
}

func (a *Actions) Then() *Consequences {
	return &Consequences{a.context, a}
}

func (a *Actions) runCli(args ...string) {
	a.lastOutput, a.lastError = fixture.RunCli(args...)
}<|MERGE_RESOLUTION|>--- conflicted
+++ resolved
@@ -58,11 +58,6 @@
 
 func (a *Actions) Sync() *Actions {
 	args := []string{"app", "sync", a.context.name, "--timeout", "5"}
-<<<<<<< HEAD
-	if a.context.prune {
-		args = append(args, "--prune")
-	}
-=======
 
 	if a.context.prune {
 		args = append(args, "--prune")
@@ -72,7 +67,6 @@
 		args = append(args, "--resource", a.context.resource)
 	}
 
->>>>>>> 243378b0
 	a.runCli(args...)
 	return a
 }
