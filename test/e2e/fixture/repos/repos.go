package repos

import (
	"path/filepath"

	"github.com/argoproj/argo-cd/errors"
	"github.com/argoproj/argo-cd/test/e2e/fixture"
)

var (
	CertPath    = mustToAbsPath("../fixture/certs/argocd-test-client.crt")
	CertKeyPath = mustToAbsPath("../fixture/certs/argocd-test-client.key")
)

func mustToAbsPath(relativePath string) string {
	res, err := filepath.Abs(relativePath)
	errors.CheckError(err)
	return res
}

// sets the current repo as the default SSH test repo
<<<<<<< HEAD
func AddSSHRepo(insecure bool, repoType fixture.RepoURLType) {
	keyPath, err := filepath.Abs("../fixture/testrepos/id_rsa")
	errors.CheckError(err)
	args := []string{"repo", "add", fixture.RepoURL(repoType), "--ssh-private-key-path", keyPath}
=======
func AddSSHRepo(insecure bool, credentials bool) {
	keyPath, err := filepath.Abs("../fixture/testrepos/id_rsa")
	errors.CheckError(err)
	args := []string{"repo", "add", fixture.RepoURL(fixture.RepoURLTypeSSH)}
	if credentials {
		args = append(args, "--ssh-private-key-path", keyPath)
	}
>>>>>>> 0f2a8810
	if insecure {
		args = append(args, "--insecure-ignore-host-key")
	}
	errors.FailOnErr(fixture.RunCli(args...))
}

// sets the current repo as the default HTTPS test repo
<<<<<<< HEAD
func AddHTTPSRepo(insecure bool, repoType fixture.RepoURLType) {
	// This construct is somewhat necessary to satisfy the compiler
	args := []string{"repo", "add", fixture.RepoURL(repoType), "--username", fixture.GitUsername, "--password", fixture.GitPassword}
=======
func AddHTTPSRepo(insecure bool, credentials bool) {
	// This construct is somewhat necessary to satisfy the compiler
	var repoURLType fixture.RepoURLType = fixture.RepoURLTypeHTTPS
	args := []string{"repo", "add", fixture.RepoURL(repoURLType)}
	if credentials {
		args = append(args, "--username", fixture.GitUsername, "--password", fixture.GitPassword)
	}
>>>>>>> 0f2a8810
	if insecure {
		args = append(args, "--insecure-skip-server-verification")
	}
	errors.FailOnErr(fixture.RunCli(args...))
}

// sets a HTTPS repo using TLS client certificate authentication
func AddHTTPSRepoClientCert(insecure bool) {
	args := []string{
		"repo",
		"add",
		fixture.RepoURL(fixture.RepoURLTypeHTTPSClientCert),
		"--username", fixture.GitUsername,
		"--password", fixture.GitPassword,
		"--tls-client-cert-path", CertPath,
		"--tls-client-cert-key-path", CertKeyPath,
	}
	if insecure {
		args = append(args, "--insecure-skip-server-verification")
	}
	errors.FailOnErr(fixture.RunCli(args...))
}

func AddHelmRepo(name string) {
	args := []string{
		"repo",
		"add",
		fixture.RepoURL(fixture.RepoURLTypeHelm),
		"--username", fixture.GitUsername,
		"--password", fixture.GitPassword,
		"--tls-client-cert-path", CertPath,
		"--tls-client-cert-key-path", CertKeyPath,
		"--type", "helm",
		"--name", name,
	}
	errors.FailOnErr(fixture.RunCli(args...))
}

// AddHTTPSRepoCredentialsUserPass adds E2E username/password credentials for HTTPS repos to context
func AddHTTPSCredentialsUserPass() {
	var repoURLType fixture.RepoURLType = fixture.RepoURLTypeHTTPS
	args := []string{"repocreds", "add", fixture.RepoURL(repoURLType), "--username", fixture.GitUsername, "--password", fixture.GitPassword}
	errors.FailOnErr(fixture.RunCli(args...))
}

// AddHTTPSRepoCredentialsTLSClientCert adds E2E  for HTTPS repos to context
func AddHTTPSCredentialsTLSClientCert() {
	certPath, err := filepath.Abs("../fixture/certs/argocd-test-client.crt")
	errors.CheckError(err)
	keyPath, err := filepath.Abs("../fixture/certs/argocd-test-client.key")
	errors.CheckError(err)
	args := []string{
		"repocreds",
		"add",
		fixture.RepoBaseURL(fixture.RepoURLTypeHTTPSClientCert),
		"--username", fixture.GitUsername,
		"--password", fixture.GitPassword,
		"--tls-client-cert-path", certPath,
		"--tls-client-cert-key-path", keyPath,
	}
	errors.FailOnErr(fixture.RunCli(args...))
}

// AddSSHRepoCredentials adds E2E fixture credentials for SSH repos to context
func AddSSHCredentials() {
	keyPath, err := filepath.Abs("../fixture/testrepos/id_rsa")
	errors.CheckError(err)
	var repoURLType fixture.RepoURLType = fixture.RepoURLTypeSSH
	args := []string{"repocreds", "add", fixture.RepoBaseURL(repoURLType), "--ssh-private-key-path", keyPath}
	errors.FailOnErr(fixture.RunCli(args...))
}<|MERGE_RESOLUTION|>--- conflicted
+++ resolved
@@ -19,20 +19,13 @@
 }
 
 // sets the current repo as the default SSH test repo
-<<<<<<< HEAD
-func AddSSHRepo(insecure bool, repoType fixture.RepoURLType) {
+func AddSSHRepo(insecure bool, credentials bool, repoURLType fixture.RepoURLType) {
 	keyPath, err := filepath.Abs("../fixture/testrepos/id_rsa")
 	errors.CheckError(err)
-	args := []string{"repo", "add", fixture.RepoURL(repoType), "--ssh-private-key-path", keyPath}
-=======
-func AddSSHRepo(insecure bool, credentials bool) {
-	keyPath, err := filepath.Abs("../fixture/testrepos/id_rsa")
-	errors.CheckError(err)
-	args := []string{"repo", "add", fixture.RepoURL(fixture.RepoURLTypeSSH)}
+	args := []string{"repo", "add", fixture.RepoURL(repoURLType)}
 	if credentials {
 		args = append(args, "--ssh-private-key-path", keyPath)
 	}
->>>>>>> 0f2a8810
 	if insecure {
 		args = append(args, "--insecure-ignore-host-key")
 	}
@@ -40,19 +33,12 @@
 }
 
 // sets the current repo as the default HTTPS test repo
-<<<<<<< HEAD
-func AddHTTPSRepo(insecure bool, repoType fixture.RepoURLType) {
+func AddHTTPSRepo(insecure bool, credentials bool, repoURLType fixture.RepoURLType) {
 	// This construct is somewhat necessary to satisfy the compiler
-	args := []string{"repo", "add", fixture.RepoURL(repoType), "--username", fixture.GitUsername, "--password", fixture.GitPassword}
-=======
-func AddHTTPSRepo(insecure bool, credentials bool) {
-	// This construct is somewhat necessary to satisfy the compiler
-	var repoURLType fixture.RepoURLType = fixture.RepoURLTypeHTTPS
 	args := []string{"repo", "add", fixture.RepoURL(repoURLType)}
 	if credentials {
 		args = append(args, "--username", fixture.GitUsername, "--password", fixture.GitPassword)
 	}
->>>>>>> 0f2a8810
 	if insecure {
 		args = append(args, "--insecure-skip-server-verification")
 	}
