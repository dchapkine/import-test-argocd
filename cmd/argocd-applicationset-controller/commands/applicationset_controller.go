package command

import (
	"fmt"
	"net/http"
	"os"
	"strings"
	"time"

	"github.com/argoproj/pkg/stats"
	"k8s.io/apimachinery/pkg/runtime"
	ctrl "sigs.k8s.io/controller-runtime"
	"sigs.k8s.io/controller-runtime/pkg/cache"

	"github.com/argoproj/argo-cd/v2/applicationset/controllers"
	"github.com/argoproj/argo-cd/v2/applicationset/generators"
	"github.com/argoproj/argo-cd/v2/applicationset/utils"
	"github.com/argoproj/argo-cd/v2/applicationset/webhook"
	"github.com/argoproj/argo-cd/v2/common"
	"github.com/argoproj/argo-cd/v2/reposerver/askpass"
	"github.com/argoproj/argo-cd/v2/util/env"
	"github.com/argoproj/argo-cd/v2/util/github_app"

	log "github.com/sirupsen/logrus"
	"github.com/spf13/cobra"
	"k8s.io/client-go/dynamic"
	"k8s.io/client-go/kubernetes"
	clientgoscheme "k8s.io/client-go/kubernetes/scheme"
	_ "k8s.io/client-go/plugin/pkg/client/auth/gcp"
	"k8s.io/client-go/tools/clientcmd"

	"github.com/argoproj/argo-cd/v2/applicationset/services"
	appsetv1alpha1 "github.com/argoproj/argo-cd/v2/pkg/apis/application/v1alpha1"
	appv1alpha1 "github.com/argoproj/argo-cd/v2/pkg/apis/application/v1alpha1"
	appclientset "github.com/argoproj/argo-cd/v2/pkg/client/clientset/versioned"
	"github.com/argoproj/argo-cd/v2/util/cli"
	"github.com/argoproj/argo-cd/v2/util/db"
	"github.com/argoproj/argo-cd/v2/util/errors"
	argosettings "github.com/argoproj/argo-cd/v2/util/settings"
)

// TODO: load this using Cobra. https://github.com/argoproj/argo-cd/issues/10157
func getSubmoduleEnabled() bool {
	return env.ParseBoolFromEnv(common.EnvGitSubmoduleEnabled, true)
}

func NewCommand() *cobra.Command {
	var (
		clientConfig         clientcmd.ClientConfig
		metricsAddr          string
		probeBindAddr        string
		webhookAddr          string
		enableLeaderElection bool
		namespace            string
		argocdRepoServer     string
		policy               string
		debugLog             bool
		dryRun               bool
		logFormat            string
		logLevel    string
		execTimeout time.Duration
	)
	scheme := runtime.NewScheme()
	_ = clientgoscheme.AddToScheme(scheme)
	_ = appsetv1alpha1.AddToScheme(scheme)
	_ = appv1alpha1.AddToScheme(scheme)
	var command = cobra.Command{
		Use:   "controller",
		Short: "Starts Argo CD ApplicationSet controller",
		RunE: func(c *cobra.Command, args []string) error {
			ctx := c.Context()

			vers := common.GetVersion()
			namespace, _, err := clientConfig.Namespace()
			errors.CheckError(err)
			vers.LogStartupInfo(
				"ArgoCD ApplicationSet Controller",
				map[string]any{
					"namespace": namespace,
				},
			)

			restConfig, err := clientConfig.ClientConfig()
			if err != nil {
				return err
			}

			restConfig.UserAgent = fmt.Sprintf("argocd-applicationset-controller/%s (%s)", vers.Version, vers.Platform)

			level, err := log.ParseLevel(logLevel)
			if err != nil {
				return err
			}
			log.SetLevel(level)
			switch strings.ToLower(logFormat) {
			case "json":
				log.SetFormatter(&log.JSONFormatter{})
			case "text":
				if os.Getenv("FORCE_LOG_COLORS") == "1" {
					log.SetFormatter(&log.TextFormatter{ForceColors: true})
				}
			default:
				return fmt.Errorf("Unknown log format '%s'", logFormat)
			}
			policyObj, exists := utils.Policies[policy]
			if !exists {
				log.Info("Policy value can be: sync, create-only, create-update")
				os.Exit(1)
			}

			mgr, err := ctrl.NewManager(ctrl.GetConfigOrDie(), ctrl.Options{
				Scheme:             scheme,
				MetricsBindAddress: metricsAddr,
				// Our cache and thus watches and client queries are restricted to the namespace we're running in. This assumes
				// the applicationset controller is in the same namespace as argocd, which should be the same namespace of
				// all cluster Secrets and Applications we interact with.
				NewCache:               cache.MultiNamespacedCacheBuilder([]string{namespace}),
				HealthProbeBindAddress: probeBindAddr,
				Port:                   9443,
				LeaderElection:         enableLeaderElection,
				LeaderElectionID:       "58ac56fa.applicationsets.argoproj.io",
				DryRunClient:           dryRun,
			})
			if err != nil {
				log.Error(err, "unable to start manager")
				os.Exit(1)
			}
			dynamicClient, err := dynamic.NewForConfig(mgr.GetConfig())
			if err != nil {
				return err
			}
			k8sClient, err := kubernetes.NewForConfig(mgr.GetConfig())
			if err != nil {
				return err
			}
			argoSettingsMgr := argosettings.NewSettingsManager(ctx, k8sClient, namespace)
			appSetConfig := appclientset.NewForConfigOrDie(mgr.GetConfig())
			argoCDDB := db.NewDB(namespace, argoSettingsMgr, k8sClient)

			askPassServer := askpass.NewServer()
			scmAuth := generators.SCMAuthProviders{
				GitHubApps: github_app.NewAuthCredentials(argoCDDB.(db.RepoCredsDB)),
			}
			terminalGenerators := map[string]generators.Generator{
				"List":                    generators.NewListGenerator(),
				"Clusters":                generators.NewClusterGenerator(mgr.GetClient(), ctx, k8sClient, namespace),
<<<<<<< HEAD
				"Git":                     generators.NewGitGenerator(services.NewArgoCDService(argoCDDB, askPassServer, getSubmoduleEnabled(), execTimeout)),
				"SCMProvider":             generators.NewSCMProviderGenerator(mgr.GetClient()),
=======
				"Git":                     generators.NewGitGenerator(services.NewArgoCDService(argoCDDB, askPassServer, getSubmoduleEnabled())),
				"SCMProvider":             generators.NewSCMProviderGenerator(mgr.GetClient(), scmAuth),
>>>>>>> 86343f81
				"ClusterDecisionResource": generators.NewDuckTypeGenerator(ctx, dynamicClient, k8sClient, namespace),
				"PullRequest":             generators.NewPullRequestGenerator(mgr.GetClient(), scmAuth),
			}

			nestedGenerators := map[string]generators.Generator{
				"List":                    terminalGenerators["List"],
				"Clusters":                terminalGenerators["Clusters"],
				"Git":                     terminalGenerators["Git"],
				"SCMProvider":             terminalGenerators["SCMProvider"],
				"ClusterDecisionResource": terminalGenerators["ClusterDecisionResource"],
				"PullRequest":             terminalGenerators["PullRequest"],
				"Matrix":                  generators.NewMatrixGenerator(terminalGenerators),
				"Merge":                   generators.NewMergeGenerator(terminalGenerators),
			}

			topLevelGenerators := map[string]generators.Generator{
				"List":                    terminalGenerators["List"],
				"Clusters":                terminalGenerators["Clusters"],
				"Git":                     terminalGenerators["Git"],
				"SCMProvider":             terminalGenerators["SCMProvider"],
				"ClusterDecisionResource": terminalGenerators["ClusterDecisionResource"],
				"PullRequest":             terminalGenerators["PullRequest"],
				"Matrix":                  generators.NewMatrixGenerator(nestedGenerators),
				"Merge":                   generators.NewMergeGenerator(nestedGenerators),
			}

			// start a webhook server that listens to incoming webhook payloads
			webhookHandler, err := webhook.NewWebhookHandler(namespace, argoSettingsMgr, mgr.GetClient(), topLevelGenerators)
			if err != nil {
				log.Error(err, "failed to create webhook handler")
			}
			if webhookHandler != nil {
				startWebhookServer(webhookHandler, webhookAddr)
			}

			go func() { errors.CheckError(askPassServer.Run(askpass.SocketPath)) }()
			if err = (&controllers.ApplicationSetReconciler{
				Generators:       topLevelGenerators,
				Client:           mgr.GetClient(),
				Log:              ctrl.Log.WithName("controllers").WithName("ApplicationSet"),
				Scheme:           mgr.GetScheme(),
				Recorder:         mgr.GetEventRecorderFor("applicationset-controller"),
				Renderer:         &utils.Render{},
				Policy:           policyObj,
				ArgoAppClientset: appSetConfig,
				KubeClientset:    k8sClient,
				ArgoDB:           argoCDDB,
			}).SetupWithManager(mgr); err != nil {
				log.Error(err, "unable to create controller", "controller", "ApplicationSet")
				os.Exit(1)
			}

			stats.StartStatsTicker(10 * time.Minute)
			log.Info("Starting manager")
			if err := mgr.Start(ctrl.SetupSignalHandler()); err != nil {
				log.Error(err, "problem running manager")
				os.Exit(1)
			}
			return nil
		},
	}
	clientConfig = cli.AddKubectlFlagsToCmd(&command)
	command.Flags().StringVar(&metricsAddr, "metrics-addr", ":8080", "The address the metric endpoint binds to.")
	command.Flags().StringVar(&probeBindAddr, "probe-addr", ":8081", "The address the probe endpoint binds to.")
	command.Flags().StringVar(&webhookAddr, "webhook-addr", ":7000", "The address the webhook endpoint binds to.")
	command.Flags().BoolVar(&enableLeaderElection, "enable-leader-election", false,
		"Enable leader election for controller manager. "+
			"Enabling this will ensure there is only one active controller manager.")
	command.Flags().StringVar(&namespace, "namespace", "", "Argo CD repo namespace (default: argocd)")
	command.Flags().StringVar(&argocdRepoServer, "argocd-repo-server", "argocd-repo-server:8081", "Argo CD repo server address")
	command.Flags().StringVar(&policy, "policy", "sync", "Modify how application is synced between the generator and the cluster. Default is 'sync' (create & update & delete), options: 'create-only', 'create-update' (no deletion)")
	command.Flags().BoolVar(&debugLog, "debug", false, "Print debug logs. Takes precedence over loglevel")
	command.Flags().StringVar(&logLevel, "loglevel", "info", "Set the logging level. One of: debug|info|warn|error")
	command.Flags().BoolVar(&dryRun, "dry-run", false, "Enable dry run mode")
	command.Flags().StringVar(&logFormat, "logformat", "text", "Set the logging format. One of: text|json")
	durationFromEnv := cli.GetExecTimeoutEnvVarValue("ARGOCD_APPLICATIONSET_CONTROLLER_EXEC_TIMEOUT")
	command.Flags().DurationVar(&execTimeout, "exec-timeout", durationFromEnv, "per-command timeout for external commands invoked by the applicationset controller (such as git)")

	return &command
}

func startWebhookServer(webhookHandler *webhook.WebhookHandler, webhookAddr string) {
	mux := http.NewServeMux()
	mux.HandleFunc("/api/webhook", webhookHandler.Handler)
	go func() {
		log.Info("Starting webhook server")
		err := http.ListenAndServe(webhookAddr, mux)
		if err != nil {
			log.Error(err, "failed to start webhook server")
			os.Exit(1)
		}
	}()
}<|MERGE_RESOLUTION|>--- conflicted
+++ resolved
@@ -144,13 +144,8 @@
 			terminalGenerators := map[string]generators.Generator{
 				"List":                    generators.NewListGenerator(),
 				"Clusters":                generators.NewClusterGenerator(mgr.GetClient(), ctx, k8sClient, namespace),
-<<<<<<< HEAD
 				"Git":                     generators.NewGitGenerator(services.NewArgoCDService(argoCDDB, askPassServer, getSubmoduleEnabled(), execTimeout)),
-				"SCMProvider":             generators.NewSCMProviderGenerator(mgr.GetClient()),
-=======
-				"Git":                     generators.NewGitGenerator(services.NewArgoCDService(argoCDDB, askPassServer, getSubmoduleEnabled())),
 				"SCMProvider":             generators.NewSCMProviderGenerator(mgr.GetClient(), scmAuth),
->>>>>>> 86343f81
 				"ClusterDecisionResource": generators.NewDuckTypeGenerator(ctx, dynamicClient, k8sClient, namespace),
 				"PullRequest":             generators.NewPullRequestGenerator(mgr.GetClient(), scmAuth),
 			}
