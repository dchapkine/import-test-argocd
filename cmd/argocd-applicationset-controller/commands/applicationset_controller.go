package command

import (
	"fmt"
	"math"
	"net/http"
	"os"
	"time"

	"github.com/argoproj/pkg/stats"
	"k8s.io/apimachinery/pkg/runtime"
	ctrl "sigs.k8s.io/controller-runtime"

	"github.com/argoproj/argo-cd/v2/reposerver/apiclient"
	logutils "github.com/argoproj/argo-cd/v2/util/log"
	"github.com/argoproj/argo-cd/v2/util/tls"

	"github.com/argoproj/argo-cd/v2/applicationset/controllers"
	"github.com/argoproj/argo-cd/v2/applicationset/generators"
	"github.com/argoproj/argo-cd/v2/applicationset/utils"
	"github.com/argoproj/argo-cd/v2/applicationset/webhook"
	cmdutil "github.com/argoproj/argo-cd/v2/cmd/util"
	"github.com/argoproj/argo-cd/v2/common"
	"github.com/argoproj/argo-cd/v2/util/env"
	"github.com/argoproj/argo-cd/v2/util/github_app"

	log "github.com/sirupsen/logrus"
	"github.com/spf13/cobra"
	"k8s.io/client-go/dynamic"
	"k8s.io/client-go/kubernetes"
	clientgoscheme "k8s.io/client-go/kubernetes/scheme"
	_ "k8s.io/client-go/plugin/pkg/client/auth/gcp"
	"k8s.io/client-go/tools/clientcmd"
	ctrlcache "sigs.k8s.io/controller-runtime/pkg/cache"
	ctrlclient "sigs.k8s.io/controller-runtime/pkg/client"
	metricsserver "sigs.k8s.io/controller-runtime/pkg/metrics/server"

	appsetmetrics "github.com/argoproj/argo-cd/v2/applicationset/metrics"
	"github.com/argoproj/argo-cd/v2/applicationset/services"
	appv1alpha1 "github.com/argoproj/argo-cd/v2/pkg/apis/application/v1alpha1"
	appclientset "github.com/argoproj/argo-cd/v2/pkg/client/clientset/versioned"
	"github.com/argoproj/argo-cd/v2/util/cli"
	"github.com/argoproj/argo-cd/v2/util/db"
	"github.com/argoproj/argo-cd/v2/util/errors"
	argosettings "github.com/argoproj/argo-cd/v2/util/settings"
)

var gitSubmoduleEnabled = env.ParseBoolFromEnv(common.EnvGitSubmoduleEnabled, true)

func NewCommand() *cobra.Command {
	var (
		clientConfig                 clientcmd.ClientConfig
		metricsAddr                  string
		probeBindAddr                string
		webhookAddr                  string
		enableLeaderElection         bool
		applicationSetNamespaces     []string
		argocdRepoServer             string
		policy                       string
		enablePolicyOverride         bool
		debugLog                     bool
		dryRun                       bool
		enableProgressiveSyncs       bool
		enableNewGitFileGlobbing     bool
		repoServerPlaintext          bool
		repoServerStrictTLS          bool
		repoServerTimeoutSeconds     int
		maxConcurrentReconciliations int
		maxMatrixChildren            int
		scmRootCAPath                string
		allowedScmProviders          []string
		globalPreservedAnnotations   []string
		globalPreservedLabels        []string
		metricsAplicationsetLabels   []string
		enableScmProviders           bool
		webhookParallelism           int
	)
	scheme := runtime.NewScheme()
	_ = clientgoscheme.AddToScheme(scheme)
	_ = appv1alpha1.AddToScheme(scheme)
	command := cobra.Command{
		Use:   "controller",
		Short: "Starts Argo CD ApplicationSet controller",
		RunE: func(c *cobra.Command, args []string) error {
			ctx := c.Context()

			vers := common.GetVersion()
			namespace, _, err := clientConfig.Namespace()
			applicationSetNamespaces = append(applicationSetNamespaces, namespace)

			errors.CheckError(err)
			vers.LogStartupInfo(
				"ArgoCD ApplicationSet Controller",
				map[string]any{
					"namespace": namespace,
				},
			)

			cli.SetLogFormat(cmdutil.LogFormat)
			cli.SetLogLevel(cmdutil.LogLevel)

			ctrl.SetLogger(logutils.NewLogrusLogger(logutils.NewWithCurrentConfig()))

			restConfig, err := clientConfig.ClientConfig()
			errors.CheckError(err)

			restConfig.UserAgent = fmt.Sprintf("argocd-applicationset-controller/%s (%s)", vers.Version, vers.Platform)

			policyObj, exists := utils.Policies[policy]
			if !exists {
				log.Error("Policy value can be: sync, create-only, create-update, create-delete, default value: sync")
				os.Exit(1)
			}

			// By default, watch all namespaces
			var watchedNamespace string = ""

			// If the applicationset-namespaces contains only one namespace it corresponds to the current namespace
			if len(applicationSetNamespaces) == 1 {
				watchedNamespace = (applicationSetNamespaces)[0]
			} else if enableScmProviders && len(allowedScmProviders) == 0 {
				log.Error("When enabling applicationset in any namespace using applicationset-namespaces, you must either set --enable-scm-providers=false or specify --allowed-scm-providers")
				os.Exit(1)
			}

			var cacheOpt ctrlcache.Options

			if watchedNamespace != "" {
				cacheOpt = ctrlcache.Options{
					DefaultNamespaces: map[string]ctrlcache.Config{
						watchedNamespace: {},
					},
				}
			}

			cfg := ctrl.GetConfigOrDie()
			err = appv1alpha1.SetK8SConfigDefaults(cfg)
			if err != nil {
				log.Error(err, "Unable to apply K8s REST config defaults")
				os.Exit(1)
			}

			mgr, err := ctrl.NewManager(cfg, ctrl.Options{
				Scheme: scheme,
				Metrics: metricsserver.Options{
					BindAddress: metricsAddr,
				},
				Cache:                  cacheOpt,
				HealthProbeBindAddress: probeBindAddr,
				LeaderElection:         enableLeaderElection,
				LeaderElectionID:       "58ac56fa.applicationsets.argoproj.io",
				Client: ctrlclient.Options{
					DryRun: &dryRun,
				},
			})
			if err != nil {
				log.Error(err, "unable to start manager")
				os.Exit(1)
			}
			dynamicClient, err := dynamic.NewForConfig(mgr.GetConfig())
			errors.CheckError(err)
			k8sClient, err := kubernetes.NewForConfig(mgr.GetConfig())
			errors.CheckError(err)

			argoSettingsMgr := argosettings.NewSettingsManager(ctx, k8sClient, namespace)
			appSetConfig := appclientset.NewForConfigOrDie(mgr.GetConfig())
			argoCDDB := db.NewDB(namespace, argoSettingsMgr, k8sClient)

			scmConfig := generators.NewSCMConfig(scmRootCAPath, allowedScmProviders, enableScmProviders, github_app.NewAuthCredentials(argoCDDB.(db.RepoCredsDB)))

			tlsConfig := apiclient.TLSConfiguration{
				DisableTLS:       repoServerPlaintext,
				StrictValidation: repoServerStrictTLS,
			}

			if !repoServerPlaintext && repoServerStrictTLS {
				pool, err := tls.LoadX509CertPool(
					fmt.Sprintf("%s/reposerver/tls/tls.crt", env.StringFromEnv(common.EnvAppConfigPath, common.DefaultAppConfigPath)),
					fmt.Sprintf("%s/reposerver/tls/ca.crt", env.StringFromEnv(common.EnvAppConfigPath, common.DefaultAppConfigPath)),
				)
				errors.CheckError(err)
				tlsConfig.Certificates = pool
			}

			repoClientset := apiclient.NewRepoServerClientset(argocdRepoServer, repoServerTimeoutSeconds, tlsConfig)
			argoCDService, err := services.NewArgoCDService(argoCDDB.GetRepository, gitSubmoduleEnabled, repoClientset, enableNewGitFileGlobbing)
			errors.CheckError(err)

<<<<<<< HEAD
			terminalGenerators := map[string]generators.Generator{
				"List":                    generators.NewListGenerator(),
				"Clusters":                generators.NewClusterGenerator(mgr.GetClient(), ctx, k8sClient, namespace),
				"Git":                     generators.NewGitGenerator(argoCDService),
				"SCMProvider":             generators.NewSCMProviderGenerator(mgr.GetClient(), scmAuth, scmRootCAPath, allowedScmProviders, enableScmProviders),
				"ClusterDecisionResource": generators.NewDuckTypeGenerator(ctx, dynamicClient, k8sClient, namespace),
				"PullRequest":             generators.NewPullRequestGenerator(mgr.GetClient(), scmAuth, scmRootCAPath, allowedScmProviders, enableScmProviders),
				"Plugin":                  generators.NewPluginGenerator(mgr.GetClient(), ctx, k8sClient, namespace),
			}

			nestedGenerators := map[string]generators.Generator{
				"List":                    terminalGenerators["List"],
				"Clusters":                terminalGenerators["Clusters"],
				"Git":                     terminalGenerators["Git"],
				"SCMProvider":             terminalGenerators["SCMProvider"],
				"ClusterDecisionResource": terminalGenerators["ClusterDecisionResource"],
				"PullRequest":             terminalGenerators["PullRequest"],
				"Plugin":                  terminalGenerators["Plugin"],
				"Matrix":                  generators.NewMatrixGenerator(terminalGenerators, maxMatrixChildren),
				"Merge":                   generators.NewMergeGenerator(terminalGenerators),
			}

			topLevelGenerators := map[string]generators.Generator{
				"List":                    terminalGenerators["List"],
				"Clusters":                terminalGenerators["Clusters"],
				"Git":                     terminalGenerators["Git"],
				"SCMProvider":             terminalGenerators["SCMProvider"],
				"ClusterDecisionResource": terminalGenerators["ClusterDecisionResource"],
				"PullRequest":             terminalGenerators["PullRequest"],
				"Plugin":                  terminalGenerators["Plugin"],
				"Matrix":                  generators.NewMatrixGenerator(nestedGenerators, maxMatrixChildren),
				"Merge":                   generators.NewMergeGenerator(nestedGenerators),
			}
=======
			topLevelGenerators := generators.GetGenerators(ctx, mgr.GetClient(), k8sClient, namespace, argoCDService, dynamicClient, scmConfig)
>>>>>>> 40c60775

			// start a webhook server that listens to incoming webhook payloads
			webhookHandler, err := webhook.NewWebhookHandler(namespace, webhookParallelism, argoSettingsMgr, mgr.GetClient(), topLevelGenerators)
			if err != nil {
				log.Error(err, "failed to create webhook handler")
			}
			if webhookHandler != nil {
				startWebhookServer(webhookHandler, webhookAddr)
			}

			metrics := appsetmetrics.NewApplicationsetMetrics(
				utils.NewAppsetLister(mgr.GetClient()),
				metricsAplicationsetLabels,
				func(appset *appv1alpha1.ApplicationSet) bool {
					return utils.IsNamespaceAllowed(applicationSetNamespaces, appset.Namespace)
				})

			if err = (&controllers.ApplicationSetReconciler{
				Generators:                 topLevelGenerators,
				Client:                     mgr.GetClient(),
				Scheme:                     mgr.GetScheme(),
				Recorder:                   mgr.GetEventRecorderFor("applicationset-controller"),
				Renderer:                   &utils.Render{},
				Policy:                     policyObj,
				EnablePolicyOverride:       enablePolicyOverride,
				ArgoAppClientset:           appSetConfig,
				KubeClientset:              k8sClient,
				ArgoDB:                     argoCDDB,
				ArgoCDNamespace:            namespace,
				ApplicationSetNamespaces:   applicationSetNamespaces,
				EnableProgressiveSyncs:     enableProgressiveSyncs,
				SCMRootCAPath:              scmRootCAPath,
				GlobalPreservedAnnotations: globalPreservedAnnotations,
				GlobalPreservedLabels:      globalPreservedLabels,
				Metrics:                    &metrics,
			}).SetupWithManager(mgr, enableProgressiveSyncs, maxConcurrentReconciliations); err != nil {
				log.Error(err, "unable to create controller", "controller", "ApplicationSet")
				os.Exit(1)
			}

			stats.StartStatsTicker(10 * time.Minute)
			log.Info("Starting manager")
			if err := mgr.Start(ctrl.SetupSignalHandler()); err != nil {
				log.Error(err, "problem running manager")
				os.Exit(1)
			}
			return nil
		},
	}
	clientConfig = cli.AddKubectlFlagsToCmd(&command)
	command.Flags().StringVar(&metricsAddr, "metrics-addr", ":8080", "The address the metric endpoint binds to.")
	command.Flags().StringVar(&probeBindAddr, "probe-addr", ":8081", "The address the probe endpoint binds to.")
	command.Flags().StringVar(&webhookAddr, "webhook-addr", ":7000", "The address the webhook endpoint binds to.")
	command.Flags().BoolVar(&enableLeaderElection, "enable-leader-election", env.ParseBoolFromEnv("ARGOCD_APPLICATIONSET_CONTROLLER_ENABLE_LEADER_ELECTION", false),
		"Enable leader election for controller manager. "+
			"Enabling this will ensure there is only one active controller manager.")
	command.Flags().StringSliceVar(&applicationSetNamespaces, "applicationset-namespaces", env.StringsFromEnv("ARGOCD_APPLICATIONSET_CONTROLLER_NAMESPACES", []string{}, ","), "Argo CD applicationset namespaces")
	command.Flags().StringVar(&argocdRepoServer, "argocd-repo-server", env.StringFromEnv("ARGOCD_APPLICATIONSET_CONTROLLER_REPO_SERVER", common.DefaultRepoServerAddr), "Argo CD repo server address")
	command.Flags().StringVar(&policy, "policy", env.StringFromEnv("ARGOCD_APPLICATIONSET_CONTROLLER_POLICY", ""), "Modify how application is synced between the generator and the cluster. Default is '' (empty), which means AppSets default to 'sync', but they may override that default. Setting an explicit value prevents AppSet-level overrides, unless --allow-policy-override is enabled. Explicit options are: 'sync' (create & update & delete), 'create-only', 'create-update' (no deletion), 'create-delete' (no update)")
	command.Flags().BoolVar(&enablePolicyOverride, "enable-policy-override", env.ParseBoolFromEnv("ARGOCD_APPLICATIONSET_CONTROLLER_ENABLE_POLICY_OVERRIDE", policy == ""), "For security reason if 'policy' is set, it is not possible to override it at applicationSet level. 'allow-policy-override' allows user to define their own policy")
	command.Flags().BoolVar(&debugLog, "debug", env.ParseBoolFromEnv("ARGOCD_APPLICATIONSET_CONTROLLER_DEBUG", false), "Print debug logs. Takes precedence over loglevel")
	command.Flags().StringVar(&cmdutil.LogFormat, "logformat", env.StringFromEnv("ARGOCD_APPLICATIONSET_CONTROLLER_LOGFORMAT", "text"), "Set the logging format. One of: text|json")
	command.Flags().StringVar(&cmdutil.LogLevel, "loglevel", env.StringFromEnv("ARGOCD_APPLICATIONSET_CONTROLLER_LOGLEVEL", "info"), "Set the logging level. One of: debug|info|warn|error")
	command.Flags().StringSliceVar(&allowedScmProviders, "allowed-scm-providers", env.StringsFromEnv("ARGOCD_APPLICATIONSET_CONTROLLER_ALLOWED_SCM_PROVIDERS", []string{}, ","), "The list of allowed custom SCM provider API URLs. This restriction does not apply to SCM or PR generators which do not accept a custom API URL. (Default: Empty = all)")
	command.Flags().BoolVar(&enableScmProviders, "enable-scm-providers", env.ParseBoolFromEnv("ARGOCD_APPLICATIONSET_CONTROLLER_ENABLE_SCM_PROVIDERS", true), "Enable retrieving information from SCM providers, used by the SCM and PR generators (Default: true)")
	command.Flags().BoolVar(&dryRun, "dry-run", env.ParseBoolFromEnv("ARGOCD_APPLICATIONSET_CONTROLLER_DRY_RUN", false), "Enable dry run mode")
	command.Flags().BoolVar(&enableProgressiveSyncs, "enable-progressive-syncs", env.ParseBoolFromEnv("ARGOCD_APPLICATIONSET_CONTROLLER_ENABLE_PROGRESSIVE_SYNCS", false), "Enable use of the experimental progressive syncs feature.")
	command.Flags().BoolVar(&enableNewGitFileGlobbing, "enable-new-git-file-globbing", env.ParseBoolFromEnv("ARGOCD_APPLICATIONSET_CONTROLLER_ENABLE_NEW_GIT_FILE_GLOBBING", false), "Enable new globbing in Git files generator.")
	command.Flags().BoolVar(&repoServerPlaintext, "repo-server-plaintext", env.ParseBoolFromEnv("ARGOCD_APPLICATIONSET_CONTROLLER_REPO_SERVER_PLAINTEXT", false), "Disable TLS on connections to repo server")
	command.Flags().BoolVar(&repoServerStrictTLS, "repo-server-strict-tls", env.ParseBoolFromEnv("ARGOCD_APPLICATIONSET_CONTROLLER_REPO_SERVER_STRICT_TLS", false), "Whether to use strict validation of the TLS cert presented by the repo server")
	command.Flags().IntVar(&repoServerTimeoutSeconds, "repo-server-timeout-seconds", env.ParseNumFromEnv("ARGOCD_APPLICATIONSET_CONTROLLER_REPO_SERVER_TIMEOUT_SECONDS", 60, 0, math.MaxInt64), "Repo server RPC call timeout seconds.")
	command.Flags().IntVar(&maxConcurrentReconciliations, "concurrent-reconciliations", env.ParseNumFromEnv("ARGOCD_APPLICATIONSET_CONTROLLER_CONCURRENT_RECONCILIATIONS", 10, 1, 100), "Max concurrent reconciliations limit for the controller")
	command.Flags().IntVar(&maxMatrixChildren, "max-matrix-children", env.ParseNumFromEnv("ARGOCD_APPLICATIONSET_CONTROLLER_MAX_MATRIX_CHILDREN", 2, 0, math.MaxInt), "Max number of child generators allowed in a matrix generator")
	command.Flags().StringVar(&scmRootCAPath, "scm-root-ca-path", env.StringFromEnv("ARGOCD_APPLICATIONSET_CONTROLLER_SCM_ROOT_CA_PATH", ""), "Provide Root CA Path for self-signed TLS Certificates")
	command.Flags().StringSliceVar(&globalPreservedAnnotations, "preserved-annotations", env.StringsFromEnv("ARGOCD_APPLICATIONSET_CONTROLLER_GLOBAL_PRESERVED_ANNOTATIONS", []string{}, ","), "Sets global preserved field values for annotations")
	command.Flags().StringSliceVar(&globalPreservedLabels, "preserved-labels", env.StringsFromEnv("ARGOCD_APPLICATIONSET_CONTROLLER_GLOBAL_PRESERVED_LABELS", []string{}, ","), "Sets global preserved field values for labels")
	command.Flags().IntVar(&webhookParallelism, "webhook-parallelism-limit", env.ParseNumFromEnv("ARGOCD_APPLICATIONSET_CONTROLLER_WEBHOOK_PARALLELISM_LIMIT", 50, 1, 1000), "Number of webhook requests processed concurrently")
	command.Flags().StringSliceVar(&metricsAplicationsetLabels, "metrics-applicationset-labels", []string{}, "List of Application labels that will be added to the argocd_applicationset_labels metric")
	return &command
}

func startWebhookServer(webhookHandler *webhook.WebhookHandler, webhookAddr string) {
	mux := http.NewServeMux()
	mux.HandleFunc("/api/webhook", webhookHandler.Handler)
	go func() {
		log.Infof("Starting webhook server %s", webhookAddr)
		err := http.ListenAndServe(webhookAddr, mux)
		if err != nil {
			log.Error(err, "failed to start webhook server")
			os.Exit(1)
		}
	}()
}<|MERGE_RESOLUTION|>--- conflicted
+++ resolved
@@ -186,43 +186,7 @@
 			argoCDService, err := services.NewArgoCDService(argoCDDB.GetRepository, gitSubmoduleEnabled, repoClientset, enableNewGitFileGlobbing)
 			errors.CheckError(err)
 
-<<<<<<< HEAD
-			terminalGenerators := map[string]generators.Generator{
-				"List":                    generators.NewListGenerator(),
-				"Clusters":                generators.NewClusterGenerator(mgr.GetClient(), ctx, k8sClient, namespace),
-				"Git":                     generators.NewGitGenerator(argoCDService),
-				"SCMProvider":             generators.NewSCMProviderGenerator(mgr.GetClient(), scmAuth, scmRootCAPath, allowedScmProviders, enableScmProviders),
-				"ClusterDecisionResource": generators.NewDuckTypeGenerator(ctx, dynamicClient, k8sClient, namespace),
-				"PullRequest":             generators.NewPullRequestGenerator(mgr.GetClient(), scmAuth, scmRootCAPath, allowedScmProviders, enableScmProviders),
-				"Plugin":                  generators.NewPluginGenerator(mgr.GetClient(), ctx, k8sClient, namespace),
-			}
-
-			nestedGenerators := map[string]generators.Generator{
-				"List":                    terminalGenerators["List"],
-				"Clusters":                terminalGenerators["Clusters"],
-				"Git":                     terminalGenerators["Git"],
-				"SCMProvider":             terminalGenerators["SCMProvider"],
-				"ClusterDecisionResource": terminalGenerators["ClusterDecisionResource"],
-				"PullRequest":             terminalGenerators["PullRequest"],
-				"Plugin":                  terminalGenerators["Plugin"],
-				"Matrix":                  generators.NewMatrixGenerator(terminalGenerators, maxMatrixChildren),
-				"Merge":                   generators.NewMergeGenerator(terminalGenerators),
-			}
-
-			topLevelGenerators := map[string]generators.Generator{
-				"List":                    terminalGenerators["List"],
-				"Clusters":                terminalGenerators["Clusters"],
-				"Git":                     terminalGenerators["Git"],
-				"SCMProvider":             terminalGenerators["SCMProvider"],
-				"ClusterDecisionResource": terminalGenerators["ClusterDecisionResource"],
-				"PullRequest":             terminalGenerators["PullRequest"],
-				"Plugin":                  terminalGenerators["Plugin"],
-				"Matrix":                  generators.NewMatrixGenerator(nestedGenerators, maxMatrixChildren),
-				"Merge":                   generators.NewMergeGenerator(nestedGenerators),
-			}
-=======
-			topLevelGenerators := generators.GetGenerators(ctx, mgr.GetClient(), k8sClient, namespace, argoCDService, dynamicClient, scmConfig)
->>>>>>> 40c60775
+			topLevelGenerators := generators.GetGenerators(ctx, mgr.GetClient(), k8sClient, namespace, argoCDService, dynamicClient, scmConfig, maxMatrixChildren)
 
 			// start a webhook server that listens to incoming webhook payloads
 			webhookHandler, err := webhook.NewWebhookHandler(namespace, webhookParallelism, argoSettingsMgr, mgr.GetClient(), topLevelGenerators)
