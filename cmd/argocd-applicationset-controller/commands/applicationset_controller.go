--- conflicted
+++ resolved
@@ -63,12 +63,9 @@
 		maxConcurrentReconciliations int
 		scmRootCAPath                string
 		allowedScmProviders          []string
-<<<<<<< HEAD
-		enableScmProviders           bool
-=======
 		globalPreservedAnnotations   []string
 		globalPreservedLabels        []string
->>>>>>> 17527044
+		enableScmProviders           bool
 	)
 	scheme := runtime.NewScheme()
 	_ = clientgoscheme.AddToScheme(scheme)
