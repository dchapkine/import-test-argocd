--- conflicted
+++ resolved
@@ -64,11 +64,8 @@
 		repoServerStrictTLS          bool
 		repoServerTimeoutSeconds     int
 		maxConcurrentReconciliations int
-<<<<<<< HEAD
+		scmRootCAPath                string
 		allowedScmProviders          []string
-=======
-		scmRootCAPath                string
->>>>>>> 22281c5a
 	)
 	scheme := runtime.NewScheme()
 	_ = clientgoscheme.AddToScheme(scheme)
@@ -166,15 +163,9 @@
 				"List":                    generators.NewListGenerator(),
 				"Clusters":                generators.NewClusterGenerator(mgr.GetClient(), ctx, k8sClient, namespace),
 				"Git":                     generators.NewGitGenerator(argoCDService),
-<<<<<<< HEAD
-				"SCMProvider":             generators.NewSCMProviderGenerator(mgr.GetClient(), scmAuth, allowedScmProviders),
+				"SCMProvider":             generators.NewSCMProviderGenerator(mgr.GetClient(), scmAuth, scmRootCAPath, allowedScmProviders),
 				"ClusterDecisionResource": generators.NewDuckTypeGenerator(ctx, dynamicClient, k8sClient, namespace),
-				"PullRequest":             generators.NewPullRequestGenerator(mgr.GetClient(), scmAuth, allowedScmProviders),
-=======
-				"SCMProvider":             generators.NewSCMProviderGenerator(mgr.GetClient(), scmAuth, scmRootCAPath),
-				"ClusterDecisionResource": generators.NewDuckTypeGenerator(ctx, dynamicClient, k8sClient, namespace),
-				"PullRequest":             generators.NewPullRequestGenerator(mgr.GetClient(), scmAuth, scmRootCAPath),
->>>>>>> 22281c5a
+				"PullRequest":             generators.NewPullRequestGenerator(mgr.GetClient(), scmAuth, scmRootCAPath, allowedScmProviders),
 				"Plugin":                  generators.NewPluginGenerator(mgr.GetClient(), ctx, k8sClient, namespace),
 			}
 
