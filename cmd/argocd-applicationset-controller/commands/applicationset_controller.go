--- conflicted
+++ resolved
@@ -141,13 +141,8 @@
 			go func() { errors.CheckError(askPassServer.Run(askpass.SocketPath)) }()
 			terminalGenerators := map[string]generators.Generator{
 				"List":                    generators.NewListGenerator(),
-<<<<<<< HEAD
-				"Clusters":                generators.NewClusterGenerator(mgr.GetClient(), context.Background(), k8sClient, namespace),
+				"Clusters":                generators.NewClusterGenerator(mgr.GetClient(), ctx, k8sClient, namespace),
 				"Git":                     generators.NewGitGenerator(services.NewArgoCDService(argoCDDB, askPassServer, execTimeout)),
-=======
-				"Clusters":                generators.NewClusterGenerator(mgr.GetClient(), ctx, k8sClient, namespace),
-				"Git":                     generators.NewGitGenerator(services.NewArgoCDService(argoCDDB, askPassServer, argocdRepoServer)),
->>>>>>> 61c09dd7
 				"SCMProvider":             generators.NewSCMProviderGenerator(mgr.GetClient()),
 				"ClusterDecisionResource": generators.NewDuckTypeGenerator(ctx, dynamicClient, k8sClient, namespace),
 				"PullRequest":             generators.NewPullRequestGenerator(mgr.GetClient()),
