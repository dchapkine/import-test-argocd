package commands

import (
	"context"
	"fmt"
	"math"
	"time"

	"github.com/argoproj/argo-cd/v2/pkg/ratelimiter"
	"github.com/argoproj/pkg/stats"
	"github.com/redis/go-redis/v9"
	log "github.com/sirupsen/logrus"
	"github.com/spf13/cobra"
	"k8s.io/client-go/kubernetes"
	"k8s.io/client-go/tools/clientcmd"

	cmdutil "github.com/argoproj/argo-cd/v2/cmd/util"
	"github.com/argoproj/argo-cd/v2/common"
	"github.com/argoproj/argo-cd/v2/controller"
	"github.com/argoproj/argo-cd/v2/controller/sharding"
	"github.com/argoproj/argo-cd/v2/pkg/apis/application/v1alpha1"
	appclientset "github.com/argoproj/argo-cd/v2/pkg/client/clientset/versioned"
	"github.com/argoproj/argo-cd/v2/reposerver/apiclient"
	cacheutil "github.com/argoproj/argo-cd/v2/util/cache"
	appstatecache "github.com/argoproj/argo-cd/v2/util/cache/appstate"
	"github.com/argoproj/argo-cd/v2/util/cli"
	"github.com/argoproj/argo-cd/v2/util/db"
	"github.com/argoproj/argo-cd/v2/util/env"
	"github.com/argoproj/argo-cd/v2/util/errors"
	kubeutil "github.com/argoproj/argo-cd/v2/util/kube"
	"github.com/argoproj/argo-cd/v2/util/settings"
	"github.com/argoproj/argo-cd/v2/util/tls"
	"github.com/argoproj/argo-cd/v2/util/trace"
	kubeerrors "k8s.io/apimachinery/pkg/api/errors"
	metav1 "k8s.io/apimachinery/pkg/apis/meta/v1"
)

const (
	// CLIName is the name of the CLI
	cliName = common.ApplicationController
	// Default time in seconds for application resync period
	defaultAppResyncPeriod = 180
	// Default time in seconds for application hard resync period
	defaultAppHardResyncPeriod = 0
)

func NewCommand() *cobra.Command {
	var (
<<<<<<< HEAD
		clientConfig             clientcmd.ClientConfig
		appResyncPeriod          int64
		appHardResyncPeriod      int64
		repoServerAddress        string
		repoServerTimeoutSeconds int
		selfHealTimeoutSeconds   int
		statusProcessors         int
		operationProcessors      int
		glogLevel                int
		metricsPort              int
		metricsCacheExpiration   time.Duration
		metricsAplicationLabels  []string
		kubectlParallelismLimit  int64
		cacheSource              func() (*appstatecache.Cache, error)
		redisClient              *redis.Client
		repoServerPlaintext      bool
		repoServerStrictTLS      bool
		otlpAddress              string
		otlpAttrs                []string
		applicationNamespaces    []string
		persistResourceHealth    bool
		shardingAlgorithm        string
		workqueueRateLimit       ratelimiter.AppControllerRateLimiterConfig
=======
		clientConfig                     clientcmd.ClientConfig
		appResyncPeriod                  int64
		appHardResyncPeriod              int64
		repoServerAddress                string
		repoServerTimeoutSeconds         int
		selfHealTimeoutSeconds           int
		statusProcessors                 int
		operationProcessors              int
		glogLevel                        int
		metricsPort                      int
		metricsCacheExpiration           time.Duration
		metricsAplicationLabels          []string
		kubectlParallelismLimit          int64
		cacheSource                      func() (*appstatecache.Cache, error)
		redisClient                      *redis.Client
		repoServerPlaintext              bool
		repoServerStrictTLS              bool
		otlpAddress                      string
		otlpAttrs                        []string
		applicationNamespaces            []string
		persistResourceHealth            bool
		shardingAlgorithm                string
		enableDynamicClusterDistribution bool
>>>>>>> 48a4a777
	)
	var command = cobra.Command{
		Use:               cliName,
		Short:             "Run ArgoCD Application Controller",
		Long:              "ArgoCD application controller is a Kubernetes controller that continuously monitors running applications and compares the current, live state against the desired target state (as specified in the repo). This command runs Application Controller in the foreground.  It can be configured by following options.",
		DisableAutoGenTag: true,
		RunE: func(c *cobra.Command, args []string) error {
			ctx, cancel := context.WithCancel(c.Context())
			defer cancel()

			vers := common.GetVersion()
			namespace, _, err := clientConfig.Namespace()
			errors.CheckError(err)
			vers.LogStartupInfo(
				"ArgoCD Application Controller",
				map[string]any{
					"namespace": namespace,
				},
			)

			cli.SetLogFormat(cmdutil.LogFormat)
			cli.SetLogLevel(cmdutil.LogLevel)
			cli.SetGLogLevel(glogLevel)

			config, err := clientConfig.ClientConfig()
			errors.CheckError(err)
			errors.CheckError(v1alpha1.SetK8SConfigDefaults(config))
			config.UserAgent = fmt.Sprintf("%s/%s (%s)", common.DefaultApplicationControllerName, vers.Version, vers.Platform)

			kubeClient := kubernetes.NewForConfigOrDie(config)
			appClient := appclientset.NewForConfigOrDie(config)

			hardResyncDuration := time.Duration(appHardResyncPeriod) * time.Second

			var resyncDuration time.Duration
			if appResyncPeriod == 0 {
				// Re-sync should be disabled if period is 0. Set duration to a very long duration
				resyncDuration = time.Hour * 24 * 365 * 100
			} else {
				resyncDuration = time.Duration(appResyncPeriod) * time.Second
			}

			tlsConfig := apiclient.TLSConfiguration{
				DisableTLS:       repoServerPlaintext,
				StrictValidation: repoServerStrictTLS,
			}

			// Load CA information to use for validating connections to the
			// repository server, if strict TLS validation was requested.
			if !repoServerPlaintext && repoServerStrictTLS {
				pool, err := tls.LoadX509CertPool(
					fmt.Sprintf("%s/controller/tls/tls.crt", env.StringFromEnv(common.EnvAppConfigPath, common.DefaultAppConfigPath)),
					fmt.Sprintf("%s/controller/tls/ca.crt", env.StringFromEnv(common.EnvAppConfigPath, common.DefaultAppConfigPath)),
				)
				if err != nil {
					log.Fatalf("%v", err)
				}
				tlsConfig.Certificates = pool
			}

			repoClientset := apiclient.NewRepoServerClientset(repoServerAddress, repoServerTimeoutSeconds, tlsConfig)

			cache, err := cacheSource()
			errors.CheckError(err)
			cache.Cache.SetClient(cacheutil.NewTwoLevelClient(cache.Cache.GetClient(), 10*time.Minute))

			var appController *controller.ApplicationController

			settingsMgr := settings.NewSettingsManager(ctx, kubeClient, namespace, settings.WithRepoOrClusterChangedHandler(func() {
				appController.InvalidateProjectsCache()
			}))
			kubectl := kubeutil.NewKubectl()
			clusterFilter := getClusterFilter(kubeClient, settingsMgr, shardingAlgorithm, enableDynamicClusterDistribution)
			errors.CheckError(err)
			appController, err = controller.NewApplicationController(
				namespace,
				settingsMgr,
				kubeClient,
				appClient,
				repoClientset,
				cache,
				kubectl,
				resyncDuration,
				hardResyncDuration,
				time.Duration(selfHealTimeoutSeconds)*time.Second,
				metricsPort,
				metricsCacheExpiration,
				metricsAplicationLabels,
				kubectlParallelismLimit,
				persistResourceHealth,
				clusterFilter,
				applicationNamespaces,
				&workqueueRateLimit,
			)
			errors.CheckError(err)
			cacheutil.CollectMetrics(redisClient, appController.GetMetricsServer())

			stats.RegisterStackDumper()
			stats.StartStatsTicker(10 * time.Minute)
			stats.RegisterHeapDumper("memprofile")

			if otlpAddress != "" {
				closeTracer, err := trace.InitTracer(ctx, "argocd-controller", otlpAddress, otlpAttrs)
				if err != nil {
					log.Fatalf("failed to initialize tracing: %v", err)
				}
				defer closeTracer()
			}

			go appController.Run(ctx, statusProcessors, operationProcessors)

			// Wait forever
			select {}
		},
	}

	clientConfig = cli.AddKubectlFlagsToCmd(&command)
	command.Flags().Int64Var(&appResyncPeriod, "app-resync", int64(env.ParseDurationFromEnv("ARGOCD_RECONCILIATION_TIMEOUT", defaultAppResyncPeriod*time.Second, 0, math.MaxInt64).Seconds()), "Time period in seconds for application resync.")
	command.Flags().Int64Var(&appHardResyncPeriod, "app-hard-resync", int64(env.ParseDurationFromEnv("ARGOCD_HARD_RECONCILIATION_TIMEOUT", defaultAppHardResyncPeriod*time.Second, 0, math.MaxInt64).Seconds()), "Time period in seconds for application hard resync.")
	command.Flags().StringVar(&repoServerAddress, "repo-server", env.StringFromEnv("ARGOCD_APPLICATION_CONTROLLER_REPO_SERVER", common.DefaultRepoServerAddr), "Repo server address.")
	command.Flags().IntVar(&repoServerTimeoutSeconds, "repo-server-timeout-seconds", env.ParseNumFromEnv("ARGOCD_APPLICATION_CONTROLLER_REPO_SERVER_TIMEOUT_SECONDS", 60, 0, math.MaxInt64), "Repo server RPC call timeout seconds.")
	command.Flags().IntVar(&statusProcessors, "status-processors", env.ParseNumFromEnv("ARGOCD_APPLICATION_CONTROLLER_STATUS_PROCESSORS", 20, 0, math.MaxInt32), "Number of application status processors")
	command.Flags().IntVar(&operationProcessors, "operation-processors", env.ParseNumFromEnv("ARGOCD_APPLICATION_CONTROLLER_OPERATION_PROCESSORS", 10, 0, math.MaxInt32), "Number of application operation processors")
	command.Flags().StringVar(&cmdutil.LogFormat, "logformat", env.StringFromEnv("ARGOCD_APPLICATION_CONTROLLER_LOGFORMAT", "text"), "Set the logging format. One of: text|json")
	command.Flags().StringVar(&cmdutil.LogLevel, "loglevel", env.StringFromEnv("ARGOCD_APPLICATION_CONTROLLER_LOGLEVEL", "info"), "Set the logging level. One of: debug|info|warn|error")
	command.Flags().IntVar(&glogLevel, "gloglevel", 0, "Set the glog logging level")
	command.Flags().IntVar(&metricsPort, "metrics-port", common.DefaultPortArgoCDMetrics, "Start metrics server on given port")
	command.Flags().DurationVar(&metricsCacheExpiration, "metrics-cache-expiration", env.ParseDurationFromEnv("ARGOCD_APPLICATION_CONTROLLER_METRICS_CACHE_EXPIRATION", 0*time.Second, 0, math.MaxInt64), "Prometheus metrics cache expiration (disabled  by default. e.g. 24h0m0s)")
	command.Flags().IntVar(&selfHealTimeoutSeconds, "self-heal-timeout-seconds", env.ParseNumFromEnv("ARGOCD_APPLICATION_CONTROLLER_SELF_HEAL_TIMEOUT_SECONDS", 5, 0, math.MaxInt32), "Specifies timeout between application self heal attempts")
	command.Flags().Int64Var(&kubectlParallelismLimit, "kubectl-parallelism-limit", env.ParseInt64FromEnv("ARGOCD_APPLICATION_CONTROLLER_KUBECTL_PARALLELISM_LIMIT", 20, 0, math.MaxInt64), "Number of allowed concurrent kubectl fork/execs. Any value less than 1 means no limit.")
	command.Flags().BoolVar(&repoServerPlaintext, "repo-server-plaintext", env.ParseBoolFromEnv("ARGOCD_APPLICATION_CONTROLLER_REPO_SERVER_PLAINTEXT", false), "Disable TLS on connections to repo server")
	command.Flags().BoolVar(&repoServerStrictTLS, "repo-server-strict-tls", env.ParseBoolFromEnv("ARGOCD_APPLICATION_CONTROLLER_REPO_SERVER_STRICT_TLS", false), "Whether to use strict validation of the TLS cert presented by the repo server")
	command.Flags().StringSliceVar(&metricsAplicationLabels, "metrics-application-labels", []string{}, "List of Application labels that will be added to the argocd_application_labels metric")
	command.Flags().StringVar(&otlpAddress, "otlp-address", env.StringFromEnv("ARGOCD_APPLICATION_CONTROLLER_OTLP_ADDRESS", ""), "OpenTelemetry collector address to send traces to")
	command.Flags().StringSliceVar(&otlpAttrs, "otlp-attrs", env.StringsFromEnv("ARGOCD_APPLICATION_CONTROLLER_OTLP_ATTRS", []string{}, ","), "List of OpenTelemetry collector extra attrs when send traces, each attribute is separated by a colon(e.g. key:value)")
	command.Flags().StringSliceVar(&applicationNamespaces, "application-namespaces", env.StringsFromEnv("ARGOCD_APPLICATION_NAMESPACES", []string{}, ","), "List of additional namespaces that applications are allowed to be reconciled from")
	command.Flags().BoolVar(&persistResourceHealth, "persist-resource-health", env.ParseBoolFromEnv("ARGOCD_APPLICATION_CONTROLLER_PERSIST_RESOURCE_HEALTH", true), "Enables storing the managed resources health in the Application CRD")
	command.Flags().StringVar(&shardingAlgorithm, "sharding-method", env.StringFromEnv(common.EnvControllerShardingAlgorithm, common.DefaultShardingAlgorithm), "Enables choice of sharding method. Supported sharding methods are : [legacy, round-robin] ")
<<<<<<< HEAD
	// global queue rate limit config
	command.Flags().Int64Var(&workqueueRateLimit.BucketSize, "wq-bucket-size", env.ParseInt64FromEnv("WORKQUEUE_BUCKET_SIZE", 500, 1, math.MaxInt64), "Set Workqueue Rate Limiter Bucket Size, default 500")
	command.Flags().Int64Var(&workqueueRateLimit.BucketQPS, "wq-bucket-qps", env.ParseInt64FromEnv("WORKQUEUE_BUCKET_QPS", 50, 1, math.MaxInt64), "Set Workqueue Rate Limiter Bucket QPS, default 50")
	// individual item rate limit config
	// when WORKQUEUE_FAILURE_COOLDOWN is 0 per item rate limiting is disabled(default)
	command.Flags().DurationVar(&workqueueRateLimit.FailureCoolDown, "wq-cooldown-ns", time.Duration(env.ParseInt64FromEnv("WORKQUEUE_FAILURE_COOLDOWN_NS", 0, 0, (24*time.Hour).Nanoseconds())), "Set Workqueue Per Item Rate Limiter Cooldown duration in ns, default 0(per item rate limiter disabled)")
	command.Flags().DurationVar(&workqueueRateLimit.BaseDelay, "wq-basedelay-ns", time.Duration(env.ParseInt64FromEnv("WORKQUEUE_BASE_DELAY_NS", time.Millisecond.Nanoseconds(), time.Nanosecond.Nanoseconds(), (24*time.Hour).Nanoseconds())), "Set Workqueue Per Item Rate Limiter Base Delay duration in nanoseconds, default 1000000 (1ms)")
	command.Flags().DurationVar(&workqueueRateLimit.MaxDelay, "wq-maxdelay-ns", time.Duration(env.ParseInt64FromEnv("WORKQUEUE_MAX_DELAY_NS", time.Second.Nanoseconds(), 1*time.Millisecond.Nanoseconds(), (24*time.Hour).Nanoseconds())), "Set Workqueue Per Item Rate Limiter Max Delay duration in nanoseconds, default 1000000000 (1s)")
	command.Flags().Float64Var(&workqueueRateLimit.BackoffFactor, "wq-backoff-factor", env.ParseFloat64FromEnv("WORKQUEUE_BACKOFF_FACTOR", 1.5, 0, math.MaxFloat64), "Set Workqueue Per Item Rate Limiter Backoff Factor, default is 1.5")
=======
	command.Flags().BoolVar(&enableDynamicClusterDistribution, "dynamic-cluster-distribution-enabled", env.ParseBoolFromEnv(common.EnvEnableDynamicClusterDistribution, false), "Enables dynamic cluster distribution.")
>>>>>>> 48a4a777
	cacheSource = appstatecache.AddCacheFlagsToCmd(&command, func(client *redis.Client) {
		redisClient = client
	})
	return &command
}

func getClusterFilter(kubeClient *kubernetes.Clientset, settingsMgr *settings.SettingsManager, shardingAlgorithm string, enableDynamicClusterDistribution bool) sharding.ClusterFilterFunction {

	var replicas int
	shard := env.ParseNumFromEnv(common.EnvControllerShard, -1, -math.MaxInt32, math.MaxInt32)

	applicationControllerName := env.StringFromEnv(common.EnvAppControllerName, common.DefaultApplicationControllerName)
	appControllerDeployment, err := kubeClient.AppsV1().Deployments(settingsMgr.GetNamespace()).Get(context.Background(), applicationControllerName, metav1.GetOptions{})

	// if the application controller deployment was not found, the Get() call returns an empty Deployment object. So, set the variable to nil explicitly
	if err != nil && kubeerrors.IsNotFound(err) {
		appControllerDeployment = nil
	}

	if enableDynamicClusterDistribution && appControllerDeployment != nil && appControllerDeployment.Spec.Replicas != nil {
		replicas = int(*appControllerDeployment.Spec.Replicas)
	} else {
		replicas = env.ParseNumFromEnv(common.EnvControllerReplicas, 0, 0, math.MaxInt32)
	}

	var clusterFilter func(cluster *v1alpha1.Cluster) bool
	if replicas > 1 {
		// check for shard mapping using configmap if application-controller is a deployment
		// else use existing logic to infer shard from pod name if application-controller is a statefulset
		if enableDynamicClusterDistribution && appControllerDeployment != nil {

			var err error
			// retry 3 times if we find a conflict while updating shard mapping configMap.
			// If we still see conflicts after the retries, wait for next iteration of heartbeat process.
			for i := 0; i <= common.AppControllerHeartbeatUpdateRetryCount; i++ {
				shard, err = sharding.GetOrUpdateShardFromConfigMap(kubeClient, settingsMgr, replicas, shard)
				if !kubeerrors.IsConflict(err) {
					err = fmt.Errorf("unable to get shard due to error updating the sharding config map: %s", err)
					break
				}
				log.Warnf("conflict when getting shard from shard mapping configMap. Retrying (%d/3)", i)
			}
			errors.CheckError(err)
		} else {
			if shard < 0 {
				var err error
				shard, err = sharding.InferShard()
				errors.CheckError(err)
			}
		}
		log.Infof("Processing clusters from shard %d", shard)
		db := db.NewDB(settingsMgr.GetNamespace(), settingsMgr, kubeClient)
		log.Infof("Using filter function:  %s", shardingAlgorithm)
		distributionFunction := sharding.GetDistributionFunction(db, shardingAlgorithm)
		clusterFilter = sharding.GetClusterFilter(db, distributionFunction, shard)
	} else {
		log.Info("Processing all cluster shards")
	}
	return clusterFilter
}<|MERGE_RESOLUTION|>--- conflicted
+++ resolved
@@ -46,31 +46,7 @@
 
 func NewCommand() *cobra.Command {
 	var (
-<<<<<<< HEAD
-		clientConfig             clientcmd.ClientConfig
-		appResyncPeriod          int64
-		appHardResyncPeriod      int64
-		repoServerAddress        string
-		repoServerTimeoutSeconds int
-		selfHealTimeoutSeconds   int
-		statusProcessors         int
-		operationProcessors      int
-		glogLevel                int
-		metricsPort              int
-		metricsCacheExpiration   time.Duration
-		metricsAplicationLabels  []string
-		kubectlParallelismLimit  int64
-		cacheSource              func() (*appstatecache.Cache, error)
-		redisClient              *redis.Client
-		repoServerPlaintext      bool
-		repoServerStrictTLS      bool
-		otlpAddress              string
-		otlpAttrs                []string
-		applicationNamespaces    []string
-		persistResourceHealth    bool
-		shardingAlgorithm        string
-		workqueueRateLimit       ratelimiter.AppControllerRateLimiterConfig
-=======
+		workqueueRateLimit               ratelimiter.AppControllerRateLimiterConfig
 		clientConfig                     clientcmd.ClientConfig
 		appResyncPeriod                  int64
 		appHardResyncPeriod              int64
@@ -94,7 +70,6 @@
 		persistResourceHealth            bool
 		shardingAlgorithm                string
 		enableDynamicClusterDistribution bool
->>>>>>> 48a4a777
 	)
 	var command = cobra.Command{
 		Use:               cliName,
@@ -233,7 +208,6 @@
 	command.Flags().StringSliceVar(&applicationNamespaces, "application-namespaces", env.StringsFromEnv("ARGOCD_APPLICATION_NAMESPACES", []string{}, ","), "List of additional namespaces that applications are allowed to be reconciled from")
 	command.Flags().BoolVar(&persistResourceHealth, "persist-resource-health", env.ParseBoolFromEnv("ARGOCD_APPLICATION_CONTROLLER_PERSIST_RESOURCE_HEALTH", true), "Enables storing the managed resources health in the Application CRD")
 	command.Flags().StringVar(&shardingAlgorithm, "sharding-method", env.StringFromEnv(common.EnvControllerShardingAlgorithm, common.DefaultShardingAlgorithm), "Enables choice of sharding method. Supported sharding methods are : [legacy, round-robin] ")
-<<<<<<< HEAD
 	// global queue rate limit config
 	command.Flags().Int64Var(&workqueueRateLimit.BucketSize, "wq-bucket-size", env.ParseInt64FromEnv("WORKQUEUE_BUCKET_SIZE", 500, 1, math.MaxInt64), "Set Workqueue Rate Limiter Bucket Size, default 500")
 	command.Flags().Int64Var(&workqueueRateLimit.BucketQPS, "wq-bucket-qps", env.ParseInt64FromEnv("WORKQUEUE_BUCKET_QPS", 50, 1, math.MaxInt64), "Set Workqueue Rate Limiter Bucket QPS, default 50")
@@ -243,9 +217,7 @@
 	command.Flags().DurationVar(&workqueueRateLimit.BaseDelay, "wq-basedelay-ns", time.Duration(env.ParseInt64FromEnv("WORKQUEUE_BASE_DELAY_NS", time.Millisecond.Nanoseconds(), time.Nanosecond.Nanoseconds(), (24*time.Hour).Nanoseconds())), "Set Workqueue Per Item Rate Limiter Base Delay duration in nanoseconds, default 1000000 (1ms)")
 	command.Flags().DurationVar(&workqueueRateLimit.MaxDelay, "wq-maxdelay-ns", time.Duration(env.ParseInt64FromEnv("WORKQUEUE_MAX_DELAY_NS", time.Second.Nanoseconds(), 1*time.Millisecond.Nanoseconds(), (24*time.Hour).Nanoseconds())), "Set Workqueue Per Item Rate Limiter Max Delay duration in nanoseconds, default 1000000000 (1s)")
 	command.Flags().Float64Var(&workqueueRateLimit.BackoffFactor, "wq-backoff-factor", env.ParseFloat64FromEnv("WORKQUEUE_BACKOFF_FACTOR", 1.5, 0, math.MaxFloat64), "Set Workqueue Per Item Rate Limiter Backoff Factor, default is 1.5")
-=======
 	command.Flags().BoolVar(&enableDynamicClusterDistribution, "dynamic-cluster-distribution-enabled", env.ParseBoolFromEnv(common.EnvEnableDynamicClusterDistribution, false), "Enables dynamic cluster distribution.")
->>>>>>> 48a4a777
 	cacheSource = appstatecache.AddCacheFlagsToCmd(&command, func(client *redis.Client) {
 		redisClient = client
 	})
