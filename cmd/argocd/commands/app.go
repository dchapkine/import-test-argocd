package commands

import (
	"context"
	"encoding/json"
	"fmt"
	"io"
	"os"
	"reflect"
	"sort"
	"strconv"
	"strings"
	"text/tabwriter"
	"time"
	"unicode/utf8"

	"github.com/argoproj/gitops-engine/pkg/health"
	"github.com/argoproj/gitops-engine/pkg/sync/common"
	"github.com/argoproj/gitops-engine/pkg/sync/hook"
	"github.com/argoproj/gitops-engine/pkg/sync/ignore"
	"github.com/argoproj/gitops-engine/pkg/utils/kube"
	grpc_retry "github.com/grpc-ecosystem/go-grpc-middleware/retry"
	"github.com/mattn/go-isatty"
	log "github.com/sirupsen/logrus"
	"github.com/spf13/cobra"
	"google.golang.org/grpc/codes"
	"google.golang.org/grpc/status"
	"k8s.io/apimachinery/pkg/api/resource"
	"k8s.io/apimachinery/pkg/apis/meta/v1/unstructured"
	"k8s.io/apimachinery/pkg/runtime/schema"
	"k8s.io/utils/pointer"
	"sigs.k8s.io/yaml"

	"github.com/argoproj/argo-cd/v2/cmd/argocd/commands/headless"
	cmdutil "github.com/argoproj/argo-cd/v2/cmd/util"
	"github.com/argoproj/argo-cd/v2/controller"
	argocdclient "github.com/argoproj/argo-cd/v2/pkg/apiclient"
	"github.com/argoproj/argo-cd/v2/pkg/apiclient/application"
	clusterpkg "github.com/argoproj/argo-cd/v2/pkg/apiclient/cluster"
	projectpkg "github.com/argoproj/argo-cd/v2/pkg/apiclient/project"
	"github.com/argoproj/argo-cd/v2/pkg/apiclient/settings"
	argoappv1 "github.com/argoproj/argo-cd/v2/pkg/apis/application/v1alpha1"
	repoapiclient "github.com/argoproj/argo-cd/v2/reposerver/apiclient"
	"github.com/argoproj/argo-cd/v2/reposerver/repository"
	"github.com/argoproj/argo-cd/v2/util/argo"
	argodiff "github.com/argoproj/argo-cd/v2/util/argo/diff"
	"github.com/argoproj/argo-cd/v2/util/cli"
	"github.com/argoproj/argo-cd/v2/util/errors"
	"github.com/argoproj/argo-cd/v2/util/git"
	"github.com/argoproj/argo-cd/v2/util/grpc"
	argoio "github.com/argoproj/argo-cd/v2/util/io"
	"github.com/argoproj/argo-cd/v2/util/manifeststream"
	"github.com/argoproj/argo-cd/v2/util/templates"
	"github.com/argoproj/argo-cd/v2/util/text/label"
)

// NewApplicationCommand returns a new instance of an `argocd app` command
func NewApplicationCommand(clientOpts *argocdclient.ClientOptions) *cobra.Command {
	var command = &cobra.Command{
		Use:   "app",
		Short: "Manage applications",
		Example: `  # List all the applications.
  argocd app list

  # Get the details of a application
  argocd app get my-app

  # Set an override parameter
  argocd app set my-app -p image.tag=v1.0.1`,
		Run: func(c *cobra.Command, args []string) {
			c.HelpFunc()(c, args)
			os.Exit(1)
		},
	}
	command.AddCommand(NewApplicationCreateCommand(clientOpts))
	command.AddCommand(NewApplicationGetCommand(clientOpts))
	command.AddCommand(NewApplicationDiffCommand(clientOpts))
	command.AddCommand(NewApplicationSetCommand(clientOpts))
	command.AddCommand(NewApplicationUnsetCommand(clientOpts))
	command.AddCommand(NewApplicationSyncCommand(clientOpts))
	command.AddCommand(NewApplicationHistoryCommand(clientOpts))
	command.AddCommand(NewApplicationRollbackCommand(clientOpts))
	command.AddCommand(NewApplicationListCommand(clientOpts))
	command.AddCommand(NewApplicationDeleteCommand(clientOpts))
	command.AddCommand(NewApplicationWaitCommand(clientOpts))
	command.AddCommand(NewApplicationManifestsCommand(clientOpts))
	command.AddCommand(NewApplicationTerminateOpCommand(clientOpts))
	command.AddCommand(NewApplicationEditCommand(clientOpts))
	command.AddCommand(NewApplicationPatchCommand(clientOpts))
	command.AddCommand(NewApplicationPatchResourceCommand(clientOpts))
	command.AddCommand(NewApplicationDeleteResourceCommand(clientOpts))
	command.AddCommand(NewApplicationResourceActionsCommand(clientOpts))
	command.AddCommand(NewApplicationListResourcesCommand(clientOpts))
	command.AddCommand(NewApplicationLogsCommand(clientOpts))
	return command
}

type watchOpts struct {
	sync      bool
	health    bool
	operation bool
	suspended bool
	degraded  bool
}

// NewApplicationCreateCommand returns a new instance of an `argocd app create` command
func NewApplicationCreateCommand(clientOpts *argocdclient.ClientOptions) *cobra.Command {
	var (
		appOpts      cmdutil.AppOptions
		fileURL      string
		appName      string
		upsert       bool
		labels       []string
		annotations  []string
		setFinalizer bool
		appNamespace string
	)
	var command = &cobra.Command{
		Use:   "create APPNAME",
		Short: "Create an application",
		Example: `  # Create a directory app
  argocd app create guestbook --repo https://github.com/argoproj/argocd-example-apps.git --path guestbook --dest-namespace default --dest-server https://kubernetes.default.svc --directory-recurse

  # Create a Jsonnet app
  argocd app create jsonnet-guestbook --repo https://github.com/argoproj/argocd-example-apps.git --path jsonnet-guestbook --dest-namespace default --dest-server https://kubernetes.default.svc --jsonnet-ext-str replicas=2

  # Create a Helm app
  argocd app create helm-guestbook --repo https://github.com/argoproj/argocd-example-apps.git --path helm-guestbook --dest-namespace default --dest-server https://kubernetes.default.svc --helm-set replicaCount=2

  # Create a Helm app from a Helm repo
  argocd app create nginx-ingress --repo https://charts.helm.sh/stable --helm-chart nginx-ingress --revision 1.24.3 --dest-namespace default --dest-server https://kubernetes.default.svc

  # Create a Kustomize app
  argocd app create kustomize-guestbook --repo https://github.com/argoproj/argocd-example-apps.git --path kustomize-guestbook --dest-namespace default --dest-server https://kubernetes.default.svc --kustomize-image gcr.io/heptio-images/ks-guestbook-demo:0.1

  # Create a app using a custom tool:
  argocd app create kasane --repo https://github.com/argoproj/argocd-example-apps.git --path plugins/kasane --dest-namespace default --dest-server https://kubernetes.default.svc --config-management-plugin kasane`,
		Run: func(c *cobra.Command, args []string) {
			ctx := c.Context()

			argocdClient := headless.NewClientOrDie(clientOpts, c)

			apps, err := cmdutil.ConstructApps(fileURL, appName, labels, annotations, args, appOpts, c.Flags())
			errors.CheckError(err)

			for _, app := range apps {
				if app.Name == "" {
					c.HelpFunc()(c, args)
					os.Exit(1)
				}
				if appNamespace != "" {
					app.Namespace = appNamespace
				}
				if setFinalizer {
					app.Finalizers = append(app.Finalizers, "resources-finalizer.argocd.argoproj.io")
				}
				conn, appIf := argocdClient.NewApplicationClientOrDie()
				defer argoio.Close(conn)
				appCreateRequest := application.ApplicationCreateRequest{
					Application: app,
					Upsert:      &upsert,
					Validate:    &appOpts.Validate,
				}

				// Get app before creating to see if it is being updated or no change
				existing, err := appIf.Get(ctx, &application.ApplicationQuery{Name: &app.Name})
				unwrappedError := grpc.UnwrapGRPCStatus(err).Code()
				// As part of the fix for CVE-2022-41354, the API will return Permission Denied when an app does not exist.
				if unwrappedError != codes.NotFound && unwrappedError != codes.PermissionDenied {
					errors.CheckError(err)
				}

				created, err := appIf.Create(ctx, &appCreateRequest)
				errors.CheckError(err)

				var action string
				if existing == nil {
					action = "created"
				} else if !hasAppChanged(existing, created, upsert) {
					action = "unchanged"
				} else {
					action = "updated"
				}

				fmt.Printf("application '%s' %s\n", created.ObjectMeta.Name, action)
			}
		},
	}
	command.Flags().StringVar(&appName, "name", "", "A name for the app, ignored if a file is set (DEPRECATED)")
	command.Flags().BoolVar(&upsert, "upsert", false, "Allows to override application with the same name even if supplied application spec is different from existing spec")
	command.Flags().StringVarP(&fileURL, "file", "f", "", "Filename or URL to Kubernetes manifests for the app")
	command.Flags().StringArrayVarP(&labels, "label", "l", []string{}, "Labels to apply to the app")
	command.Flags().StringArrayVarP(&annotations, "annotations", "", []string{}, "Set metadata annotations (e.g. example=value)")
	command.Flags().BoolVar(&setFinalizer, "set-finalizer", false, "Sets deletion finalizer on the application, application resources will be cascaded on deletion")
	// Only complete files with appropriate extension.
	err := command.Flags().SetAnnotation("file", cobra.BashCompFilenameExt, []string{"json", "yaml", "yml"})
	if err != nil {
		log.Fatal(err)
	}
	command.Flags().StringVarP(&appNamespace, "app-namespace", "N", "", "Namespace where the application will be created in")
	cmdutil.AddAppFlags(command, &appOpts)
	return command
}

// getInfos converts a list of string key=value pairs to a list of Info objects.
func getInfos(infos []string) []*argoappv1.Info {
	mapInfos, err := label.Parse(infos)
	errors.CheckError(err)
	sliceInfos := make([]*argoappv1.Info, len(mapInfos))
	i := 0
	for key, element := range mapInfos {
		sliceInfos[i] = &argoappv1.Info{Name: key, Value: element}
		i++
	}
	return sliceInfos
}

func getRefreshType(refresh bool, hardRefresh bool) *string {
	if hardRefresh {
		refreshType := string(argoappv1.RefreshTypeHard)
		return &refreshType
	}

	if refresh {
		refreshType := string(argoappv1.RefreshTypeNormal)
		return &refreshType
	}

	return nil
}

func hasAppChanged(appReq, appRes *argoappv1.Application, upsert bool) bool {
	// upsert==false, no change occurred from create command
	if !upsert {
		return false
	}

	// If no project, assume default project
	if appReq.Spec.Project == "" {
		appReq.Spec.Project = "default"
	}
	// Server will return nils for empty labels, annotations, finalizers
	if len(appReq.Labels) == 0 {
		appReq.Labels = nil
	}
	if len(appReq.Annotations) == 0 {
		appReq.Annotations = nil
	}
	if len(appReq.Finalizers) == 0 {
		appReq.Finalizers = nil
	}

	if reflect.DeepEqual(appRes.Spec, appReq.Spec) &&
		reflect.DeepEqual(appRes.Labels, appReq.Labels) &&
		reflect.DeepEqual(appRes.ObjectMeta.Annotations, appReq.Annotations) &&
		reflect.DeepEqual(appRes.Finalizers, appReq.Finalizers) {
		return false
	}

	return true
}

func parentChildDetails(appIf application.ApplicationServiceClient, ctx context.Context, appName string, appNs string) (map[string]argoappv1.ResourceNode, map[string][]string, map[string]struct{}) {

	mapUidToNode := make(map[string]argoappv1.ResourceNode)
	mapParentToChild := make(map[string][]string)
	parentNode := make(map[string]struct{})

	resourceTree, err := appIf.ResourceTree(ctx, &application.ResourcesQuery{Name: &appName, AppNamespace: &appNs, ApplicationName: &appName})
	errors.CheckError(err)

	for _, node := range resourceTree.Nodes {
		mapUidToNode[node.UID] = node

		if len(node.ParentRefs) > 0 {
			_, ok := mapParentToChild[node.ParentRefs[0].UID]
			if !ok {
				var temp []string
				mapParentToChild[node.ParentRefs[0].UID] = temp
			}
			mapParentToChild[node.ParentRefs[0].UID] = append(mapParentToChild[node.ParentRefs[0].UID], node.UID)
		} else {
			parentNode[node.UID] = struct{}{}
		}
	}
	return mapUidToNode, mapParentToChild, parentNode
}

func printHeader(acdClient argocdclient.Client, app *argoappv1.Application, ctx context.Context, windows *argoappv1.SyncWindows, showOperation bool, showParams bool) {
	aURL := appURL(ctx, acdClient, app.Name)
	printAppSummaryTable(app, aURL, windows)

	if len(app.Status.Conditions) > 0 {
		fmt.Println()
		w := tabwriter.NewWriter(os.Stdout, 0, 0, 2, ' ', 0)
		printAppConditions(w, app)
		_ = w.Flush()
		fmt.Println()
	}
	if showOperation && app.Status.OperationState != nil {
		fmt.Println()
		printOperationResult(app.Status.OperationState)
	}
	if showParams {
		printParams(app)
	}
}

// NewApplicationGetCommand returns a new instance of an `argocd app get` command
func NewApplicationGetCommand(clientOpts *argocdclient.ClientOptions) *cobra.Command {
	var (
		refresh       bool
		hardRefresh   bool
		output        string
		showParams    bool
		showOperation bool
	)
	var command = &cobra.Command{
		Use:   "get APPNAME",
		Short: "Get application details",
		Run: func(c *cobra.Command, args []string) {
			ctx := c.Context()
			if len(args) == 0 {
				c.HelpFunc()(c, args)
				os.Exit(1)
			}
			acdClient := headless.NewClientOrDie(clientOpts, c)
			conn, appIf := acdClient.NewApplicationClientOrDie()
			defer argoio.Close(conn)

			appName, appNs := argo.ParseFromQualifiedName(args[0], "")

			app, err := appIf.Get(ctx, &application.ApplicationQuery{
				Name:         &appName,
				Refresh:      getRefreshType(refresh, hardRefresh),
				AppNamespace: &appNs,
			})

			errors.CheckError(err)

			pConn, projIf := headless.NewClientOrDie(clientOpts, c).NewProjectClientOrDie()
			defer argoio.Close(pConn)
			proj, err := projIf.Get(ctx, &projectpkg.ProjectQuery{Name: app.Spec.Project})
			errors.CheckError(err)

			windows := proj.Spec.SyncWindows.Matches(app)

			switch output {
			case "yaml", "json":
				err := PrintResource(app, output)
				errors.CheckError(err)
			case "wide", "":
				printHeader(acdClient, app, ctx, windows, showOperation, showParams)
				if len(app.Status.Resources) > 0 {
					fmt.Println()
					w := tabwriter.NewWriter(os.Stdout, 0, 0, 2, ' ', 0)
					printAppResources(w, app)
					_ = w.Flush()
				}
			case "tree":
				printHeader(acdClient, app, ctx, windows, showOperation, showParams)
				mapUidToNode, mapParentToChild, parentNode, mapNodeNameToResourceState := resourceParentChild(ctx, acdClient, appName, appNs)
				if len(mapUidToNode) > 0 {
					fmt.Println()
					printTreeView(mapUidToNode, mapParentToChild, parentNode, mapNodeNameToResourceState)
				}
			case "tree=detailed":
				printHeader(acdClient, app, ctx, windows, showOperation, showParams)
				mapUidToNode, mapParentToChild, parentNode, mapNodeNameToResourceState := resourceParentChild(ctx, acdClient, appName, appNs)
				if len(mapUidToNode) > 0 {
					fmt.Println()
					printTreeViewDetailed(mapUidToNode, mapParentToChild, parentNode, mapNodeNameToResourceState)
				}
			default:
				errors.CheckError(fmt.Errorf("unknown output format: %s", output))
			}
		},
	}
	command.Flags().StringVarP(&output, "output", "o", "wide", "Output format. One of: json|yaml|wide|tree")
	command.Flags().BoolVar(&showOperation, "show-operation", false, "Show application operation")
	command.Flags().BoolVar(&showParams, "show-params", false, "Show application parameters and overrides")
	command.Flags().BoolVar(&refresh, "refresh", false, "Refresh application data when retrieving")
	command.Flags().BoolVar(&hardRefresh, "hard-refresh", false, "Refresh application data as well as target manifests cache")
	return command
}

// NewApplicationLogsCommand returns logs of application pods
func NewApplicationLogsCommand(clientOpts *argocdclient.ClientOptions) *cobra.Command {
	var (
		group        string
		kind         string
		namespace    string
		resourceName string
		follow       bool
		tail         int64
		sinceSeconds int64
		untilTime    string
		filter       string
		container    string
		previous     bool
	)
	var command = &cobra.Command{
		Use:   "logs APPNAME",
		Short: "Get logs of application pods",
		Example: templates.Examples(`  
  # Get logs of pods associated with the application "my-app"
  argocd app logs my-app

  # Get logs of pods associated with the application "my-app" in a specific resource group
  argocd app logs my-app --group my-group

  # Get logs of pods associated with the application "my-app" in a specific resource kind
  argocd app logs my-app --kind my-kind

  # Get logs of pods associated with the application "my-app" in a specific namespace
  argocd app logs my-app --namespace my-namespace

  # Get logs of pods associated with the application "my-app" for a specific resource name
  argocd app logs my-app --name my-resource

  # Stream logs in real-time for the application "my-app"
  argocd app logs my-app -f

  # Get the last N lines of logs for the application "my-app"
  argocd app logs my-app --tail 100

  # Get logs since a specified number of seconds ago
  argocd app logs my-app --since-seconds 3600

  # Get logs until a specified time (format: "2023-10-10T15:30:00Z")
  argocd app logs my-app --until-time "2023-10-10T15:30:00Z"

  # Filter logs to show only those containing a specific string
  argocd app logs my-app --filter "error"

  # Get logs for a specific container within the pods
  argocd app logs my-app -c my-container

  # Get previously terminated container logs
  argocd app logs my-app -p
  		`),

		Run: func(c *cobra.Command, args []string) {
			ctx := c.Context()

			if len(args) == 0 {
				c.HelpFunc()(c, args)
				os.Exit(1)
			}
			acdClient := headless.NewClientOrDie(clientOpts, c)
			conn, appIf := acdClient.NewApplicationClientOrDie()
			defer argoio.Close(conn)
			appName, appNs := argo.ParseFromQualifiedName(args[0], "")

			retry := true
			for retry {
				retry = false
				stream, err := appIf.PodLogs(ctx, &application.ApplicationPodLogsQuery{
					Name:         &appName,
					Group:        &group,
					Namespace:    pointer.String(namespace),
					Kind:         &kind,
					ResourceName: &resourceName,
					Follow:       pointer.Bool(follow),
					TailLines:    pointer.Int64(tail),
					SinceSeconds: pointer.Int64(sinceSeconds),
					UntilTime:    &untilTime,
					Filter:       &filter,
					Container:    pointer.String(container),
					Previous:     pointer.Bool(previous),
					AppNamespace: &appNs,
				})
				if err != nil {
					log.Fatalf("failed to get pod logs: %v", err)
				}
				for {
					msg, err := stream.Recv()
					if err == io.EOF {
						return
					}
					if err != nil {
						st, ok := status.FromError(err)
						if !ok {
							log.Fatalf("stream read failed: %v", err)
						}
						if st.Code() == codes.Unavailable && follow {
							retry = true
							sinceSeconds = 1
							break
						}
						log.Fatalf("stream read failed: %v", err)
					}
					if !msg.GetLast() {
						fmt.Println(msg.GetContent())
					} else {
						return
					}
				} //Done with receive message
			} //Done with retry
		},
	}

	command.Flags().StringVar(&group, "group", "", "Resource group")
	command.Flags().StringVar(&kind, "kind", "", "Resource kind")
	command.Flags().StringVar(&namespace, "namespace", "", "Resource namespace")
	command.Flags().StringVar(&resourceName, "name", "", "Resource name")
	command.Flags().BoolVarP(&follow, "follow", "f", false, "Specify if the logs should be streamed")
	command.Flags().Int64Var(&tail, "tail", 0, "The number of lines from the end of the logs to show")
	command.Flags().Int64Var(&sinceSeconds, "since-seconds", 0, "A relative time in seconds before the current time from which to show logs")
	command.Flags().StringVar(&untilTime, "until-time", "", "Show logs until this time")
	command.Flags().StringVar(&filter, "filter", "", "Show logs contain this string")
	command.Flags().StringVarP(&container, "container", "c", "", "Optional container name")
	command.Flags().BoolVarP(&previous, "previous", "p", false, "Specify if the previously terminated container logs should be returned")

	return command
}

func printAppSummaryTable(app *argoappv1.Application, appURL string, windows *argoappv1.SyncWindows) {
	source := app.Spec.GetSource()
	fmt.Printf(printOpFmtStr, "Name:", app.QualifiedName())
	fmt.Printf(printOpFmtStr, "Project:", app.Spec.GetProject())
	fmt.Printf(printOpFmtStr, "Server:", getServer(app))
	fmt.Printf(printOpFmtStr, "Namespace:", app.Spec.Destination.Namespace)
	fmt.Printf(printOpFmtStr, "URL:", appURL)
	fmt.Printf(printOpFmtStr, "Repo:", source.RepoURL)
	fmt.Printf(printOpFmtStr, "Target:", source.TargetRevision)
	fmt.Printf(printOpFmtStr, "Path:", source.Path)
	printAppSourceDetails(&source)
	var wds []string
	var status string
	var allow, deny, inactiveAllows bool
	if windows.HasWindows() {
		active := windows.Active()
		if active.HasWindows() {
			for _, w := range *active {
				if w.Kind == "deny" {
					deny = true
				} else {
					allow = true
				}
			}
		}
		if windows.InactiveAllows().HasWindows() {
			inactiveAllows = true
		}

		s := windows.CanSync(true)
		if deny || !deny && !allow && inactiveAllows {
			if s {
				status = "Manual Allowed"
			} else {
				status = "Sync Denied"
			}
		} else {
			status = "Sync Allowed"
		}
		for _, w := range *windows {
			s := w.Kind + ":" + w.Schedule + ":" + w.Duration
			wds = append(wds, s)
		}
	} else {
		status = "Sync Allowed"
	}
	fmt.Printf(printOpFmtStr, "SyncWindow:", status)
	if len(wds) > 0 {
		fmt.Printf(printOpFmtStr, "Assigned Windows:", strings.Join(wds, ","))
	}

	var syncPolicy string
	if app.Spec.SyncPolicy != nil && app.Spec.SyncPolicy.Automated != nil {
		syncPolicy = "Automated"
		if app.Spec.SyncPolicy.Automated.Prune {
			syncPolicy += " (Prune)"
		}
	} else {
		syncPolicy = "<none>"
	}
	fmt.Printf(printOpFmtStr, "Sync Policy:", syncPolicy)
	syncStatusStr := string(app.Status.Sync.Status)
	switch app.Status.Sync.Status {
	case argoappv1.SyncStatusCodeSynced:
		syncStatusStr += fmt.Sprintf(" to %s", app.Spec.GetSource().TargetRevision)
	case argoappv1.SyncStatusCodeOutOfSync:
		syncStatusStr += fmt.Sprintf(" from %s", app.Spec.GetSource().TargetRevision)
	}
	if !git.IsCommitSHA(app.Spec.GetSource().TargetRevision) && !git.IsTruncatedCommitSHA(app.Spec.GetSource().TargetRevision) && len(app.Status.Sync.Revision) > 7 {
		syncStatusStr += fmt.Sprintf(" (%s)", app.Status.Sync.Revision[0:7])
	}
	fmt.Printf(printOpFmtStr, "Sync Status:", syncStatusStr)
	healthStr := string(app.Status.Health.Status)
	if app.Status.Health.Message != "" {
		healthStr = fmt.Sprintf("%s (%s)", app.Status.Health.Status, app.Status.Health.Message)
	}
	fmt.Printf(printOpFmtStr, "Health Status:", healthStr)
}

func printAppSourceDetails(appSrc *argoappv1.ApplicationSource) {
	if appSrc.Helm != nil && len(appSrc.Helm.ValueFiles) > 0 {
		fmt.Printf(printOpFmtStr, "Helm Values:", strings.Join(appSrc.Helm.ValueFiles, ","))
	}
	if appSrc.Kustomize != nil && appSrc.Kustomize.NamePrefix != "" {
		fmt.Printf(printOpFmtStr, "Name Prefix:", appSrc.Kustomize.NamePrefix)
	}
}

func printAppConditions(w io.Writer, app *argoappv1.Application) {
	_, _ = fmt.Fprintf(w, "CONDITION\tMESSAGE\tLAST TRANSITION\n")
	for _, item := range app.Status.Conditions {
		_, _ = fmt.Fprintf(w, "%s\t%s\t%s\n", item.Type, item.Message, item.LastTransitionTime)
	}
}

// appURLDefault returns the default URL of an application
func appURLDefault(acdClient argocdclient.Client, appName string) string {
	var scheme string
	opts := acdClient.ClientOptions()
	server := opts.ServerAddr
	if opts.PlainText {
		scheme = "http"
	} else {
		scheme = "https"
		if strings.HasSuffix(opts.ServerAddr, ":443") {
			server = server[0 : len(server)-4]
		}
	}
	return fmt.Sprintf("%s://%s/applications/%s", scheme, server, appName)
}

// appURL returns the URL of an application
func appURL(ctx context.Context, acdClient argocdclient.Client, appName string) string {
	conn, settingsIf := acdClient.NewSettingsClientOrDie()
	defer argoio.Close(conn)
	argoSettings, err := settingsIf.Get(ctx, &settings.SettingsQuery{})
	errors.CheckError(err)

	if argoSettings.URL != "" {
		return fmt.Sprintf("%s/applications/%s", argoSettings.URL, appName)
	}
	return appURLDefault(acdClient, appName)
}

func truncateString(str string, num int) string {
	bnoden := str
	if utf8.RuneCountInString(str) > num {
		if num > 3 {
			num -= 3
		}
		bnoden = string([]rune(str)[0:num]) + "..."
	}
	return bnoden
}

// printParams prints parameters and overrides
func printParams(app *argoappv1.Application) {
	if app.Spec.GetSource().Helm != nil {
		printHelmParams(app.Spec.GetSource().Helm)
	}
}

func printHelmParams(helm *argoappv1.ApplicationSourceHelm) {
	paramLenLimit := 80
	fmt.Println()
	w := tabwriter.NewWriter(os.Stdout, 0, 0, 2, ' ', 0)
	if helm != nil {
		fmt.Println()
		_, _ = fmt.Fprintf(w, "NAME\tVALUE\n")
		for _, p := range helm.Parameters {
			_, _ = fmt.Fprintf(w, "%s\t%s\n", p.Name, truncateString(p.Value, paramLenLimit))
		}
	}
	_ = w.Flush()
}

func getServer(app *argoappv1.Application) string {
	if app.Spec.Destination.Server == "" {
		return app.Spec.Destination.Name
	}

	return app.Spec.Destination.Server
}

// NewApplicationSetCommand returns a new instance of an `argocd app set` command
func NewApplicationSetCommand(clientOpts *argocdclient.ClientOptions) *cobra.Command {
	var (
		appOpts cmdutil.AppOptions
	)
	var command = &cobra.Command{
		Use:   "set APPNAME",
		Short: "Set application parameters",
		Example: templates.Examples(`  
  # Set application parameters for the application "my-app"
  argocd app set my-app --parameter key1=value1 --parameter key2=value2

  # Set and validate application parameters for "my-app"
  argocd app set my-app --parameter key1=value1 --parameter key2=value2 --validate

  # Set and override application parameters with JSON or YAML file
  argocd app set my-app --from-file path/to/parameters.json

  # Set and override application parameters with a parameter file
  argocd app set my-app --parameter-file path/to/parameter-file.yaml

  # Set application parameters and specify the namespace
  argocd app set my-app --parameter key1=value1 --parameter key2=value2 --namespace my-namespace
  		`),

		Run: func(c *cobra.Command, args []string) {
			ctx := c.Context()

			if len(args) != 1 {
				c.HelpFunc()(c, args)
				os.Exit(1)
			}
			appName, appNs := argo.ParseFromQualifiedName(args[0], "")
			argocdClient := headless.NewClientOrDie(clientOpts, c)
			conn, appIf := argocdClient.NewApplicationClientOrDie()
			defer argoio.Close(conn)
			app, err := appIf.Get(ctx, &application.ApplicationQuery{Name: &appName, AppNamespace: &appNs})
			errors.CheckError(err)

			visited := cmdutil.SetAppSpecOptions(c.Flags(), &app.Spec, &appOpts)
			if visited == 0 {
				log.Error("Please set at least one option to update")
				c.HelpFunc()(c, args)
				os.Exit(1)
			}

			setParameterOverrides(app, appOpts.Parameters)
			_, err = appIf.UpdateSpec(ctx, &application.ApplicationUpdateSpecRequest{
				Name:         &app.Name,
				Spec:         &app.Spec,
				Validate:     &appOpts.Validate,
				AppNamespace: &appNs,
			})
			errors.CheckError(err)
		},
	}
	cmdutil.AddAppFlags(command, &appOpts)
	return command
}

// unsetOpts describe what to unset in an Application.
type unsetOpts struct {
	namePrefix              bool
	nameSuffix              bool
	kustomizeVersion        bool
	kustomizeNamespace      bool
	kustomizeImages         []string
	kustomizeReplicas       []string
	parameters              []string
	valuesFiles             []string
	valuesLiteral           bool
	ignoreMissingValueFiles bool
	pluginEnvs              []string
	passCredentials         bool
}

// IsZero returns true when the Application options for kustomize are considered empty
func (o *unsetOpts) KustomizeIsZero() bool {
	return o == nil ||
		!o.namePrefix &&
			!o.nameSuffix &&
			!o.kustomizeVersion &&
			!o.kustomizeNamespace &&
			len(o.kustomizeImages) == 0 &&
			len(o.kustomizeReplicas) == 0
}

// NewApplicationUnsetCommand returns a new instance of an `argocd app unset` command
func NewApplicationUnsetCommand(clientOpts *argocdclient.ClientOptions) *cobra.Command {
	appOpts := cmdutil.AppOptions{}
	opts := unsetOpts{}
	var command = &cobra.Command{
		Use:   "unset APPNAME parameters",
		Short: "Unset application parameters",
		Example: `  # Unset kustomize override kustomize image
  argocd app unset my-app --kustomize-image=alpine

  # Unset kustomize override prefix
  argocd app unset my-app --namesuffix

  # Unset parameter override
  argocd app unset my-app -p COMPONENT=PARAM`,

		Run: func(c *cobra.Command, args []string) {
			ctx := c.Context()

			if len(args) != 1 {
				c.HelpFunc()(c, args)
				os.Exit(1)
			}
			appName, appNs := argo.ParseFromQualifiedName(args[0], "")
			conn, appIf := headless.NewClientOrDie(clientOpts, c).NewApplicationClientOrDie()
			defer argoio.Close(conn)
			app, err := appIf.Get(ctx, &application.ApplicationQuery{Name: &appName, AppNamespace: &appNs})
			errors.CheckError(err)

			source := app.Spec.GetSource()
			updated, nothingToUnset := unset(&source, opts)
			if nothingToUnset {
				c.HelpFunc()(c, args)
				os.Exit(1)
			}
			if !updated {
				return
			}

			cmdutil.SetAppSpecOptions(c.Flags(), &app.Spec, &appOpts)
			_, err = appIf.UpdateSpec(ctx, &application.ApplicationUpdateSpecRequest{
				Name:         &app.Name,
				Spec:         &app.Spec,
				Validate:     &appOpts.Validate,
				AppNamespace: &appNs,
			})
			errors.CheckError(err)
		},
	}
	command.Flags().StringArrayVarP(&opts.parameters, "parameter", "p", []string{}, "Unset a parameter override (e.g. -p guestbook=image)")
	command.Flags().StringArrayVar(&opts.valuesFiles, "values", []string{}, "Unset one or more Helm values files")
	command.Flags().BoolVar(&opts.valuesLiteral, "values-literal", false, "Unset literal Helm values block")
	command.Flags().BoolVar(&opts.ignoreMissingValueFiles, "ignore-missing-value-files", false, "Unset the helm ignore-missing-value-files option (revert to false)")
	command.Flags().BoolVar(&opts.nameSuffix, "namesuffix", false, "Kustomize namesuffix")
	command.Flags().BoolVar(&opts.namePrefix, "nameprefix", false, "Kustomize nameprefix")
	command.Flags().BoolVar(&opts.kustomizeVersion, "kustomize-version", false, "Kustomize version")
	command.Flags().BoolVar(&opts.kustomizeNamespace, "kustomize-namespace", false, "Kustomize namespace")
	command.Flags().StringArrayVar(&opts.kustomizeImages, "kustomize-image", []string{}, "Kustomize images name (e.g. --kustomize-image node --kustomize-image mysql)")
	command.Flags().StringArrayVar(&opts.kustomizeReplicas, "kustomize-replica", []string{}, "Kustomize replicas name (e.g. --kustomize-replica my-deployment --kustomize-replica my-statefulset)")
	command.Flags().StringArrayVar(&opts.pluginEnvs, "plugin-env", []string{}, "Unset plugin env variables (e.g --plugin-env name)")
	command.Flags().BoolVar(&opts.passCredentials, "pass-credentials", false, "Unset passCredentials")
	return command
}

func unset(source *argoappv1.ApplicationSource, opts unsetOpts) (updated bool, nothingToUnset bool) {
	if source.Kustomize != nil {
		if opts.KustomizeIsZero() {
			return false, true
		}

		if opts.namePrefix && source.Kustomize.NamePrefix != "" {
			updated = true
			source.Kustomize.NamePrefix = ""
		}

		if opts.nameSuffix && source.Kustomize.NameSuffix != "" {
			updated = true
			source.Kustomize.NameSuffix = ""
		}

		if opts.kustomizeVersion && source.Kustomize.Version != "" {
			updated = true
			source.Kustomize.Version = ""
		}

		if opts.kustomizeNamespace && source.Kustomize.Namespace != "" {
			updated = true
			source.Kustomize.Namespace = ""
		}

		for _, kustomizeImage := range opts.kustomizeImages {
			for i, item := range source.Kustomize.Images {
				if argoappv1.KustomizeImage(kustomizeImage).Match(item) {
					updated = true
					//remove i
					a := source.Kustomize.Images
					copy(a[i:], a[i+1:]) // Shift a[i+1:] left one index.
					a[len(a)-1] = ""     // Erase last element (write zero value).
					a = a[:len(a)-1]     // Truncate slice.
					source.Kustomize.Images = a
				}
			}
		}

		for _, kustomizeReplica := range opts.kustomizeReplicas {
			kustomizeReplicas := source.Kustomize.Replicas
			for i, item := range kustomizeReplicas {
				if kustomizeReplica == item.Name {
					source.Kustomize.Replicas = append(kustomizeReplicas[0:i], kustomizeReplicas[i+1:]...)
					updated = true
					break
				}
			}
		}
	}
	if source.Helm != nil {
		if len(opts.parameters) == 0 && len(opts.valuesFiles) == 0 && !opts.valuesLiteral && !opts.ignoreMissingValueFiles && !opts.passCredentials {
			return false, true
		}
		for _, paramStr := range opts.parameters {
			helmParams := source.Helm.Parameters
			for i, p := range helmParams {
				if p.Name == paramStr {
					source.Helm.Parameters = append(helmParams[0:i], helmParams[i+1:]...)
					updated = true
					break
				}
			}
		}
		if opts.valuesLiteral && !source.Helm.ValuesIsEmpty() {
			err := source.Helm.SetValuesString("")
			if err == nil {
				updated = true
			}
		}
		for _, valuesFile := range opts.valuesFiles {
			specValueFiles := source.Helm.ValueFiles
			for i, vf := range specValueFiles {
				if vf == valuesFile {
					source.Helm.ValueFiles = append(specValueFiles[0:i], specValueFiles[i+1:]...)
					updated = true
					break
				}
			}
		}
		if opts.ignoreMissingValueFiles && source.Helm.IgnoreMissingValueFiles {
			source.Helm.IgnoreMissingValueFiles = false
			updated = true
		}
		if opts.passCredentials && source.Helm.PassCredentials {
			source.Helm.PassCredentials = false
			updated = true
		}
	}
	if source.Plugin != nil {
		if len(opts.pluginEnvs) == 0 {
			return false, true
		}
		for _, env := range opts.pluginEnvs {
			err := source.Plugin.RemoveEnvEntry(env)
			if err == nil {
				updated = true
			}
		}
	}
	return updated, false
}

// targetObjects deserializes the list of target states into unstructured objects
func targetObjects(resources []*argoappv1.ResourceDiff) ([]*unstructured.Unstructured, error) {
	objs := make([]*unstructured.Unstructured, len(resources))
	for i, resState := range resources {
		obj, err := resState.TargetObject()
		if err != nil {
			return nil, err
		}
		objs[i] = obj
	}
	return objs, nil
}

func getLocalObjects(ctx context.Context, app *argoappv1.Application, proj *argoappv1.AppProject, local, localRepoRoot, appLabelKey, kubeVersion string, apiVersions []string, kustomizeOptions *argoappv1.KustomizeOptions,
	trackingMethod string) []*unstructured.Unstructured {
	manifestStrings := getLocalObjectsString(ctx, app, proj, local, localRepoRoot, appLabelKey, kubeVersion, apiVersions, kustomizeOptions, trackingMethod)
	objs := make([]*unstructured.Unstructured, len(manifestStrings))
	for i := range manifestStrings {
		obj := unstructured.Unstructured{}
		err := json.Unmarshal([]byte(manifestStrings[i]), &obj)
		errors.CheckError(err)
		objs[i] = &obj
	}
	return objs
}

func getLocalObjectsString(ctx context.Context, app *argoappv1.Application, proj *argoappv1.AppProject, local, localRepoRoot, appLabelKey, kubeVersion string, apiVersions []string, kustomizeOptions *argoappv1.KustomizeOptions,
	trackingMethod string) []string {
	source := app.Spec.GetSource()
	res, err := repository.GenerateManifests(ctx, local, localRepoRoot, source.TargetRevision, &repoapiclient.ManifestRequest{
		Repo:               &argoappv1.Repository{Repo: source.RepoURL},
		AppLabelKey:        appLabelKey,
		AppName:            app.Name,
		Namespace:          app.Spec.Destination.Namespace,
		ApplicationSource:  &source,
		KustomizeOptions:   kustomizeOptions,
		KubeVersion:        kubeVersion,
		ApiVersions:        apiVersions,
		TrackingMethod:     trackingMethod,
		ProjectName:        proj.Name,
		ProjectSourceRepos: proj.Spec.SourceRepos,
	}, true, &git.NoopCredsStore{}, resource.MustParse("0"), nil)
	errors.CheckError(err)

	return res.Manifests
}

type resourceInfoProvider struct {
	namespacedByGk map[schema.GroupKind]bool
}

// Infer if obj is namespaced or not from corresponding live objects list. If corresponding live object has namespace then target object is also namespaced.
// If live object is missing then it does not matter if target is namespaced or not.
func (p *resourceInfoProvider) IsNamespaced(gk schema.GroupKind) (bool, error) {
	return p.namespacedByGk[gk], nil
}

func groupObjsByKey(localObs []*unstructured.Unstructured, liveObjs []*unstructured.Unstructured, appNamespace string, includeResourceHook bool) map[kube.ResourceKey]*unstructured.Unstructured {
	namespacedByGk := make(map[schema.GroupKind]bool)
	for i := range liveObjs {
		if liveObjs[i] != nil {
			key := kube.GetResourceKey(liveObjs[i])
			namespacedByGk[schema.GroupKind{Group: key.Group, Kind: key.Kind}] = key.Namespace != ""
		}
	}
	localObs, _, err := controller.DeduplicateTargetObjects(appNamespace, localObs, &resourceInfoProvider{namespacedByGk: namespacedByGk})
	errors.CheckError(err)
	objByKey := make(map[kube.ResourceKey]*unstructured.Unstructured)
	for i := range localObs {
		obj := localObs[i]
		if !((hook.IsHook(obj) && !includeResourceHook) || ignore.Ignore(obj)) {
			objByKey[kube.GetResourceKey(obj)] = obj
		}
	}
	return objByKey
}

type objKeyLiveTarget struct {
	key    kube.ResourceKey
	live   *unstructured.Unstructured
	target *unstructured.Unstructured
}

// NewApplicationDiffCommand returns a new instance of an `argocd app diff` command
func NewApplicationDiffCommand(clientOpts *argocdclient.ClientOptions) *cobra.Command {
	var (
<<<<<<< HEAD
		refresh             bool
		hardRefresh         bool
		exitCode            bool
		includeResourceHook bool
		local               string
		revision            string
		localRepoRoot       string
=======
		refresh            bool
		hardRefresh        bool
		exitCode           bool
		local              string
		revision           string
		localRepoRoot      string
		serverSideGenerate bool
		localIncludes      []string
>>>>>>> af17c8d0
	)
	shortDesc := "Perform a diff against the target and live state."
	var command = &cobra.Command{
		Use:   "diff APPNAME",
		Short: shortDesc,
		Long:  shortDesc + "\nUses 'diff' to render the difference. KUBECTL_EXTERNAL_DIFF environment variable can be used to select your own diff tool.\nReturns the following exit codes: 2 on general errors, 1 when a diff is found, and 0 when no diff is found",
		Run: func(c *cobra.Command, args []string) {
			ctx := c.Context()

			if len(args) != 1 {
				c.HelpFunc()(c, args)
				os.Exit(2)
			}
			clientset := headless.NewClientOrDie(clientOpts, c)
			conn, appIf := clientset.NewApplicationClientOrDie()
			defer argoio.Close(conn)
			appName, appNs := argo.ParseFromQualifiedName(args[0], "")
			app, err := appIf.Get(ctx, &application.ApplicationQuery{
				Name:         &appName,
				Refresh:      getRefreshType(refresh, hardRefresh),
				AppNamespace: &appNs,
			})
			errors.CheckError(err)

			resources, err := appIf.ManagedResources(ctx, &application.ResourcesQuery{ApplicationName: &appName, AppNamespace: &appNs})
			errors.CheckError(err)
			conn, settingsIf := clientset.NewSettingsClientOrDie()
			defer argoio.Close(conn)
			argoSettings, err := settingsIf.Get(ctx, &settings.SettingsQuery{})
			errors.CheckError(err)
<<<<<<< HEAD

			if local != "" {
				conn, clusterIf := clientset.NewClusterClientOrDie()
				defer argoio.Close(conn)
				cluster, err := clusterIf.Get(context.Background(), &clusterpkg.ClusterQuery{Name: app.Spec.Destination.Name, Server: app.Spec.Destination.Server})
				errors.CheckError(err)
				localObjs := groupObjsByKey(getLocalObjects(app, local, localRepoRoot, argoSettings.AppLabelKey, cluster.ServerVersion, argoSettings.KustomizeOptions, argoSettings.ConfigManagementPlugins), liveObjs, app.Spec.Destination.Namespace, includeResourceHook)
				items = groupObjsForDiff(resources, localObjs, items, argoSettings, appName)
			} else if revision != "" {
				var unstructureds []*unstructured.Unstructured
				q := applicationpkg.ApplicationManifestQuery{
					Name:     &appName,
					Revision: revision,
=======
			diffOption := &DifferenceOption{}
			if revision != "" {
				q := application.ApplicationManifestQuery{
					Name:         &appName,
					Revision:     &revision,
					AppNamespace: &appNs,
>>>>>>> af17c8d0
				}
				res, err := appIf.GetManifests(ctx, &q)
				errors.CheckError(err)
				diffOption.res = res
				diffOption.revision = revision
			} else if local != "" {
				if serverSideGenerate {
					client, err := appIf.GetManifestsWithFiles(ctx, grpc_retry.Disable())
					errors.CheckError(err)
<<<<<<< HEAD
					unstructureds = append(unstructureds, obj)
				}
				groupedObjs := groupObjsByKey(unstructureds, liveObjs, app.Spec.Destination.Namespace, includeResourceHook)
				items = groupObjsForDiff(resources, groupedObjs, items, argoSettings, appName)
			} else {
				for i := range resources.Items {
					res := resources.Items[i]
					var live = &unstructured.Unstructured{}
					err := json.Unmarshal([]byte(res.NormalizedLiveState), &live)
=======

					err = manifeststream.SendApplicationManifestQueryWithFiles(ctx, client, appName, appNs, local, localIncludes)
>>>>>>> af17c8d0
					errors.CheckError(err)

					res, err := client.CloseAndRecv()
					errors.CheckError(err)

					diffOption.serversideRes = res
				} else {
					fmt.Fprintf(os.Stderr, "Warning: local diff without --server-side-generate is deprecated and does not work with plugins. Server-side generation will be the default in v2.7.")
					conn, clusterIf := clientset.NewClusterClientOrDie()
					defer argoio.Close(conn)
					cluster, err := clusterIf.Get(ctx, &clusterpkg.ClusterQuery{Name: app.Spec.Destination.Name, Server: app.Spec.Destination.Server})
					errors.CheckError(err)
					diffOption.local = local
					diffOption.localRepoRoot = localRepoRoot
					diffOption.cluster = cluster
				}
			}
			proj := getProject(c, clientOpts, ctx, app.Spec.Project)
			foundDiffs := findandPrintDiff(ctx, app, proj.Project, resources, argoSettings, diffOption)
			if foundDiffs && exitCode {
				os.Exit(1)
			}
		},
	}
	command.Flags().BoolVar(&refresh, "refresh", false, "Refresh application data when retrieving")
	command.Flags().BoolVar(&hardRefresh, "hard-refresh", false, "Refresh application data as well as target manifests cache")
	command.Flags().BoolVar(&exitCode, "exit-code", true, "Return non-zero exit code when there is a diff")
	command.Flags().StringVar(&local, "local", "", "Compare live app to a local manifests")
	command.Flags().StringVar(&revision, "revision", "", "Compare live app to a particular revision")
	command.Flags().StringVar(&localRepoRoot, "local-repo-root", "/", "Path to the repository root. Used together with --local allows setting the repository root")
	command.Flags().BoolVar(&serverSideGenerate, "server-side-generate", false, "Used with --local, this will send your manifests to the server for diffing")
	command.Flags().StringArrayVar(&localIncludes, "local-include", []string{"*.yaml", "*.yml", "*.json"}, "Used with --server-side-generate, specify patterns of filenames to send. Matching is based on filename and not path.")
	return command
}

<<<<<<< HEAD
			foundDiffs := false
			for _, item := range items {
				if item.target != nil && hook.IsHook(item.target) && !includeResourceHook || item.live != nil && hook.IsHook(item.live) && !includeResourceHook {
					continue
				}
				overrides := make(map[string]argoappv1.ResourceOverride)
				for k := range argoSettings.ResourceOverrides {
					val := argoSettings.ResourceOverrides[k]
					overrides[k] = *val
				}
				normalizer, err := argo.NewDiffNormalizer(app.Spec.IgnoreDifferences, overrides)
				errors.CheckError(err)
=======
// DifferenceOption struct to store diff options
type DifferenceOption struct {
	local         string
	localRepoRoot string
	revision      string
	cluster       *argoappv1.Cluster
	res           *repoapiclient.ManifestResponse
	serversideRes *repoapiclient.ManifestResponse
}
>>>>>>> af17c8d0

// findandPrintDiff ... Prints difference between application current state and state stored in git or locally, returns boolean as true if difference is found else returns false
func findandPrintDiff(ctx context.Context, app *argoappv1.Application, proj *argoappv1.AppProject, resources *application.ManagedResourcesResponse, argoSettings *settings.Settings, diffOptions *DifferenceOption) bool {
	var foundDiffs bool
	liveObjs, err := cmdutil.LiveObjects(resources.Items)
	errors.CheckError(err)
	items := make([]objKeyLiveTarget, 0)
	if diffOptions.local != "" {
		localObjs := groupObjsByKey(getLocalObjects(ctx, app, proj, diffOptions.local, diffOptions.localRepoRoot, argoSettings.AppLabelKey, diffOptions.cluster.Info.ServerVersion, diffOptions.cluster.Info.APIVersions, argoSettings.KustomizeOptions, argoSettings.TrackingMethod), liveObjs, app.Spec.Destination.Namespace)
		items = groupObjsForDiff(resources, localObjs, items, argoSettings, app.InstanceName(argoSettings.ControllerNamespace), app.Spec.Destination.Namespace)
	} else if diffOptions.revision != "" {
		var unstructureds []*unstructured.Unstructured
		for _, mfst := range diffOptions.res.Manifests {
			obj, err := argoappv1.UnmarshalToUnstructured(mfst)
			errors.CheckError(err)
			unstructureds = append(unstructureds, obj)
		}
		groupedObjs := groupObjsByKey(unstructureds, liveObjs, app.Spec.Destination.Namespace)
		items = groupObjsForDiff(resources, groupedObjs, items, argoSettings, app.InstanceName(argoSettings.ControllerNamespace), app.Spec.Destination.Namespace)
	} else if diffOptions.serversideRes != nil {
		var unstructureds []*unstructured.Unstructured
		for _, mfst := range diffOptions.serversideRes.Manifests {
			obj, err := argoappv1.UnmarshalToUnstructured(mfst)
			errors.CheckError(err)
			unstructureds = append(unstructureds, obj)
		}
		groupedObjs := groupObjsByKey(unstructureds, liveObjs, app.Spec.Destination.Namespace)
		items = groupObjsForDiff(resources, groupedObjs, items, argoSettings, app.InstanceName(argoSettings.ControllerNamespace), app.Spec.Destination.Namespace)
	} else {
		for i := range resources.Items {
			res := resources.Items[i]
			var live = &unstructured.Unstructured{}
			err := json.Unmarshal([]byte(res.NormalizedLiveState), &live)
			errors.CheckError(err)

			var target = &unstructured.Unstructured{}
			err = json.Unmarshal([]byte(res.TargetState), &target)
			errors.CheckError(err)

			items = append(items, objKeyLiveTarget{kube.NewResourceKey(res.Group, res.Kind, res.Namespace, res.Name), live, target})
		}
	}

	for _, item := range items {
		if item.target != nil && hook.IsHook(item.target) || item.live != nil && hook.IsHook(item.live) {
			continue
		}
		overrides := make(map[string]argoappv1.ResourceOverride)
		for k := range argoSettings.ResourceOverrides {
			val := argoSettings.ResourceOverrides[k]
			overrides[k] = *val
		}

		// TODO remove hardcoded IgnoreAggregatedRoles and retrieve the
		// compareOptions in the protobuf
		ignoreAggregatedRoles := false
		diffConfig, err := argodiff.NewDiffConfigBuilder().
			WithDiffSettings(app.Spec.IgnoreDifferences, overrides, ignoreAggregatedRoles).
			WithTracking(argoSettings.AppLabelKey, argoSettings.TrackingMethod).
			WithNoCache().
			Build()
		errors.CheckError(err)
		diffRes, err := argodiff.StateDiff(item.live, item.target, diffConfig)
		errors.CheckError(err)

		if diffRes.Modified || item.target == nil || item.live == nil {
			fmt.Printf("\n===== %s/%s %s/%s ======\n", item.key.Group, item.key.Kind, item.key.Namespace, item.key.Name)
			var live *unstructured.Unstructured
			var target *unstructured.Unstructured
			if item.target != nil && item.live != nil {
				target = &unstructured.Unstructured{}
				live = item.live
				err = json.Unmarshal(diffRes.PredictedLive, target)
				errors.CheckError(err)
			} else {
				live = item.live
				target = item.target
			}
			if !foundDiffs {
				foundDiffs = true
			}
			_ = cli.PrintDiff(item.key.Name, live, target)
		}
	}
<<<<<<< HEAD
	command.Flags().BoolVar(&refresh, "refresh", false, "Refresh application data when retrieving")
	command.Flags().BoolVar(&hardRefresh, "hard-refresh", false, "Refresh application data as well as target manifests cache")
	command.Flags().BoolVar(&exitCode, "exit-code", true, "Return non-zero exit code when there is a diff")
	command.Flags().BoolVar(&includeResourceHook, "include-resource-hook", false, "Display the diff of resource hooks. Used together with --local or --revision")
	command.Flags().StringVar(&local, "local", "", "Compare live app to a local manifests")
	command.Flags().StringVar(&revision, "revision", "", "Compare live app to a particular revision")
	command.Flags().StringVar(&localRepoRoot, "local-repo-root", "/", "Path to the repository root. Used together with --local allows setting the repository root")
	return command
=======
	return foundDiffs
>>>>>>> af17c8d0
}

func groupObjsForDiff(resources *application.ManagedResourcesResponse, objs map[kube.ResourceKey]*unstructured.Unstructured, items []objKeyLiveTarget, argoSettings *settings.Settings, appName, namespace string) []objKeyLiveTarget {
	resourceTracking := argo.NewResourceTracking()
	for _, res := range resources.Items {
		var live = &unstructured.Unstructured{}
		err := json.Unmarshal([]byte(res.NormalizedLiveState), &live)
		errors.CheckError(err)

		key := kube.ResourceKey{Name: res.Name, Namespace: res.Namespace, Group: res.Group, Kind: res.Kind}
		if key.Kind == kube.SecretKind && key.Group == "" {
			// Don't bother comparing secrets, argo-cd doesn't have access to k8s secret data
			delete(objs, key)
			continue
		}
		if local, ok := objs[key]; ok || live != nil {
			if local != nil && !kube.IsCRD(local) {
				err = resourceTracking.SetAppInstance(local, argoSettings.AppLabelKey, appName, namespace, argoappv1.TrackingMethod(argoSettings.GetTrackingMethod()))
				errors.CheckError(err)
			}

			items = append(items, objKeyLiveTarget{key, live, local})
			delete(objs, key)
		}
	}
	for key, local := range objs {
		if key.Kind == kube.SecretKind && key.Group == "" {
			// Don't bother comparing secrets, argo-cd doesn't have access to k8s secret data
			delete(objs, key)
			continue
		}
		items = append(items, objKeyLiveTarget{key, nil, local})
	}
	return items
}

// NewApplicationDeleteCommand returns a new instance of an `argocd app delete` command
func NewApplicationDeleteCommand(clientOpts *argocdclient.ClientOptions) *cobra.Command {
	var (
		cascade           bool
		noPrompt          bool
		propagationPolicy string
		selector          string
	)
	var command = &cobra.Command{
		Use:   "delete APPNAME",
		Short: "Delete an application",
		Example: `  # Delete an app
  argocd app delete my-app

  # Delete multiple apps
  argocd app delete my-app other-app

  # Delete apps by label
  argocd app delete -l app.kubernetes.io/instance=my-app
  argocd app delete -l app.kubernetes.io/instance!=my-app
  argocd app delete -l app.kubernetes.io/instance
  argocd app delete -l '!app.kubernetes.io/instance'
  argocd app delete -l 'app.kubernetes.io/instance notin (my-app,other-app)'`,
		Run: func(c *cobra.Command, args []string) {
			ctx := c.Context()

			if len(args) == 0 && selector == "" {
				c.HelpFunc()(c, args)
				os.Exit(1)
			}
			conn, appIf := headless.NewClientOrDie(clientOpts, c).NewApplicationClientOrDie()
			defer argoio.Close(conn)
			var isTerminal bool = isatty.IsTerminal(os.Stdout.Fd()) || isatty.IsCygwinTerminal(os.Stdout.Fd())
			var isConfirmAll bool = false
			var numOfApps = len(args)
			var promptFlag = c.Flag("yes")
			if promptFlag.Changed && promptFlag.Value.String() == "true" {
				noPrompt = true
			}

			appNames, err := getAppNamesBySelector(ctx, appIf, selector)
			errors.CheckError(err)

			if len(appNames) == 0 {
				appNames = args
			}

			for _, appFullName := range appNames {
				appName, appNs := argo.ParseFromQualifiedName(appFullName, "")
				appDeleteReq := application.ApplicationDeleteRequest{
					Name:         &appName,
					AppNamespace: &appNs,
				}
				if c.Flag("cascade").Changed {
					appDeleteReq.Cascade = &cascade
				}
				if c.Flag("propagation-policy").Changed {
					appDeleteReq.PropagationPolicy = &propagationPolicy
				}
				if cascade && isTerminal && !noPrompt {
					var lowercaseAnswer string
					if numOfApps == 1 {
						lowercaseAnswer = cli.AskToProceedS("Are you sure you want to delete '" + appFullName + "' and all its resources? [y/n] ")
					} else {
						if !isConfirmAll {
							lowercaseAnswer = cli.AskToProceedS("Are you sure you want to delete '" + appFullName + "' and all its resources? [y/n/A] where 'A' is to delete all specified apps and their resources without prompting ")
							if lowercaseAnswer == "a" {
								lowercaseAnswer = "y"
								isConfirmAll = true
							}
						} else {
							lowercaseAnswer = "y"
						}
					}
					if lowercaseAnswer == "y" {
						_, err := appIf.Delete(ctx, &appDeleteReq)
						errors.CheckError(err)
						fmt.Printf("application '%s' deleted\n", appFullName)
					} else {
						fmt.Println("The command to delete '" + appFullName + "' was cancelled.")
					}
				} else {
					_, err := appIf.Delete(ctx, &appDeleteReq)
					errors.CheckError(err)
				}
			}
		},
	}
	command.Flags().BoolVar(&cascade, "cascade", true, "Perform a cascaded deletion of all application resources")
	command.Flags().StringVarP(&propagationPolicy, "propagation-policy", "p", "foreground", "Specify propagation policy for deletion of application's resources. One of: foreground|background")
	command.Flags().BoolVarP(&noPrompt, "yes", "y", false, "Turn off prompting to confirm cascaded deletion of application resources")
	command.Flags().StringVarP(&selector, "selector", "l", "", "Delete all apps with matching label. Supports '=', '==', '!=', in, notin, exists & not exists. Matching apps must satisfy all of the specified label constraints.")
	return command
}

// Print simple list of application names
func printApplicationNames(apps []argoappv1.Application) {
	for _, app := range apps {
		fmt.Println(app.QualifiedName())
	}
}

// Print table of application data
func printApplicationTable(apps []argoappv1.Application, output *string) {
	w := tabwriter.NewWriter(os.Stdout, 0, 0, 2, ' ', 0)
	var fmtStr string
	headers := []interface{}{"NAME", "CLUSTER", "NAMESPACE", "PROJECT", "STATUS", "HEALTH", "SYNCPOLICY", "CONDITIONS"}
	if *output == "wide" {
		fmtStr = "%s\t%s\t%s\t%s\t%s\t%s\t%s\t%s\t%s\t%s\t%s\n"
		headers = append(headers, "REPO", "PATH", "TARGET")
	} else {
		fmtStr = "%s\t%s\t%s\t%s\t%s\t%s\t%s\t%s\n"
	}
	_, _ = fmt.Fprintf(w, fmtStr, headers...)
	for _, app := range apps {
		vals := []interface{}{
			app.QualifiedName(),
			getServer(&app),
			app.Spec.Destination.Namespace,
			app.Spec.GetProject(),
			app.Status.Sync.Status,
			app.Status.Health.Status,
			formatSyncPolicy(app),
			formatConditionsSummary(app),
		}
		if *output == "wide" {
			vals = append(vals, app.Spec.GetSource().RepoURL, app.Spec.GetSource().Path, app.Spec.GetSource().TargetRevision)
		}
		_, _ = fmt.Fprintf(w, fmtStr, vals...)
	}
	_ = w.Flush()
}

// NewApplicationListCommand returns a new instance of an `argocd app list` command
func NewApplicationListCommand(clientOpts *argocdclient.ClientOptions) *cobra.Command {
	var (
		output       string
		selector     string
		projects     []string
		repo         string
		appNamespace string
		cluster      string
	)
	var command = &cobra.Command{
		Use:   "list",
		Short: "List applications",
		Example: `  # List all apps
  argocd app list

  # List apps by label, in this example we listing apps that are children of another app (aka app-of-apps)
  argocd app list -l app.kubernetes.io/instance=my-app
  argocd app list -l app.kubernetes.io/instance!=my-app
  argocd app list -l app.kubernetes.io/instance
  argocd app list -l '!app.kubernetes.io/instance'
  argocd app list -l 'app.kubernetes.io/instance notin (my-app,other-app)'`,
		Run: func(c *cobra.Command, args []string) {
			ctx := c.Context()

			conn, appIf := headless.NewClientOrDie(clientOpts, c).NewApplicationClientOrDie()
			defer argoio.Close(conn)
			apps, err := appIf.List(ctx, &application.ApplicationQuery{
				Selector:     pointer.String(selector),
				AppNamespace: &appNamespace,
			})

			errors.CheckError(err)
			appList := apps.Items

			if len(projects) != 0 {
				appList = argo.FilterByProjects(appList, projects)
			}
			if repo != "" {
				appList = argo.FilterByRepo(appList, repo)
			}
			if cluster != "" {
				appList = argo.FilterByCluster(appList, cluster)
			}

			switch output {
			case "yaml", "json":
				err := PrintResourceList(appList, output, false)
				errors.CheckError(err)
			case "name":
				printApplicationNames(appList)
			case "wide", "":
				printApplicationTable(appList, &output)
			default:
				errors.CheckError(fmt.Errorf("unknown output format: %s", output))
			}
		},
	}
	command.Flags().StringVarP(&output, "output", "o", "wide", "Output format. One of: wide|name|json|yaml")
	command.Flags().StringVarP(&selector, "selector", "l", "", "List apps by label. Supports '=', '==', '!=', in, notin, exists & not exists. Matching apps must satisfy all of the specified label constraints.")
	command.Flags().StringArrayVarP(&projects, "project", "p", []string{}, "Filter by project name")
	command.Flags().StringVarP(&repo, "repo", "r", "", "List apps by source repo URL")
	command.Flags().StringVarP(&appNamespace, "app-namespace", "N", "", "Only list applications in namespace")
	command.Flags().StringVarP(&cluster, "cluster", "c", "", "List apps by cluster name or url")
	return command
}

func formatSyncPolicy(app argoappv1.Application) string {
	if app.Spec.SyncPolicy == nil || app.Spec.SyncPolicy.Automated == nil {
		return "<none>"
	}
	policy := "Auto"
	if app.Spec.SyncPolicy.Automated.Prune {
		policy = policy + "-Prune"
	}
	return policy
}

func formatConditionsSummary(app argoappv1.Application) string {
	typeToCnt := make(map[string]int)
	for i := range app.Status.Conditions {
		condition := app.Status.Conditions[i]
		if cnt, ok := typeToCnt[condition.Type]; ok {
			typeToCnt[condition.Type] = cnt + 1
		} else {
			typeToCnt[condition.Type] = 1
		}
	}
	items := make([]string, 0)
	for cndType, cnt := range typeToCnt {
		if cnt > 1 {
			items = append(items, fmt.Sprintf("%s(%d)", cndType, cnt))
		} else {
			items = append(items, cndType)
		}
	}
	summary := "<none>"
	if len(items) > 0 {
		summary = strings.Join(items, ",")
	}
	return summary
}

const (
	resourceFieldDelimiter              = ":"
	resourceFieldCount                  = 3
	resourceFieldNamespaceDelimiter     = "/"
	resourceFieldNameWithNamespaceCount = 2
	resourceExcludeIndicator            = "!"
)

// resource is GROUP:KIND:NAMESPACE/NAME or GROUP:KIND:NAME
func parseSelectedResources(resources []string) ([]*argoappv1.SyncOperationResource, error) {
	// retrieve name and namespace in case if format is GROUP:KIND:NAMESPACE/NAME, otherwise return name and empty namespace
	nameRetriever := func(resourceName, resource string) (string, string, error) {
		if !strings.Contains(resourceName, resourceFieldNamespaceDelimiter) {
			return resourceName, "", nil
		}
		nameFields := strings.Split(resourceName, resourceFieldNamespaceDelimiter)
		if len(nameFields) != resourceFieldNameWithNamespaceCount {
			return "", "", fmt.Errorf("Resource with namespace should have GROUP%sKIND%sNAMESPACE%sNAME, but instead got: %s", resourceFieldDelimiter, resourceFieldDelimiter, resourceFieldNamespaceDelimiter, resource)
		}
		namespace := nameFields[0]
		name := nameFields[1]
		return name, namespace, nil
	}

	var selectedResources []*argoappv1.SyncOperationResource
	if resources == nil {
		return selectedResources, nil
	}

	for _, resource := range resources {
		isExcluded := false
		// check if the resource flag starts with a '!'
		if strings.HasPrefix(resource, resourceExcludeIndicator) {
			resource = strings.TrimPrefix(resource, resourceExcludeIndicator)
			isExcluded = true
		}
		fields := strings.Split(resource, resourceFieldDelimiter)
		if len(fields) != resourceFieldCount {
			return nil, fmt.Errorf("Resource should have GROUP%sKIND%sNAME, but instead got: %s", resourceFieldDelimiter, resourceFieldDelimiter, resource)
		}
		name, namespace, err := nameRetriever(fields[2], resource)
		if err != nil {
			return nil, err
		}
		selectedResources = append(selectedResources, &argoappv1.SyncOperationResource{
			Group:     fields[0],
			Kind:      fields[1],
			Name:      name,
			Namespace: namespace,
			Exclude:   isExcluded,
		})
	}
	return selectedResources, nil
}

func getWatchOpts(watch watchOpts) watchOpts {
	// if no opts are defined should wait for sync,health,operation
	if (watch == watchOpts{}) {
		return watchOpts{
			sync:      true,
			health:    true,
			operation: true,
		}
	}
	return watch
}

// NewApplicationWaitCommand returns a new instance of an `argocd app wait` command
func NewApplicationWaitCommand(clientOpts *argocdclient.ClientOptions) *cobra.Command {
	var (
		watch     watchOpts
		timeout   uint
		selector  string
		resources []string
		output    string
	)
	var command = &cobra.Command{
		Use:   "wait [APPNAME.. | -l selector]",
		Short: "Wait for an application to reach a synced and healthy state",
		Example: `  # Wait for an app
  argocd app wait my-app

  # Wait for multiple apps
  argocd app wait my-app other-app

  # Wait for apps by resource
  # Resource should be formatted as GROUP:KIND:NAME. If no GROUP is specified then :KIND:NAME.
  argocd app wait my-app --resource :Service:my-service
  argocd app wait my-app --resource argoproj.io:Rollout:my-rollout
  argocd app wait my-app --resource '!apps:Deployment:my-service'
  argocd app wait my-app --resource apps:Deployment:my-service --resource :Service:my-service
  argocd app wait my-app --resource '!*:Service:*'
  # Specify namespace if the application has resources with the same name in different namespaces
  argocd app wait my-app --resource argoproj.io:Rollout:my-namespace/my-rollout

  # Wait for apps by label, in this example we waiting for apps that are children of another app (aka app-of-apps)
  argocd app wait -l app.kubernetes.io/instance=my-app
  argocd app wait -l app.kubernetes.io/instance!=my-app
  argocd app wait -l app.kubernetes.io/instance
  argocd app wait -l '!app.kubernetes.io/instance'
  argocd app wait -l 'app.kubernetes.io/instance notin (my-app,other-app)'`,
		Run: func(c *cobra.Command, args []string) {
			ctx := c.Context()

			if len(args) == 0 && selector == "" {
				c.HelpFunc()(c, args)
				os.Exit(1)
			}
			watch = getWatchOpts(watch)
			selectedResources, err := parseSelectedResources(resources)
			errors.CheckError(err)
			appNames := args
			acdClient := headless.NewClientOrDie(clientOpts, c)
			closer, appIf := acdClient.NewApplicationClientOrDie()
			defer argoio.Close(closer)
			if selector != "" {
				list, err := appIf.List(ctx, &application.ApplicationQuery{Selector: pointer.String(selector)})
				errors.CheckError(err)
				for _, i := range list.Items {
					appNames = append(appNames, i.Name)
				}
			}
			for _, appName := range appNames {
				_, _, err := waitOnApplicationStatus(ctx, acdClient, appName, timeout, watch, selectedResources, output)
				errors.CheckError(err)
			}
		},
	}
	command.Flags().BoolVar(&watch.sync, "sync", false, "Wait for sync")
	command.Flags().BoolVar(&watch.health, "health", false, "Wait for health")
	command.Flags().BoolVar(&watch.suspended, "suspended", false, "Wait for suspended")
	command.Flags().BoolVar(&watch.degraded, "degraded", false, "Wait for degraded")
	command.Flags().StringVarP(&selector, "selector", "l", "", "Wait for apps by label. Supports '=', '==', '!=', in, notin, exists & not exists. Matching apps must satisfy all of the specified label constraints.")
	command.Flags().StringArrayVar(&resources, "resource", []string{}, fmt.Sprintf("Sync only specific resources as GROUP%[1]sKIND%[1]sNAME or %[2]sGROUP%[1]sKIND%[1]sNAME. Fields may be blank and '*' can be used. This option may be specified repeatedly", resourceFieldDelimiter, resourceExcludeIndicator))
	command.Flags().BoolVar(&watch.operation, "operation", false, "Wait for pending operations")
	command.Flags().UintVar(&timeout, "timeout", defaultCheckTimeoutSeconds, "Time out after this many seconds")
	command.Flags().StringVarP(&output, "output", "o", "wide", "Output format. One of: json|yaml|wide|tree|tree=detailed")
	return command
}

// printAppResources prints the resources of an application in a tabwriter table
func printAppResources(w io.Writer, app *argoappv1.Application) {
	_, _ = fmt.Fprintf(w, "GROUP\tKIND\tNAMESPACE\tNAME\tSTATUS\tHEALTH\tHOOK\tMESSAGE\n")
	for _, res := range getResourceStates(app, nil) {
		_, _ = fmt.Fprintf(w, "%s\t%s\t%s\t%s\t%s\t%s\t%s\t%s\n", res.Group, res.Kind, res.Namespace, res.Name, res.Status, res.Health, res.Hook, res.Message)
	}
}

func printTreeView(nodeMapping map[string]argoappv1.ResourceNode, parentChildMapping map[string][]string, parentNodes map[string]struct{}, mapNodeNameToResourceState map[string]*resourceState) {
	w := tabwriter.NewWriter(os.Stdout, 0, 0, 2, ' ', 0)
	_, _ = fmt.Fprintf(w, "KIND/NAME\tSTATUS\tHEALTH\tMESSAGE\n")
	for uid := range parentNodes {
		treeViewAppGet("", nodeMapping, parentChildMapping, nodeMapping[uid], mapNodeNameToResourceState, w)
	}
	_ = w.Flush()
}

func printTreeViewDetailed(nodeMapping map[string]argoappv1.ResourceNode, parentChildMapping map[string][]string, parentNodes map[string]struct{}, mapNodeNameToResourceState map[string]*resourceState) {
	w := tabwriter.NewWriter(os.Stdout, 0, 0, 2, ' ', 0)
	fmt.Fprintf(w, "KIND/NAME\tSTATUS\tHEALTH\tAGE\tMESSAGE\tREASON\n")
	for uid := range parentNodes {
		detailedTreeViewAppGet("", nodeMapping, parentChildMapping, nodeMapping[uid], mapNodeNameToResourceState, w)
	}
	_ = w.Flush()
}

// NewApplicationSyncCommand returns a new instance of an `argocd app sync` command
func NewApplicationSyncCommand(clientOpts *argocdclient.ClientOptions) *cobra.Command {
	var (
		revision                string
		resources               []string
		labels                  []string
		selector                string
		prune                   bool
		dryRun                  bool
		timeout                 uint
		strategy                string
		force                   bool
		replace                 bool
		serverSideApply         bool
		applyOutOfSyncOnly      bool
		async                   bool
		retryLimit              int64
		retryBackoffDuration    time.Duration
		retryBackoffMaxDuration time.Duration
		retryBackoffFactor      int64
		local                   string
		localRepoRoot           string
		infos                   []string
		diffChanges             bool
		diffChangesConfirm      bool
		projects                []string
		output                  string
	)
	var command = &cobra.Command{
		Use:   "sync [APPNAME... | -l selector | --project project-name]",
		Short: "Sync an application to its target state",
		Example: `  # Sync an app
  argocd app sync my-app

  # Sync multiples apps
  argocd app sync my-app other-app

  # Sync apps by label, in this example we sync apps that are children of another app (aka app-of-apps)
  argocd app sync -l app.kubernetes.io/instance=my-app
  argocd app sync -l app.kubernetes.io/instance!=my-app
  argocd app sync -l app.kubernetes.io/instance
  argocd app sync -l '!app.kubernetes.io/instance'
  argocd app sync -l 'app.kubernetes.io/instance notin (my-app,other-app)'

  # Sync a specific resource
  # Resource should be formatted as GROUP:KIND:NAME. If no GROUP is specified then :KIND:NAME
  argocd app sync my-app --resource :Service:my-service
  argocd app sync my-app --resource argoproj.io:Rollout:my-rollout
  argocd app sync my-app --resource '!apps:Deployment:my-service'
  argocd app sync my-app --resource apps:Deployment:my-service --resource :Service:my-service
  argocd app sync my-app --resource '!*:Service:*'
  # Specify namespace if the application has resources with the same name in different namespaces
  argocd app sync my-app --resource argoproj.io:Rollout:my-namespace/my-rollout`,
		Run: func(c *cobra.Command, args []string) {
			ctx := c.Context()
			if len(args) == 0 && selector == "" && len(projects) == 0 {
				c.HelpFunc()(c, args)
				os.Exit(1)
			}
			if len(args) > 1 && selector != "" {
				log.Fatal("Cannot use selector option when application name(s) passed as argument(s)")
			}
			acdClient := headless.NewClientOrDie(clientOpts, c)
			conn, appIf := acdClient.NewApplicationClientOrDie()
			defer argoio.Close(conn)

			selectedLabels, err := label.Parse(labels)
			errors.CheckError(err)

			appNames := args
			if selector != "" || len(projects) > 0 {
				list, err := appIf.List(ctx, &application.ApplicationQuery{Selector: pointer.String(selector), Projects: projects})
				errors.CheckError(err)

				// unlike list, we'd want to fail if nothing was found
				if len(list.Items) == 0 {
					errMsg := "No matching apps found for filter:"
					if selector != "" {
						errMsg += fmt.Sprintf(" selector %s", selector)
					}
					if len(projects) != 0 {
						errMsg += fmt.Sprintf(" projects %v", projects)
					}
					log.Fatalf(errMsg)
				}

				for _, i := range list.Items {
					appNames = append(appNames, i.QualifiedName())
				}
			}

			for _, appQualifiedName := range appNames {
				appName, appNs := argo.ParseFromQualifiedName(appQualifiedName, "")

				if len(selectedLabels) > 0 {
					q := application.ApplicationManifestQuery{
						Name:         &appName,
						AppNamespace: &appNs,
						Revision:     &revision,
					}

					res, err := appIf.GetManifests(ctx, &q)
					if err != nil {
						log.Fatal(err)
					}

					fmt.Println("The name of the app is ", appName)

					for _, mfst := range res.Manifests {
						obj, err := argoappv1.UnmarshalToUnstructured(mfst)
						errors.CheckError(err)
						for key, selectedValue := range selectedLabels {
							if objectValue, ok := obj.GetLabels()[key]; ok && selectedValue == objectValue {
								gvk := obj.GroupVersionKind()
								resources = append(resources, fmt.Sprintf("%s:%s:%s", gvk.Group, gvk.Kind, obj.GetName()))
							}
						}
					}

					// If labels are provided and none are found return error only if specific resources were also not
					// specified.
					if len(resources) == 0 {
						log.Fatalf("No matching resources found for labels: %v", labels)
						return
					}
				}

				selectedResources, err := parseSelectedResources(resources)
				errors.CheckError(err)

				var localObjsStrings []string
				diffOption := &DifferenceOption{}

				app, err := appIf.Get(ctx, &application.ApplicationQuery{
					Name:         &appName,
					AppNamespace: &appNs,
				})
				errors.CheckError(err)

				if app.Spec.HasMultipleSources() {
					if revision != "" {
						log.Fatal("argocd cli does not work on multi-source app with --revision flag")
						return
					}

					if local != "" {
						log.Fatal("argocd cli does not work on multi-source app with --local flag")
						return
					}
				}

				// filters out only those resources that needs to be synced
				filteredResources := filterAppResources(app, selectedResources)

				// if resources are provided and no app resources match, then return error
				if len(resources) > 0 && len(filteredResources) == 0 {
					log.Fatalf("No matching app resources found for resource filter: %v", strings.Join(resources, ", "))
				}

				if local != "" {
					if app.Spec.SyncPolicy != nil && app.Spec.SyncPolicy.Automated != nil && !dryRun {
						log.Fatal("Cannot use local sync when Automatic Sync Policy is enabled except with --dry-run")
					}

					errors.CheckError(err)
					conn, settingsIf := acdClient.NewSettingsClientOrDie()
					argoSettings, err := settingsIf.Get(ctx, &settings.SettingsQuery{})
					errors.CheckError(err)
					argoio.Close(conn)

					conn, clusterIf := acdClient.NewClusterClientOrDie()
					defer argoio.Close(conn)
					cluster, err := clusterIf.Get(ctx, &clusterpkg.ClusterQuery{Name: app.Spec.Destination.Name, Server: app.Spec.Destination.Server})
					errors.CheckError(err)
					argoio.Close(conn)

					proj := getProject(c, clientOpts, ctx, app.Spec.Project)
					localObjsStrings = getLocalObjectsString(ctx, app, proj.Project, local, localRepoRoot, argoSettings.AppLabelKey, cluster.Info.ServerVersion, cluster.Info.APIVersions, argoSettings.KustomizeOptions, argoSettings.TrackingMethod)
					errors.CheckError(err)
					diffOption.local = local
					diffOption.localRepoRoot = localRepoRoot
					diffOption.cluster = cluster
				}

				syncOptionsFactory := func() *application.SyncOptions {
					syncOptions := application.SyncOptions{}
					items := make([]string, 0)
					if replace {
						items = append(items, common.SyncOptionReplace)
					}
					if serverSideApply {
						items = append(items, common.SyncOptionServerSideApply)
					}
					if applyOutOfSyncOnly {
						items = append(items, common.SyncOptionApplyOutOfSyncOnly)
					}

					if len(items) == 0 {
						// for prevent send even empty array if not need
						return nil
					}
					syncOptions.Items = items
					return &syncOptions
				}

				syncReq := application.ApplicationSyncRequest{
					Name:         &appName,
					AppNamespace: &appNs,
					DryRun:       &dryRun,
					Revision:     &revision,
					Resources:    filteredResources,
					Prune:        &prune,
					Manifests:    localObjsStrings,
					Infos:        getInfos(infos),
					SyncOptions:  syncOptionsFactory(),
				}

				switch strategy {
				case "apply":
					syncReq.Strategy = &argoappv1.SyncStrategy{Apply: &argoappv1.SyncStrategyApply{}}
					syncReq.Strategy.Apply.Force = force
				case "", "hook":
					syncReq.Strategy = &argoappv1.SyncStrategy{Hook: &argoappv1.SyncStrategyHook{}}
					syncReq.Strategy.Hook.Force = force
				default:
					log.Fatalf("Unknown sync strategy: '%s'", strategy)
				}
				if retryLimit > 0 {
					syncReq.RetryStrategy = &argoappv1.RetryStrategy{
						Limit: retryLimit,
						Backoff: &argoappv1.Backoff{
							Duration:    retryBackoffDuration.String(),
							MaxDuration: retryBackoffMaxDuration.String(),
							Factor:      pointer.Int64Ptr(retryBackoffFactor),
						},
					}
				}
				if diffChanges {
					resources, err := appIf.ManagedResources(ctx, &application.ResourcesQuery{
						ApplicationName: &appName,
						AppNamespace:    &appNs,
					})
					errors.CheckError(err)
					conn, settingsIf := acdClient.NewSettingsClientOrDie()
					defer argoio.Close(conn)
					argoSettings, err := settingsIf.Get(ctx, &settings.SettingsQuery{})
					errors.CheckError(err)
					foundDiffs := false
					fmt.Printf("====== Previewing differences between live and desired state of application %s ======\n", appQualifiedName)

					proj := getProject(c, clientOpts, ctx, app.Spec.Project)
					foundDiffs = findandPrintDiff(ctx, app, proj.Project, resources, argoSettings, diffOption)
					if foundDiffs {
						if !diffChangesConfirm {
							yesno := cli.AskToProceed(fmt.Sprintf("Please review changes to application %s shown above. Do you want to continue the sync process? (y/n): ", appQualifiedName))
							if !yesno {
								os.Exit(0)
							}
						}
					} else {
						fmt.Printf("====== No Differences found ======\n")
					}
				}
				_, err = appIf.Sync(ctx, &syncReq)
				errors.CheckError(err)

				if !async {
					app, opState, err := waitOnApplicationStatus(ctx, acdClient, appQualifiedName, timeout, watchOpts{operation: true}, selectedResources, output)
					errors.CheckError(err)

					if !dryRun {
						if !opState.Phase.Successful() {
							log.Fatalf("Operation has completed with phase: %s", opState.Phase)
						} else if len(selectedResources) == 0 && app.Status.Sync.Status != argoappv1.SyncStatusCodeSynced {
							// Only get resources to be pruned if sync was application-wide and final status is not synced
							pruningRequired := opState.SyncResult.Resources.PruningRequired()
							if pruningRequired > 0 {
								log.Fatalf("%d resources require pruning", pruningRequired)
							}
						}
					}
				}
			}
		},
	}
	command.Flags().BoolVar(&dryRun, "dry-run", false, "Preview apply without affecting cluster")
	command.Flags().BoolVar(&prune, "prune", false, "Allow deleting unexpected resources")
	command.Flags().StringVar(&revision, "revision", "", "Sync to a specific revision. Preserves parameter overrides")
	command.Flags().StringArrayVar(&resources, "resource", []string{}, fmt.Sprintf("Sync only specific resources as GROUP%[1]sKIND%[1]sNAME or %[2]sGROUP%[1]sKIND%[1]sNAME. Fields may be blank and '*' can be used. This option may be specified repeatedly", resourceFieldDelimiter, resourceExcludeIndicator))
	command.Flags().StringVarP(&selector, "selector", "l", "", "Sync apps that match this label. Supports '=', '==', '!=', in, notin, exists & not exists. Matching apps must satisfy all of the specified label constraints.")
	command.Flags().StringArrayVar(&labels, "label", []string{}, "Sync only specific resources with a label. This option may be specified repeatedly.")
	command.Flags().UintVar(&timeout, "timeout", defaultCheckTimeoutSeconds, "Time out after this many seconds")
	command.Flags().Int64Var(&retryLimit, "retry-limit", 0, "Max number of allowed sync retries")
	command.Flags().DurationVar(&retryBackoffDuration, "retry-backoff-duration", argoappv1.DefaultSyncRetryDuration, "Retry backoff base duration. Input needs to be a duration (e.g. 2m, 1h)")
	command.Flags().DurationVar(&retryBackoffMaxDuration, "retry-backoff-max-duration", argoappv1.DefaultSyncRetryMaxDuration, "Max retry backoff duration. Input needs to be a duration (e.g. 2m, 1h)")
	command.Flags().Int64Var(&retryBackoffFactor, "retry-backoff-factor", argoappv1.DefaultSyncRetryFactor, "Factor multiplies the base duration after each failed retry")
	command.Flags().StringVar(&strategy, "strategy", "", "Sync strategy (one of: apply|hook)")
	command.Flags().BoolVar(&force, "force", false, "Use a force apply")
	command.Flags().BoolVar(&replace, "replace", false, "Use a kubectl create/replace instead apply")
	command.Flags().BoolVar(&serverSideApply, "server-side", false, "Use server-side apply while syncing the application")
	command.Flags().BoolVar(&applyOutOfSyncOnly, "apply-out-of-sync-only", false, "Sync only out-of-sync resources")
	command.Flags().BoolVar(&async, "async", false, "Do not wait for application to sync before continuing")
	command.Flags().StringVar(&local, "local", "", "Path to a local directory. When this flag is present no git queries will be made")
	command.Flags().StringVar(&localRepoRoot, "local-repo-root", "/", "Path to the repository root. Used together with --local allows setting the repository root")
	command.Flags().StringArrayVar(&infos, "info", []string{}, "A list of key-value pairs during sync process. These infos will be persisted in app.")
	command.Flags().BoolVar(&diffChangesConfirm, "assumeYes", false, "Assume yes as answer for all user queries or prompts")
	command.Flags().BoolVar(&diffChanges, "preview-changes", false, "Preview difference against the target and live state before syncing app and wait for user confirmation")
	command.Flags().StringArrayVar(&projects, "project", []string{}, "Sync apps that belong to the specified projects. This option may be specified repeatedly.")
	command.Flags().StringVarP(&output, "output", "o", "wide", "Output format. One of: json|yaml|wide|tree|tree=detailed")
	return command
}

func getAppNamesBySelector(ctx context.Context, appIf application.ApplicationServiceClient, selector string) ([]string, error) {
	appNames := []string{}
	if selector != "" {
		list, err := appIf.List(ctx, &application.ApplicationQuery{Selector: pointer.String(selector)})
		if err != nil {
			return []string{}, err
		}
		// unlike list, we'd want to fail if nothing was found
		if len(list.Items) == 0 {
			return []string{}, fmt.Errorf("no apps match selector %v", selector)
		}
		for _, i := range list.Items {
			appNames = append(appNames, i.Name)
		}
	}
	return appNames, nil
}

// ResourceDiff tracks the state of a resource when waiting on an application status.
type resourceState struct {
	Group     string
	Kind      string
	Namespace string
	Name      string
	Status    string
	Health    string
	Hook      string
	Message   string
}

// Key returns a unique-ish key for the resource.
func (rs *resourceState) Key() string {
	return fmt.Sprintf("%s/%s/%s/%s", rs.Group, rs.Kind, rs.Namespace, rs.Name)
}

func (rs *resourceState) FormatItems() []interface{} {
	timeStr := time.Now().Format("2006-01-02T15:04:05-07:00")
	return []interface{}{timeStr, rs.Group, rs.Kind, rs.Namespace, rs.Name, rs.Status, rs.Health, rs.Hook, rs.Message}
}

// Merge merges the new state with any different contents from another resourceState.
// Blank fields in the receiver state will be updated to non-blank.
// Non-blank fields in the receiver state will never be updated to blank.
// Returns whether or not any keys were updated.
func (rs *resourceState) Merge(newState *resourceState) bool {
	updated := false
	for _, field := range []string{"Status", "Health", "Hook", "Message"} {
		v := reflect.ValueOf(rs).Elem().FieldByName(field)
		currVal := v.String()
		newVal := reflect.ValueOf(newState).Elem().FieldByName(field).String()
		if newVal != "" && currVal != newVal {
			v.SetString(newVal)
			updated = true
		}
	}
	return updated
}

func getResourceStates(app *argoappv1.Application, selectedResources []*argoappv1.SyncOperationResource) []*resourceState {
	var states []*resourceState
	resourceByKey := make(map[kube.ResourceKey]argoappv1.ResourceStatus)
	for i := range app.Status.Resources {
		res := app.Status.Resources[i]
		resourceByKey[kube.NewResourceKey(res.Group, res.Kind, res.Namespace, res.Name)] = res
	}

	// print most resources info along with most recent operation results
	if app.Status.OperationState != nil && app.Status.OperationState.SyncResult != nil {
		for _, res := range app.Status.OperationState.SyncResult.Resources {
			sync := string(res.HookPhase)
			health := string(res.Status)
			key := kube.NewResourceKey(res.Group, res.Kind, res.Namespace, res.Name)
			if resource, ok := resourceByKey[key]; ok && res.HookType == "" {
				health = ""
				if resource.Health != nil {
					health = string(resource.Health.Status)
				}
				sync = string(resource.Status)
			}
			states = append(states, &resourceState{
				Group: res.Group, Kind: res.Kind, Namespace: res.Namespace, Name: res.Name, Status: sync, Health: health, Hook: string(res.HookType), Message: res.Message})
			delete(resourceByKey, kube.NewResourceKey(res.Group, res.Kind, res.Namespace, res.Name))
		}
	}
	resKeys := make([]kube.ResourceKey, 0)
	for k := range resourceByKey {
		resKeys = append(resKeys, k)
	}
	sort.Slice(resKeys, func(i, j int) bool {
		return resKeys[i].String() < resKeys[j].String()
	})
	// print rest of resources which were not part of most recent operation
	for _, resKey := range resKeys {
		res := resourceByKey[resKey]
		health := ""
		if res.Health != nil {
			health = string(res.Health.Status)
		}
		states = append(states, &resourceState{
			Group: res.Group, Kind: res.Kind, Namespace: res.Namespace, Name: res.Name, Status: string(res.Status), Health: health, Hook: "", Message: ""})
	}
	// filter out not selected resources
	if len(selectedResources) > 0 {
		for i := len(states) - 1; i >= 0; i-- {
			res := states[i]
			if !argo.IncludeResource(res.Name, res.Namespace, schema.GroupVersionKind{Group: res.Group, Kind: res.Kind}, selectedResources) {
				states = append(states[:i], states[i+1:]...)
			}
		}
	}
	return states
}

// filterAppResources selects the app resources that match atleast one of the resource filters.
func filterAppResources(app *argoappv1.Application, selectedResources []*argoappv1.SyncOperationResource) []*argoappv1.SyncOperationResource {
	var filteredResources []*argoappv1.SyncOperationResource
	if app != nil && len(selectedResources) > 0 {
		for i := range app.Status.Resources {
			appResource := app.Status.Resources[i]
			if (argo.IncludeResource(appResource.Name, appResource.Namespace,
				schema.GroupVersionKind{Group: appResource.Group, Kind: appResource.Kind}, selectedResources)) {
				filteredResources = append(filteredResources, &argoappv1.SyncOperationResource{
					Group:     appResource.Group,
					Kind:      appResource.Kind,
					Name:      appResource.Name,
					Namespace: appResource.Namespace,
				})
			}
		}
	}
	return filteredResources
}

func groupResourceStates(app *argoappv1.Application, selectedResources []*argoappv1.SyncOperationResource) map[string]*resourceState {
	resStates := make(map[string]*resourceState)
	for _, result := range getResourceStates(app, selectedResources) {
		key := result.Key()
		if prev, ok := resStates[key]; ok {
			prev.Merge(result)
		} else {
			resStates[key] = result
		}
	}
	return resStates
}

// check if resource health, sync and operation statuses matches watch options
func checkResourceStatus(watch watchOpts, healthStatus string, syncStatus string, operationStatus *argoappv1.Operation) bool {
	healthCheckPassed := true

	if watch.suspended && watch.health && watch.degraded {
		healthCheckPassed = healthStatus == string(health.HealthStatusHealthy) ||
			healthStatus == string(health.HealthStatusSuspended) ||
			healthStatus == string(health.HealthStatusDegraded)
	} else if watch.suspended && watch.degraded {
		healthCheckPassed = healthStatus == string(health.HealthStatusDegraded) ||
			healthStatus == string(health.HealthStatusSuspended)
	} else if watch.degraded && watch.health {
		healthCheckPassed = healthStatus == string(health.HealthStatusHealthy) ||
			healthStatus == string(health.HealthStatusDegraded)
		//below are good
	} else if watch.suspended && watch.health {
		healthCheckPassed = healthStatus == string(health.HealthStatusHealthy) ||
			healthStatus == string(health.HealthStatusSuspended)
	} else if watch.suspended {
		healthCheckPassed = healthStatus == string(health.HealthStatusSuspended)
	} else if watch.health {
		healthCheckPassed = healthStatus == string(health.HealthStatusHealthy)
	} else if watch.degraded {
		healthCheckPassed = healthStatus == string(health.HealthStatusDegraded)
	}

	synced := !watch.sync || syncStatus == string(argoappv1.SyncStatusCodeSynced)
	operational := !watch.operation || operationStatus == nil
	return synced && healthCheckPassed && operational
}

// resourceParentChild gets the latest state of the app and the latest state of the app's resource tree and then
// constructs the necessary data structures to print the app as a tree.
func resourceParentChild(ctx context.Context, acdClient argocdclient.Client, appName string, appNs string) (map[string]argoappv1.ResourceNode, map[string][]string, map[string]struct{}, map[string]*resourceState) {
	_, appIf := acdClient.NewApplicationClientOrDie()
	mapUidToNode, mapParentToChild, parentNode := parentChildDetails(appIf, ctx, appName, appNs)
	app, err := appIf.Get(ctx, &application.ApplicationQuery{Name: pointer.String(appName), AppNamespace: pointer.String(appNs)})
	errors.CheckError(err)
	mapNodeNameToResourceState := make(map[string]*resourceState)
	for _, res := range getResourceStates(app, nil) {
		mapNodeNameToResourceState[res.Kind+"/"+res.Name] = res
	}
	return mapUidToNode, mapParentToChild, parentNode, mapNodeNameToResourceState
}

const waitFormatString = "%s\t%5s\t%10s\t%10s\t%20s\t%8s\t%7s\t%10s\t%s\n"

// waitOnApplicationStatus watches an application and blocks until either the desired watch conditions
// are fulfilled or we reach the timeout. Returns the app once desired conditions have been filled.
// Additionally return the operationState at time of fulfilment (which may be different than returned app).
func waitOnApplicationStatus(ctx context.Context, acdClient argocdclient.Client, appName string, timeout uint, watch watchOpts, selectedResources []*argoappv1.SyncOperationResource, output string) (*argoappv1.Application, *argoappv1.OperationState, error) {
	ctx, cancel := context.WithCancel(ctx)
	defer cancel()

	// refresh controls whether or not we refresh the app before printing the final status.
	// We only want to do this when an operation is in progress, since operations are the only
	// time when the sync status lags behind when an operation completes
	refresh := false

	appRealName, appNs := argo.ParseFromQualifiedName(appName, "")

	printFinalStatus := func(app *argoappv1.Application) *argoappv1.Application {
		var err error
		if refresh {
			conn, appClient := acdClient.NewApplicationClientOrDie()
			refreshType := string(argoappv1.RefreshTypeNormal)
			app, err = appClient.Get(ctx, &application.ApplicationQuery{
				Name:         &appRealName,
				Refresh:      &refreshType,
				AppNamespace: &appNs,
			})
			errors.CheckError(err)
			_ = conn.Close()
		}

		fmt.Println()
		printAppSummaryTable(app, appURL(ctx, acdClient, appName), nil)
		fmt.Println()
		if watch.operation {
			printOperationResult(app.Status.OperationState)
		}

		switch output {
		case "yaml", "json":
			err := PrintResource(app, output)
			errors.CheckError(err)
		case "wide", "":
			if len(app.Status.Resources) > 0 {
				fmt.Println()
				w := tabwriter.NewWriter(os.Stdout, 0, 0, 2, ' ', 0)
				printAppResources(w, app)
				_ = w.Flush()
			}
		case "tree":
			mapUidToNode, mapParentToChild, parentNode, mapNodeNameToResourceState := resourceParentChild(ctx, acdClient, appName, appNs)
			if len(mapUidToNode) > 0 {
				fmt.Println()
				printTreeView(mapUidToNode, mapParentToChild, parentNode, mapNodeNameToResourceState)
			}
		case "tree=detailed":
			mapUidToNode, mapParentToChild, parentNode, mapNodeNameToResourceState := resourceParentChild(ctx, acdClient, appName, appNs)
			if len(mapUidToNode) > 0 {
				fmt.Println()
				printTreeViewDetailed(mapUidToNode, mapParentToChild, parentNode, mapNodeNameToResourceState)
			}
		default:
			errors.CheckError(fmt.Errorf("unknown output format: %s", output))
		}
		return app
	}

	if timeout != 0 {
		time.AfterFunc(time.Duration(timeout)*time.Second, func() {
			_, appClient := acdClient.NewApplicationClientOrDie()
			app, err := appClient.Get(ctx, &application.ApplicationQuery{
				Name:         &appRealName,
				AppNamespace: &appNs,
			})
			errors.CheckError(err)
			fmt.Println()
			fmt.Println("This is the state of the app after `wait` timed out:")
			printFinalStatus(app)
			cancel()
			fmt.Println()
			fmt.Println("The command timed out waiting for the conditions to be met.")
		})
	}

	w := tabwriter.NewWriter(os.Stdout, 5, 0, 2, ' ', 0)
	_, _ = fmt.Fprintf(w, waitFormatString, "TIMESTAMP", "GROUP", "KIND", "NAMESPACE", "NAME", "STATUS", "HEALTH", "HOOK", "MESSAGE")

	prevStates := make(map[string]*resourceState)
	conn, appClient := acdClient.NewApplicationClientOrDie()
	defer argoio.Close(conn)
	app, err := appClient.Get(ctx, &application.ApplicationQuery{
		Name:         &appRealName,
		AppNamespace: &appNs,
	})
	errors.CheckError(err)

	// printFinalStatus() will refresh and update the app object, potentially causing the app's
	// status.operationState to be different than the version when we break out of the event loop.
	// This means the app.status is unreliable for determining the final state of the operation.
	// finalOperationState captures the operationState as it was seen when we met the conditions of
	// the wait, so the caller can rely on it to determine the outcome of the operation.
	// See: https://github.com/argoproj/argo-cd/issues/5592
	finalOperationState := app.Status.OperationState

	appEventCh := acdClient.WatchApplicationWithRetry(ctx, appName, app.ResourceVersion)
	for appEvent := range appEventCh {
		app = &appEvent.Application

		finalOperationState = app.Status.OperationState
		operationInProgress := false
		// consider the operation is in progress
		if app.Operation != nil {
			// if it just got requested
			operationInProgress = true
			if !app.Operation.DryRun() {
				refresh = true
			}
		} else if app.Status.OperationState != nil {
			if app.Status.OperationState.FinishedAt == nil {
				// if it is not finished yet
				operationInProgress = true
			} else if !app.Status.OperationState.Operation.DryRun() && (app.Status.ReconciledAt == nil || app.Status.ReconciledAt.Before(app.Status.OperationState.FinishedAt)) {
				// if it is just finished and we need to wait for controller to reconcile app once after syncing
				operationInProgress = true
			}
		}

		var selectedResourcesAreReady bool

		// If selected resources are included, wait only on those resources, otherwise wait on the application as a whole.
		if len(selectedResources) > 0 {
			selectedResourcesAreReady = true
			for _, state := range getResourceStates(app, selectedResources) {
				resourceIsReady := checkResourceStatus(watch, state.Health, state.Status, appEvent.Application.Operation)
				if !resourceIsReady {
					selectedResourcesAreReady = false
					break
				}
			}
		} else {
			// Wait on the application as a whole
			selectedResourcesAreReady = checkResourceStatus(watch, string(app.Status.Health.Status), string(app.Status.Sync.Status), appEvent.Application.Operation)
		}

		if selectedResourcesAreReady && (!operationInProgress || !watch.operation) {
			app = printFinalStatus(app)
			return app, finalOperationState, nil
		}

		newStates := groupResourceStates(app, selectedResources)
		for _, newState := range newStates {
			var doPrint bool
			stateKey := newState.Key()
			if prevState, found := prevStates[stateKey]; found {
				if watch.health && prevState.Health != string(health.HealthStatusUnknown) && prevState.Health != string(health.HealthStatusDegraded) && newState.Health == string(health.HealthStatusDegraded) {
					_ = printFinalStatus(app)
					return nil, finalOperationState, fmt.Errorf("application '%s' health state has transitioned from %s to %s", appName, prevState.Health, newState.Health)
				}
				doPrint = prevState.Merge(newState)
			} else {
				prevStates[stateKey] = newState
				doPrint = true
			}
			if doPrint {
				_, _ = fmt.Fprintf(w, waitFormatString, prevStates[stateKey].FormatItems()...)
			}
		}
		_ = w.Flush()
	}
	_ = printFinalStatus(app)
	return nil, finalOperationState, fmt.Errorf("timed out (%ds) waiting for app %q match desired state", timeout, appName)
}

// setParameterOverrides updates an existing or appends a new parameter override in the application
// the app is assumed to be a helm app and is expected to be in the form:
// param=value
func setParameterOverrides(app *argoappv1.Application, parameters []string) {
	if len(parameters) == 0 {
		return
	}
	source := app.Spec.GetSource()
	var sourceType argoappv1.ApplicationSourceType
	if st, _ := source.ExplicitType(); st != nil {
		sourceType = *st
	} else if app.Status.SourceType != "" {
		sourceType = app.Status.SourceType
	} else {
		if len(strings.SplitN(parameters[0], "=", 2)) == 2 {
			sourceType = argoappv1.ApplicationSourceTypeHelm
		}
	}

	switch sourceType {
	case argoappv1.ApplicationSourceTypeHelm:
		if source.Helm == nil {
			source.Helm = &argoappv1.ApplicationSourceHelm{}
		}
		for _, p := range parameters {
			newParam, err := argoappv1.NewHelmParameter(p, false)
			if err != nil {
				log.Error(err)
				continue
			}
			source.Helm.AddParameter(*newParam)
		}
	default:
		log.Fatalf("Parameters can only be set against Helm applications")
	}
}

// Print list of history ID's for an application.
func printApplicationHistoryIds(revHistory []argoappv1.RevisionHistory) {
	for _, depInfo := range revHistory {
		fmt.Println(depInfo.ID)
	}
}

// Print a history table for an application.
func printApplicationHistoryTable(revHistory []argoappv1.RevisionHistory) {
	w := tabwriter.NewWriter(os.Stdout, 0, 0, 2, ' ', 0)
	_, _ = fmt.Fprintf(w, "ID\tDATE\tREVISION\n")
	for _, depInfo := range revHistory {
		rev := depInfo.Source.TargetRevision
		if len(depInfo.Revision) >= 7 {
			rev = fmt.Sprintf("%s (%s)", rev, depInfo.Revision[0:7])
		}
		_, _ = fmt.Fprintf(w, "%d\t%s\t%s\n", depInfo.ID, depInfo.DeployedAt, rev)
	}
	_ = w.Flush()
}

// NewApplicationHistoryCommand returns a new instance of an `argocd app history` command
func NewApplicationHistoryCommand(clientOpts *argocdclient.ClientOptions) *cobra.Command {
	var (
		output string
	)
	var command = &cobra.Command{
		Use:   "history APPNAME",
		Short: "Show application deployment history",
		Run: func(c *cobra.Command, args []string) {
			ctx := c.Context()

			if len(args) != 1 {
				c.HelpFunc()(c, args)
				os.Exit(1)
			}
			conn, appIf := headless.NewClientOrDie(clientOpts, c).NewApplicationClientOrDie()
			defer argoio.Close(conn)
			appName, appNs := argo.ParseFromQualifiedName(args[0], "")
			app, err := appIf.Get(ctx, &application.ApplicationQuery{
				Name:         &appName,
				AppNamespace: &appNs,
			})
			errors.CheckError(err)

			if output == "id" {
				printApplicationHistoryIds(app.Status.History)
			} else {
				printApplicationHistoryTable(app.Status.History)
			}
		},
	}
	command.Flags().StringVarP(&output, "output", "o", "wide", "Output format. One of: wide|id")
	return command
}

func findRevisionHistory(application *argoappv1.Application, historyId int64) (*argoappv1.RevisionHistory, error) {
	// in case if history id not passed and need fetch previous history revision
	if historyId == -1 {
		l := len(application.Status.History)
		if l < 2 {
			return nil, fmt.Errorf("Application '%s' should have at least two successful deployments", application.ObjectMeta.Name)
		}
		return &application.Status.History[l-2], nil
	}
	for _, di := range application.Status.History {
		if di.ID == historyId {
			return &di, nil
		}
	}
	return nil, fmt.Errorf("Application '%s' does not have deployment id '%d' in history\n", application.ObjectMeta.Name, historyId)
}

// NewApplicationRollbackCommand returns a new instance of an `argocd app rollback` command
func NewApplicationRollbackCommand(clientOpts *argocdclient.ClientOptions) *cobra.Command {
	var (
		prune   bool
		timeout uint
		output  string
	)
	var command = &cobra.Command{
		Use:   "rollback APPNAME [ID]",
		Short: "Rollback application to a previous deployed version by History ID, omitted will Rollback to the previous version",
		Run: func(c *cobra.Command, args []string) {
			ctx := c.Context()
			if len(args) == 0 {
				c.HelpFunc()(c, args)
				os.Exit(1)
			}
			appName, appNs := argo.ParseFromQualifiedName(args[0], "")
			var err error
			depID := -1
			if len(args) > 1 {
				depID, err = strconv.Atoi(args[1])
				errors.CheckError(err)
			}
			acdClient := headless.NewClientOrDie(clientOpts, c)
			conn, appIf := acdClient.NewApplicationClientOrDie()
			defer argoio.Close(conn)
			app, err := appIf.Get(ctx, &application.ApplicationQuery{
				Name:         &appName,
				AppNamespace: &appNs,
			})
			errors.CheckError(err)

			depInfo, err := findRevisionHistory(app, int64(depID))
			errors.CheckError(err)

			_, err = appIf.Rollback(ctx, &application.ApplicationRollbackRequest{
				Name:         &appName,
				AppNamespace: &appNs,
				Id:           pointer.Int64(depInfo.ID),
				Prune:        pointer.Bool(prune),
			})
			errors.CheckError(err)

			_, _, err = waitOnApplicationStatus(ctx, acdClient, app.QualifiedName(), timeout, watchOpts{
				operation: true,
			}, nil, output)
			errors.CheckError(err)
		},
	}
	command.Flags().BoolVar(&prune, "prune", false, "Allow deleting unexpected resources")
	command.Flags().UintVar(&timeout, "timeout", defaultCheckTimeoutSeconds, "Time out after this many seconds")
	command.Flags().StringVarP(&output, "output", "o", "wide", "Output format. One of: json|yaml|wide|tree|tree=detailed")
	return command
}

const printOpFmtStr = "%-20s%s\n"
const defaultCheckTimeoutSeconds = 0

func printOperationResult(opState *argoappv1.OperationState) {
	if opState == nil {
		return
	}
	if opState.SyncResult != nil {
		fmt.Printf(printOpFmtStr, "Operation:", "Sync")
		fmt.Printf(printOpFmtStr, "Sync Revision:", opState.SyncResult.Revision)
	}
	fmt.Printf(printOpFmtStr, "Phase:", opState.Phase)
	fmt.Printf(printOpFmtStr, "Start:", opState.StartedAt)
	fmt.Printf(printOpFmtStr, "Finished:", opState.FinishedAt)
	var duration time.Duration
	if !opState.FinishedAt.IsZero() {
		duration = time.Second * time.Duration(opState.FinishedAt.Unix()-opState.StartedAt.Unix())
	} else {
		duration = time.Second * time.Duration(time.Now().UTC().Unix()-opState.StartedAt.Unix())
	}
	fmt.Printf(printOpFmtStr, "Duration:", duration)
	if opState.Message != "" {
		fmt.Printf(printOpFmtStr, "Message:", opState.Message)
	}
}

// NewApplicationManifestsCommand returns a new instance of an `argocd app manifests` command
func NewApplicationManifestsCommand(clientOpts *argocdclient.ClientOptions) *cobra.Command {
	var (
		source        string
		revision      string
		local         string
		localRepoRoot string
	)
	var command = &cobra.Command{
		Use:   "manifests APPNAME",
		Short: "Print manifests of an application",
		Run: func(c *cobra.Command, args []string) {
			ctx := c.Context()

			if len(args) != 1 {
				c.HelpFunc()(c, args)
				os.Exit(1)
			}
			appName, appNs := argo.ParseFromQualifiedName(args[0], "")
			clientset := headless.NewClientOrDie(clientOpts, c)
			conn, appIf := clientset.NewApplicationClientOrDie()
			defer argoio.Close(conn)
			resources, err := appIf.ManagedResources(ctx, &application.ResourcesQuery{
				ApplicationName: &appName,
				AppNamespace:    &appNs,
			})
			errors.CheckError(err)

			var unstructureds []*unstructured.Unstructured
			switch source {
			case "git":
				if local != "" {
					app, err := appIf.Get(context.Background(), &application.ApplicationQuery{Name: &appName})
					errors.CheckError(err)

					settingsConn, settingsIf := clientset.NewSettingsClientOrDie()
					defer argoio.Close(settingsConn)
					argoSettings, err := settingsIf.Get(context.Background(), &settings.SettingsQuery{})
					errors.CheckError(err)

					clusterConn, clusterIf := clientset.NewClusterClientOrDie()
					defer argoio.Close(clusterConn)
					cluster, err := clusterIf.Get(context.Background(), &clusterpkg.ClusterQuery{Name: app.Spec.Destination.Name, Server: app.Spec.Destination.Server})
					errors.CheckError(err)

					proj := getProject(c, clientOpts, ctx, app.Spec.Project)
					unstructureds = getLocalObjects(context.Background(), app, proj.Project, local, localRepoRoot, argoSettings.AppLabelKey, cluster.ServerVersion, cluster.Info.APIVersions, argoSettings.KustomizeOptions, argoSettings.TrackingMethod)
				} else if revision != "" {
					q := application.ApplicationManifestQuery{
						Name:         &appName,
						AppNamespace: &appNs,
						Revision:     pointer.String(revision),
					}
					res, err := appIf.GetManifests(ctx, &q)
					errors.CheckError(err)

					for _, mfst := range res.Manifests {
						obj, err := argoappv1.UnmarshalToUnstructured(mfst)
						errors.CheckError(err)
						unstructureds = append(unstructureds, obj)
					}
				} else {
					targetObjs, err := targetObjects(resources.Items)
					errors.CheckError(err)
					unstructureds = targetObjs
				}
			case "live":
				liveObjs, err := cmdutil.LiveObjects(resources.Items)
				errors.CheckError(err)
				unstructureds = liveObjs
			default:
				log.Fatalf("Unknown source type '%s'", source)
			}

			for _, obj := range unstructureds {
				fmt.Println("---")
				yamlBytes, err := yaml.Marshal(obj)
				errors.CheckError(err)
				fmt.Printf("%s\n", yamlBytes)
			}
		},
	}
	command.Flags().StringVar(&source, "source", "git", "Source of manifests. One of: live|git")
	command.Flags().StringVar(&revision, "revision", "", "Show manifests at a specific revision")
	command.Flags().StringVar(&local, "local", "", "If set, show locally-generated manifests. Value is the absolute path to app manifests within the manifest repo. Example: '/home/username/apps/env/app-1'.")
	command.Flags().StringVar(&localRepoRoot, "local-repo-root", ".", "Path to the local repository root. Used together with --local allows setting the repository root. Example: '/home/username/apps'.")
	return command
}

// NewApplicationTerminateOpCommand returns a new instance of an `argocd app terminate-op` command
func NewApplicationTerminateOpCommand(clientOpts *argocdclient.ClientOptions) *cobra.Command {
	var command = &cobra.Command{
		Use:   "terminate-op APPNAME",
		Short: "Terminate running operation of an application",
		Run: func(c *cobra.Command, args []string) {
			ctx := c.Context()

			if len(args) != 1 {
				c.HelpFunc()(c, args)
				os.Exit(1)
			}
			appName, appNs := argo.ParseFromQualifiedName(args[0], "")
			conn, appIf := headless.NewClientOrDie(clientOpts, c).NewApplicationClientOrDie()
			defer argoio.Close(conn)
			_, err := appIf.TerminateOperation(ctx, &application.OperationTerminateRequest{
				Name:         &appName,
				AppNamespace: &appNs,
			})
			errors.CheckError(err)
			fmt.Printf("Application '%s' operation terminating\n", appName)
		},
	}
	return command
}

func NewApplicationEditCommand(clientOpts *argocdclient.ClientOptions) *cobra.Command {
	var command = &cobra.Command{
		Use:   "edit APPNAME",
		Short: "Edit application",
		Run: func(c *cobra.Command, args []string) {
			ctx := c.Context()

			if len(args) != 1 {
				c.HelpFunc()(c, args)
				os.Exit(1)
			}
			appName, appNs := argo.ParseFromQualifiedName(args[0], "")
			conn, appIf := headless.NewClientOrDie(clientOpts, c).NewApplicationClientOrDie()
			defer argoio.Close(conn)
			app, err := appIf.Get(ctx, &application.ApplicationQuery{
				Name:         &appName,
				AppNamespace: &appNs,
			})
			errors.CheckError(err)

			appData, err := json.Marshal(app.Spec)
			errors.CheckError(err)
			appData, err = yaml.JSONToYAML(appData)
			errors.CheckError(err)

			cli.InteractiveEdit(fmt.Sprintf("%s-*-edit.yaml", appName), appData, func(input []byte) error {
				input, err = yaml.YAMLToJSON(input)
				if err != nil {
					return fmt.Errorf("error converting YAML to JSON: %w", err)
				}
				updatedSpec := argoappv1.ApplicationSpec{}
				err = json.Unmarshal(input, &updatedSpec)
				if err != nil {
					return fmt.Errorf("error unmarshaling input into application spec: %w", err)
				}

				var appOpts cmdutil.AppOptions
				cmdutil.SetAppSpecOptions(c.Flags(), &app.Spec, &appOpts)
				_, err = appIf.UpdateSpec(ctx, &application.ApplicationUpdateSpecRequest{
					Name:         &appName,
					Spec:         &updatedSpec,
					Validate:     &appOpts.Validate,
					AppNamespace: &appNs,
				})
				if err != nil {
					return fmt.Errorf("failed to update application spec: %w", err)
				}
				return nil
			})
		},
	}
	return command
}

func NewApplicationPatchCommand(clientOpts *argocdclient.ClientOptions) *cobra.Command {
	var patch string
	var patchType string

	command := cobra.Command{
		Use:   "patch APPNAME",
		Short: "Patch application",
		Example: `  # Update an application's source path using json patch
  argocd app patch myapplication --patch='[{"op": "replace", "path": "/spec/source/path", "value": "newPath"}]' --type json

  # Update an application's repository target revision using merge patch
  argocd app patch myapplication --patch '{"spec": { "source": { "targetRevision": "master" } }}' --type merge`,
		Run: func(c *cobra.Command, args []string) {
			ctx := c.Context()

			if len(args) != 1 {
				c.HelpFunc()(c, args)
				os.Exit(1)
			}
			appName, appNs := argo.ParseFromQualifiedName(args[0], "")
			conn, appIf := headless.NewClientOrDie(clientOpts, c).NewApplicationClientOrDie()
			defer argoio.Close(conn)

			patchedApp, err := appIf.Patch(ctx, &application.ApplicationPatchRequest{
				Name:         &appName,
				Patch:        &patch,
				PatchType:    &patchType,
				AppNamespace: &appNs,
			})
			errors.CheckError(err)

			yamlBytes, err := yaml.Marshal(patchedApp)
			errors.CheckError(err)

			fmt.Println(string(yamlBytes))
		},
	}

	command.Flags().StringVar(&patch, "patch", "", "Patch body")
	command.Flags().StringVar(&patchType, "type", "json", "The type of patch being provided; one of [json merge]")
	return &command
}<|MERGE_RESOLUTION|>--- conflicted
+++ resolved
@@ -1020,7 +1020,6 @@
 // NewApplicationDiffCommand returns a new instance of an `argocd app diff` command
 func NewApplicationDiffCommand(clientOpts *argocdclient.ClientOptions) *cobra.Command {
 	var (
-<<<<<<< HEAD
 		refresh             bool
 		hardRefresh         bool
 		exitCode            bool
@@ -1028,16 +1027,8 @@
 		local               string
 		revision            string
 		localRepoRoot       string
-=======
-		refresh            bool
-		hardRefresh        bool
-		exitCode           bool
-		local              string
-		revision           string
-		localRepoRoot      string
-		serverSideGenerate bool
-		localIncludes      []string
->>>>>>> af17c8d0
+		serverSideGenerate  bool
+		localIncludes       []string
 	)
 	shortDesc := "Perform a diff against the target and live state."
 	var command = &cobra.Command{
@@ -1068,28 +1059,12 @@
 			defer argoio.Close(conn)
 			argoSettings, err := settingsIf.Get(ctx, &settings.SettingsQuery{})
 			errors.CheckError(err)
-<<<<<<< HEAD
-
-			if local != "" {
-				conn, clusterIf := clientset.NewClusterClientOrDie()
-				defer argoio.Close(conn)
-				cluster, err := clusterIf.Get(context.Background(), &clusterpkg.ClusterQuery{Name: app.Spec.Destination.Name, Server: app.Spec.Destination.Server})
-				errors.CheckError(err)
-				localObjs := groupObjsByKey(getLocalObjects(app, local, localRepoRoot, argoSettings.AppLabelKey, cluster.ServerVersion, argoSettings.KustomizeOptions, argoSettings.ConfigManagementPlugins), liveObjs, app.Spec.Destination.Namespace, includeResourceHook)
-				items = groupObjsForDiff(resources, localObjs, items, argoSettings, appName)
-			} else if revision != "" {
-				var unstructureds []*unstructured.Unstructured
-				q := applicationpkg.ApplicationManifestQuery{
-					Name:     &appName,
-					Revision: revision,
-=======
 			diffOption := &DifferenceOption{}
 			if revision != "" {
 				q := application.ApplicationManifestQuery{
 					Name:         &appName,
 					Revision:     &revision,
 					AppNamespace: &appNs,
->>>>>>> af17c8d0
 				}
 				res, err := appIf.GetManifests(ctx, &q)
 				errors.CheckError(err)
@@ -1099,20 +1074,8 @@
 				if serverSideGenerate {
 					client, err := appIf.GetManifestsWithFiles(ctx, grpc_retry.Disable())
 					errors.CheckError(err)
-<<<<<<< HEAD
-					unstructureds = append(unstructureds, obj)
-				}
-				groupedObjs := groupObjsByKey(unstructureds, liveObjs, app.Spec.Destination.Namespace, includeResourceHook)
-				items = groupObjsForDiff(resources, groupedObjs, items, argoSettings, appName)
-			} else {
-				for i := range resources.Items {
-					res := resources.Items[i]
-					var live = &unstructured.Unstructured{}
-					err := json.Unmarshal([]byte(res.NormalizedLiveState), &live)
-=======
 
 					err = manifeststream.SendApplicationManifestQueryWithFiles(ctx, client, appName, appNs, local, localIncludes)
->>>>>>> af17c8d0
 					errors.CheckError(err)
 
 					res, err := client.CloseAndRecv()
@@ -1140,6 +1103,7 @@
 	command.Flags().BoolVar(&refresh, "refresh", false, "Refresh application data when retrieving")
 	command.Flags().BoolVar(&hardRefresh, "hard-refresh", false, "Refresh application data as well as target manifests cache")
 	command.Flags().BoolVar(&exitCode, "exit-code", true, "Return non-zero exit code when there is a diff")
+	command.Flags().BoolVar(&includeResourceHook, "include-resource-hook", false, "Display the diff of resource hooks. Used together with --local or --revision")
 	command.Flags().StringVar(&local, "local", "", "Compare live app to a local manifests")
 	command.Flags().StringVar(&revision, "revision", "", "Compare live app to a particular revision")
 	command.Flags().StringVar(&localRepoRoot, "local-repo-root", "/", "Path to the repository root. Used together with --local allows setting the repository root")
@@ -1148,20 +1112,6 @@
 	return command
 }
 
-<<<<<<< HEAD
-			foundDiffs := false
-			for _, item := range items {
-				if item.target != nil && hook.IsHook(item.target) && !includeResourceHook || item.live != nil && hook.IsHook(item.live) && !includeResourceHook {
-					continue
-				}
-				overrides := make(map[string]argoappv1.ResourceOverride)
-				for k := range argoSettings.ResourceOverrides {
-					val := argoSettings.ResourceOverrides[k]
-					overrides[k] = *val
-				}
-				normalizer, err := argo.NewDiffNormalizer(app.Spec.IgnoreDifferences, overrides)
-				errors.CheckError(err)
-=======
 // DifferenceOption struct to store diff options
 type DifferenceOption struct {
 	local         string
@@ -1171,7 +1121,6 @@
 	res           *repoapiclient.ManifestResponse
 	serversideRes *repoapiclient.ManifestResponse
 }
->>>>>>> af17c8d0
 
 // findandPrintDiff ... Prints difference between application current state and state stored in git or locally, returns boolean as true if difference is found else returns false
 func findandPrintDiff(ctx context.Context, app *argoappv1.Application, proj *argoappv1.AppProject, resources *application.ManagedResourcesResponse, argoSettings *settings.Settings, diffOptions *DifferenceOption) bool {
@@ -1256,18 +1205,7 @@
 			_ = cli.PrintDiff(item.key.Name, live, target)
 		}
 	}
-<<<<<<< HEAD
-	command.Flags().BoolVar(&refresh, "refresh", false, "Refresh application data when retrieving")
-	command.Flags().BoolVar(&hardRefresh, "hard-refresh", false, "Refresh application data as well as target manifests cache")
-	command.Flags().BoolVar(&exitCode, "exit-code", true, "Return non-zero exit code when there is a diff")
-	command.Flags().BoolVar(&includeResourceHook, "include-resource-hook", false, "Display the diff of resource hooks. Used together with --local or --revision")
-	command.Flags().StringVar(&local, "local", "", "Compare live app to a local manifests")
-	command.Flags().StringVar(&revision, "revision", "", "Compare live app to a particular revision")
-	command.Flags().StringVar(&localRepoRoot, "local-repo-root", "/", "Path to the repository root. Used together with --local allows setting the repository root")
-	return command
-=======
 	return foundDiffs
->>>>>>> af17c8d0
 }
 
 func groupObjsForDiff(resources *application.ManagedResourcesResponse, objs map[kube.ResourceKey]*unstructured.Unstructured, items []objKeyLiveTarget, argoSettings *settings.Settings, appName, namespace string) []objKeyLiveTarget {
