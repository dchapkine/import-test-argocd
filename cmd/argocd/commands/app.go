--- conflicted
+++ resolved
@@ -989,8 +989,7 @@
 			unstructureds = append(unstructureds, obj)
 		}
 		groupedObjs := groupObjsByKey(unstructureds, liveObjs, app.Spec.Destination.Namespace)
-<<<<<<< HEAD
-		items = groupObjsForDiff(resources, groupedObjs, items, argoSettings, appName)
+		items = groupObjsForDiff(resources, groupedObjs, items, argoSettings, app.Name)
 	} else if diffOptions.serversideRes != nil {
 		var unstructureds []*unstructured.Unstructured
 		for _, mfst := range diffOptions.serversideRes.Manifests {
@@ -999,10 +998,7 @@
 			unstructureds = append(unstructureds, obj)
 		}
 		groupedObjs := groupObjsByKey(unstructureds, liveObjs, app.Spec.Destination.Namespace)
-		items = groupObjsForDiff(resources, groupedObjs, items, argoSettings, appName)
-=======
 		items = groupObjsForDiff(resources, groupedObjs, items, argoSettings, app.Name)
->>>>>>> 2d544b42
 	} else {
 		for i := range resources.Items {
 			res := resources.Items[i]
