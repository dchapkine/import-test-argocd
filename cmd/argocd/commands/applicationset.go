package commands

import (
	"fmt"
	"io"
	"os"
	"reflect"
	"text/tabwriter"

	"github.com/mattn/go-isatty"
	"github.com/spf13/cobra"
	"google.golang.org/grpc/codes"

	"github.com/argoproj/argo-cd/v2/cmd/argocd/commands/headless"
	cmdutil "github.com/argoproj/argo-cd/v2/cmd/util"
	argocdclient "github.com/argoproj/argo-cd/v2/pkg/apiclient"
	"github.com/argoproj/argo-cd/v2/pkg/apiclient/applicationset"
	arogappsetv1 "github.com/argoproj/argo-cd/v2/pkg/apis/application/v1alpha1"
	"github.com/argoproj/argo-cd/v2/util/argo"
	"github.com/argoproj/argo-cd/v2/util/cli"
	"github.com/argoproj/argo-cd/v2/util/errors"
	"github.com/argoproj/argo-cd/v2/util/grpc"
	argoio "github.com/argoproj/argo-cd/v2/util/io"
	"github.com/argoproj/argo-cd/v2/util/templates"
)

var appSetExample = templates.Examples(`
	# Get an ApplicationSet.
	argocd appset get APPSETNAME

	# List all the ApplicationSets
	argocd appset list

	# Create an ApplicationSet from a YAML stored in a file or at given URL
	argocd appset create <filename or URL> (<filename or URL>...)

	# Delete an ApplicationSet
	argocd appset delete APPSETNAME (APPSETNAME...)
	`)

// NewAppSetCommand returns a new instance of an `argocd appset` command
func NewAppSetCommand(clientOpts *argocdclient.ClientOptions) *cobra.Command {
	command := &cobra.Command{
		Use:     "appset",
		Short:   "Manage ApplicationSets",
		Example: appSetExample,
		Run: func(c *cobra.Command, args []string) {
			c.HelpFunc()(c, args)
			os.Exit(1)
		},
	}
	command.AddCommand(NewApplicationSetGetCommand(clientOpts))
	command.AddCommand(NewApplicationSetCreateCommand(clientOpts))
	command.AddCommand(NewApplicationSetListCommand(clientOpts))
	command.AddCommand(NewApplicationSetDeleteCommand(clientOpts))
	return command
}

// NewApplicationSetGetCommand returns a new instance of an `argocd appset get` command
func NewApplicationSetGetCommand(clientOpts *argocdclient.ClientOptions) *cobra.Command {
	var (
		output     string
		showParams bool
	)
	command := &cobra.Command{
		Use:   "get APPSETNAME",
		Short: "Get ApplicationSet details",
		Example: templates.Examples(`
	# Get ApplicationSets
	argocd appset get APPSETNAME
		`),
		Run: func(c *cobra.Command, args []string) {
			ctx := c.Context()

			if len(args) == 0 {
				c.HelpFunc()(c, args)
				os.Exit(1)
			}
			acdClient := headless.NewClientOrDie(clientOpts, c)
			conn, appIf := acdClient.NewApplicationSetClientOrDie()
			defer argoio.Close(conn)

			appSetName, appSetNs := argo.ParseFromQualifiedName(args[0], "")

			appSet, err := appIf.Get(ctx, &applicationset.ApplicationSetGetQuery{Name: appSetName, AppsetNamespace: appSetNs})
			errors.CheckError(err)

			switch output {
			case "yaml", "json":
				err := PrintResource(appSet, output)
				errors.CheckError(err)
			case "wide", "":
				printAppSetSummaryTable(appSet)

				if len(appSet.Status.Conditions) > 0 {
					fmt.Println()
					w := tabwriter.NewWriter(os.Stdout, 0, 0, 2, ' ', 0)
					printAppSetConditions(w, appSet)
					_ = w.Flush()
					fmt.Println()
				}
				if showParams {
					printHelmParams(appSet.Spec.Template.Spec.GetSource().Helm)
				}
			default:
				errors.CheckError(fmt.Errorf("unknown output format: %s", output))
			}
		},
	}
	command.Flags().StringVarP(&output, "output", "o", "wide", "Output format. One of: json|yaml|wide")
	command.Flags().BoolVar(&showParams, "show-params", false, "Show ApplicationSet parameters and overrides")
	return command
}

// NewApplicationSetCreateCommand returns a new instance of an `argocd appset create` command
func NewApplicationSetCreateCommand(clientOpts *argocdclient.ClientOptions) *cobra.Command {
<<<<<<< HEAD
	var output string
	var upsert, dryRun bool

	var command = &cobra.Command{
=======
	var upsert bool
	command := &cobra.Command{
>>>>>>> d7fc1bf2
		Use:   "create",
		Short: "Create one or more ApplicationSets",
		Example: templates.Examples(`
	# Create ApplicationSets
	argocd appset create <filename or URL> (<filename or URL>...)
		`),
		Run: func(c *cobra.Command, args []string) {
			ctx := c.Context()

			if len(args) == 0 {
				c.HelpFunc()(c, args)
				os.Exit(1)
			}
			argocdClient := headless.NewClientOrDie(clientOpts, c)
			fileUrl := args[0]
			appsets, err := cmdutil.ConstructApplicationSet(fileUrl)
			errors.CheckError(err)

			if len(appsets) == 0 {
				fmt.Printf("No ApplicationSets found while parsing the input file")
				os.Exit(1)
			}

			for _, appset := range appsets {
				if appset.Name == "" {
					err := fmt.Errorf("Error creating ApplicationSet %s. ApplicationSet does not have Name field set", appset)
					errors.CheckError(err)
				}

				conn, appIf := argocdClient.NewApplicationSetClientOrDie()
				defer argoio.Close(conn)

				// Get app before creating to see if it is being updated or no change
				existing, err := appIf.Get(ctx, &applicationset.ApplicationSetGetQuery{Name: appset.Name, AppsetNamespace: appset.Namespace})
				if grpc.UnwrapGRPCStatus(err).Code() != codes.NotFound {
					errors.CheckError(err)
				}

				appSetCreateRequest := applicationset.ApplicationSetCreateRequest{
					Applicationset: appset,
					Upsert:         upsert,
					DryRun:         dryRun,
				}
				created, err := appIf.Create(ctx, &appSetCreateRequest)
				errors.CheckError(err)

				dryRunMsg := ""
				if dryRun {
					dryRunMsg = " (dry-run)"
				}

				var action string
				if existing == nil {
					action = "created"
				} else if !hasAppSetChanged(existing, created, upsert) {
					action = "unchanged"
				} else {
					action = "updated"
				}

				c.PrintErrf("ApplicationSet '%s' %s%s\n", created.ObjectMeta.Name, action, dryRunMsg)

				switch output {
				case "yaml", "json":
					err := PrintResource(created, output)
					errors.CheckError(err)
				case "wide", "":
					printAppSetSummaryTable(created)

					if len(created.Status.Conditions) > 0 {
						fmt.Println()
						w := tabwriter.NewWriter(os.Stdout, 0, 0, 2, ' ', 0)
						printAppSetConditions(w, created)
						_ = w.Flush()
						fmt.Println()
					}
				default:
					errors.CheckError(fmt.Errorf("unknown output format: %s", output))
				}
			}
		},
	}
	command.Flags().BoolVar(&upsert, "upsert", false, "Allows to override ApplicationSet with the same name even if supplied ApplicationSet spec is different from existing spec")
	command.Flags().BoolVar(&dryRun, "dry-run", false, "Allows to evaluate the ApplicationSet template on the server to get a preview of the applications that would be created")
	command.Flags().StringVarP(&output, "output", "o", "wide", "Output format. One of: json|yaml|wide")
	return command
}

// NewApplicationSetListCommand returns a new instance of an `argocd appset list` command
func NewApplicationSetListCommand(clientOpts *argocdclient.ClientOptions) *cobra.Command {
	var (
		output          string
		selector        string
		projects        []string
		appSetNamespace string
	)
	command := &cobra.Command{
		Use:   "list",
		Short: "List ApplicationSets",
		Example: templates.Examples(`
	# List all ApplicationSets
	argocd appset list
		`),
		Run: func(c *cobra.Command, args []string) {
			ctx := c.Context()

			conn, appIf := headless.NewClientOrDie(clientOpts, c).NewApplicationSetClientOrDie()
			defer argoio.Close(conn)
			appsets, err := appIf.List(ctx, &applicationset.ApplicationSetListQuery{Selector: selector, Projects: projects, AppsetNamespace: appSetNamespace})
			errors.CheckError(err)

			appsetList := appsets.Items

			switch output {
			case "yaml", "json":
				err := PrintResourceList(appsetList, output, false)
				errors.CheckError(err)
			case "name":
				printApplicationSetNames(appsetList)
			case "wide", "":
				printApplicationSetTable(appsetList, &output)
			default:
				errors.CheckError(fmt.Errorf("unknown output format: %s", output))
			}
		},
	}
	command.Flags().StringVarP(&output, "output", "o", "wide", "Output format. One of: wide|name|json|yaml")
	command.Flags().StringVarP(&selector, "selector", "l", "", "List applicationsets by label")
	command.Flags().StringArrayVarP(&projects, "project", "p", []string{}, "Filter by project name")
	command.Flags().StringVarP(&appSetNamespace, "appset-namespace", "N", "", "Only list applicationsets in namespace")

	return command
}

// NewApplicationSetDeleteCommand returns a new instance of an `argocd appset delete` command
func NewApplicationSetDeleteCommand(clientOpts *argocdclient.ClientOptions) *cobra.Command {
	var noPrompt bool
	command := &cobra.Command{
		Use:   "delete",
		Short: "Delete one or more ApplicationSets",
		Example: templates.Examples(`
	# Delete an applicationset
	argocd appset delete APPSETNAME (APPSETNAME...)
		`),
		Run: func(c *cobra.Command, args []string) {
			ctx := c.Context()

			if len(args) == 0 {
				c.HelpFunc()(c, args)
				os.Exit(1)
			}
			conn, appIf := headless.NewClientOrDie(clientOpts, c).NewApplicationSetClientOrDie()
			defer argoio.Close(conn)
			var isTerminal bool = isatty.IsTerminal(os.Stdout.Fd()) || isatty.IsCygwinTerminal(os.Stdout.Fd())
			var isConfirmAll bool = false
			numOfApps := len(args)
			promptFlag := c.Flag("yes")
			if promptFlag.Changed && promptFlag.Value.String() == "true" {
				noPrompt = true
			}
			for _, appSetQualifiedName := range args {
				appSetName, appSetNs := argo.ParseFromQualifiedName(appSetQualifiedName, "")

				appsetDeleteReq := applicationset.ApplicationSetDeleteRequest{
					Name:            appSetName,
					AppsetNamespace: appSetNs,
				}

				if isTerminal && !noPrompt {
					var lowercaseAnswer string
					if numOfApps == 1 {
						lowercaseAnswer = cli.AskToProceedS("Are you sure you want to delete '" + appSetQualifiedName + "' and all its Applications? [y/n] ")
					} else {
						if !isConfirmAll {
							lowercaseAnswer = cli.AskToProceedS("Are you sure you want to delete '" + appSetQualifiedName + "' and all its Applications? [y/n/A] where 'A' is to delete all specified ApplicationSets and their Applications without prompting")
							if lowercaseAnswer == "a" || lowercaseAnswer == "all" {
								lowercaseAnswer = "y"
								isConfirmAll = true
							}
						} else {
							lowercaseAnswer = "y"
						}
					}
					if lowercaseAnswer == "y" || lowercaseAnswer == "yes" {
						_, err := appIf.Delete(ctx, &appsetDeleteReq)
						errors.CheckError(err)
						fmt.Printf("applicationset '%s' deleted\n", appSetQualifiedName)
					} else {
						fmt.Println("The command to delete '" + appSetQualifiedName + "' was cancelled.")
					}
				} else {
					_, err := appIf.Delete(ctx, &appsetDeleteReq)
					errors.CheckError(err)
				}
			}
		},
	}
	command.Flags().BoolVarP(&noPrompt, "yes", "y", false, "Turn off prompting to confirm cascaded deletion of Application resources")
	return command
}

// Print simple list of application names
func printApplicationSetNames(apps []arogappsetv1.ApplicationSet) {
	for _, app := range apps {
		fmt.Println(app.QualifiedName())
	}
}

// Print table of application data
func printApplicationSetTable(apps []arogappsetv1.ApplicationSet, output *string) {
	w := tabwriter.NewWriter(os.Stdout, 0, 0, 2, ' ', 0)
	var fmtStr string
	headers := []interface{}{"NAME", "PROJECT", "SYNCPOLICY", "CONDITIONS"}
	if *output == "wide" {
		fmtStr = "%s\t%s\t%s\t%s\t%s\t%s\t%s\n"
		headers = append(headers, "REPO", "PATH", "TARGET")
	} else {
		fmtStr = "%s\t%s\t%s\t%s\n"
	}
	_, _ = fmt.Fprintf(w, fmtStr, headers...)
	for _, app := range apps {
		conditions := make([]arogappsetv1.ApplicationSetCondition, 0)
		for _, condition := range app.Status.Conditions {
			if condition.Status == arogappsetv1.ApplicationSetConditionStatusTrue {
				conditions = append(conditions, condition)
			}
		}
		vals := []interface{}{
			app.QualifiedName(),
			app.Spec.Template.Spec.Project,
			app.Spec.SyncPolicy,
			conditions,
		}
		if *output == "wide" {
			vals = append(vals, app.Spec.Template.Spec.GetSource().RepoURL, app.Spec.Template.Spec.GetSource().Path, app.Spec.Template.Spec.GetSource().TargetRevision)
		}
		_, _ = fmt.Fprintf(w, fmtStr, vals...)
	}
	_ = w.Flush()
}

func getServerForAppSet(appSet *arogappsetv1.ApplicationSet) string {
	if appSet.Spec.Template.Spec.Destination.Server == "" {
		return appSet.Spec.Template.Spec.Destination.Name
	}

	return appSet.Spec.Template.Spec.Destination.Server
}

func printAppSetSummaryTable(appSet *arogappsetv1.ApplicationSet) {
	source := appSet.Spec.Template.Spec.GetSource()
	fmt.Printf(printOpFmtStr, "Name:", appSet.QualifiedName())
	fmt.Printf(printOpFmtStr, "Project:", appSet.Spec.Template.Spec.GetProject())
	fmt.Printf(printOpFmtStr, "Server:", getServerForAppSet(appSet))
	fmt.Printf(printOpFmtStr, "Namespace:", appSet.Spec.Template.Spec.Destination.Namespace)
	if !appSet.Spec.Template.Spec.HasMultipleSources() {
		fmt.Println("Source:")
	} else {
		fmt.Println("Sources:")
	}
	printAppSourceDetails(&source)

	var (
		syncPolicyStr string
		syncPolicy    = appSet.Spec.Template.Spec.SyncPolicy
	)
	if syncPolicy != nil && syncPolicy.Automated != nil {
		syncPolicyStr = "Automated"
		if syncPolicy.Automated.Prune {
			syncPolicyStr += " (Prune)"
		}
	} else {
		syncPolicyStr = "<none>"
	}
	fmt.Printf(printOpFmtStr, "SyncPolicy:", syncPolicyStr)
}

func printAppSetConditions(w io.Writer, appSet *arogappsetv1.ApplicationSet) {
	_, _ = fmt.Fprintf(w, "CONDITION\tSTATUS\tMESSAGE\tLAST TRANSITION\n")
	for _, item := range appSet.Status.Conditions {
		_, _ = fmt.Fprintf(w, "%s\t%s\t%s\t%s\n", item.Type, item.Status, item.Message, item.LastTransitionTime)
	}
}

func hasAppSetChanged(appReq, appRes *arogappsetv1.ApplicationSet, upsert bool) bool {
	// upsert==false, no change occurred from create command
	if !upsert {
		return false
	}

	// Server will return nils for empty labels, annotations, finalizers
	if len(appReq.Labels) == 0 {
		appReq.Labels = nil
	}
	if len(appReq.Annotations) == 0 {
		appReq.Annotations = nil
	}
	if len(appReq.Finalizers) == 0 {
		appReq.Finalizers = nil
	}

	if reflect.DeepEqual(appRes.Spec, appReq.Spec) &&
		reflect.DeepEqual(appRes.Labels, appReq.Labels) &&
		reflect.DeepEqual(appRes.ObjectMeta.Annotations, appReq.Annotations) &&
		reflect.DeepEqual(appRes.Finalizers, appReq.Finalizers) {
		return false
	}

	return true
}<|MERGE_RESOLUTION|>--- conflicted
+++ resolved
@@ -114,15 +114,9 @@
 
 // NewApplicationSetCreateCommand returns a new instance of an `argocd appset create` command
 func NewApplicationSetCreateCommand(clientOpts *argocdclient.ClientOptions) *cobra.Command {
-<<<<<<< HEAD
 	var output string
 	var upsert, dryRun bool
-
-	var command = &cobra.Command{
-=======
-	var upsert bool
 	command := &cobra.Command{
->>>>>>> d7fc1bf2
 		Use:   "create",
 		Short: "Create one or more ApplicationSets",
 		Example: templates.Examples(`
