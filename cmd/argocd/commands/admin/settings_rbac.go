--- conflicted
+++ resolved
@@ -63,31 +63,7 @@
 }
 
 // List of allowed RBAC resources
-<<<<<<< HEAD
-var validRBACResources = map[string]bool{
-	rbacpolicy.ResourceAccounts:        true,
-	rbacpolicy.ResourceApplications:    true,
-	rbacpolicy.ResourceApplicationSets: true,
-	rbacpolicy.ResourceCertificates:    true,
-	rbacpolicy.ResourceClusters:        true,
-	rbacpolicy.ResourceGPGKeys:         true,
-	rbacpolicy.ResourceLogs:            true,
-	rbacpolicy.ResourceExec:            true,
-	rbacpolicy.ResourceProjects:        true,
-	rbacpolicy.ResourceRepositories:    true,
-}
-
-// List of allowed RBAC actions
-var validRBACActions = map[string]bool{
-	rbacpolicy.ActionAction:   true,
-	rbacpolicy.ActionCreate:   true,
-	rbacpolicy.ActionDelete:   true,
-	rbacpolicy.ActionGet:      true,
-	rbacpolicy.ActionOverride: true,
-	rbacpolicy.ActionSync:     true,
-	rbacpolicy.ActionUpdate:   true,
-=======
-var validRBACResourcesActions map[string]actionTraitMap = map[string]actionTraitMap{
+var validRBACResourcesActions = map[string]actionTraitMap{
 	rbacpolicy.ResourceAccounts:        accountsActions,
 	rbacpolicy.ResourceApplications:    applicationsActions,
 	rbacpolicy.ResourceApplicationSets: defaultCRUDActions,
@@ -140,7 +116,6 @@
 
 var extensionActions = actionTraitMap{
 	rbacpolicy.ActionInvoke: rbacTrait{},
->>>>>>> 63b65650
 }
 
 // NewRBACCommand is the command for 'rbac'
