package commands

import (
	"fmt"
	"os"
	"testing"
	"time"

	"github.com/argoproj/gitops-engine/pkg/utils/kube"
	"github.com/google/go-cmp/cmp"
	"github.com/google/go-cmp/cmp/cmpopts"
	"k8s.io/apimachinery/pkg/apis/meta/v1/unstructured"

	"github.com/argoproj/gitops-engine/pkg/health"

	metav1 "k8s.io/apimachinery/pkg/apis/meta/v1"

	argocdclient "github.com/argoproj/argo-cd/v2/pkg/apiclient"

	"github.com/stretchr/testify/assert"

	"github.com/argoproj/argo-cd/v2/pkg/apis/application/v1alpha1"
)

func Test_getInfos(t *testing.T) {
	testCases := []struct {
		name          string
		infos         []string
		expectedInfos []*v1alpha1.Info
	}{
		{
			name:          "empty",
			infos:         []string{},
			expectedInfos: []*v1alpha1.Info{},
		},
		{
			name:  "simple key value",
			infos: []string{"key1=value1", "key2=value2"},
			expectedInfos: []*v1alpha1.Info{
				{Name: "key1", Value: "value1"},
				{Name: "key2", Value: "value2"},
			},
		},
	}

	for _, testCase := range testCases {
		t.Run(testCase.name, func(t *testing.T) {
			infos := getInfos(testCase.infos)
			assert.Len(t, infos, len(testCase.expectedInfos))
			sort := func(a, b *v1alpha1.Info) bool { return a.Name < b.Name }
			assert.Empty(t, cmp.Diff(testCase.expectedInfos, infos, cmpopts.SortSlices(sort)))
		})
	}
}

func Test_getRefreshType(t *testing.T) {
	refreshTypeNormal := string(v1alpha1.RefreshTypeNormal)
	refreshTypeHard := string(v1alpha1.RefreshTypeHard)
	testCases := []struct {
		refresh     bool
		hardRefresh bool
		expected    *string
	}{
		{false, false, nil},
		{false, true, &refreshTypeHard},
		{true, false, &refreshTypeNormal},
		{true, true, &refreshTypeHard},
	}

	for _, testCase := range testCases {
		t.Run(fmt.Sprintf("hardRefresh=%t refresh=%t", testCase.hardRefresh, testCase.refresh), func(t *testing.T) {
			refreshType := getRefreshType(testCase.refresh, testCase.hardRefresh)
			if testCase.expected == nil {
				assert.Nil(t, refreshType)
			} else {
				assert.NotNil(t, refreshType)
				assert.Equal(t, *testCase.expected, *refreshType)
			}
		})
	}
}

func TestFindRevisionHistoryWithoutPassedId(t *testing.T) {

	histories := v1alpha1.RevisionHistories{}

	histories = append(histories, v1alpha1.RevisionHistory{ID: 1})
	histories = append(histories, v1alpha1.RevisionHistory{ID: 2})
	histories = append(histories, v1alpha1.RevisionHistory{ID: 3})

	status := v1alpha1.ApplicationStatus{
		Resources:      nil,
		Sync:           v1alpha1.SyncStatus{},
		Health:         v1alpha1.HealthStatus{},
		History:        histories,
		Conditions:     nil,
		ReconciledAt:   nil,
		OperationState: nil,
		ObservedAt:     nil,
		SourceType:     "",
		Summary:        v1alpha1.ApplicationSummary{},
	}

	application := v1alpha1.Application{
		Status: status,
	}

	history, err := findRevisionHistory(&application, -1)

	if err != nil {
		t.Fatal("Find revision history should fail without errors")
	}

	if history == nil {
		t.Fatal("History should be found")
	}

}

func TestDefaultWaitOptions(t *testing.T) {
	watch := watchOpts{
		sync:      false,
		health:    false,
		operation: false,
		suspended: false,
	}
	opts := getWatchOpts(watch)
	assert.Equal(t, true, opts.sync)
	assert.Equal(t, true, opts.health)
	assert.Equal(t, true, opts.operation)
	assert.Equal(t, false, opts.suspended)
}

func TestOverrideWaitOptions(t *testing.T) {
	watch := watchOpts{
		sync:      true,
		health:    false,
		operation: false,
		suspended: false,
	}
	opts := getWatchOpts(watch)
	assert.Equal(t, true, opts.sync)
	assert.Equal(t, false, opts.health)
	assert.Equal(t, false, opts.operation)
	assert.Equal(t, false, opts.suspended)
}

func TestFindRevisionHistoryWithoutPassedIdAndEmptyHistoryList(t *testing.T) {

	histories := v1alpha1.RevisionHistories{}

	status := v1alpha1.ApplicationStatus{
		Resources:      nil,
		Sync:           v1alpha1.SyncStatus{},
		Health:         v1alpha1.HealthStatus{},
		History:        histories,
		Conditions:     nil,
		ReconciledAt:   nil,
		OperationState: nil,
		ObservedAt:     nil,
		SourceType:     "",
		Summary:        v1alpha1.ApplicationSummary{},
	}

	application := v1alpha1.Application{
		Status: status,
	}

	history, err := findRevisionHistory(&application, -1)

	if err == nil {
		t.Fatal("Find revision history should fail with errors")
	}

	if history != nil {
		t.Fatal("History should be empty")
	}

	if err.Error() != "Application '' should have at least two successful deployments" {
		t.Fatal("Find revision history should fail with correct error message")
	}

}

func TestFindRevisionHistoryWithPassedId(t *testing.T) {

	histories := v1alpha1.RevisionHistories{}

	histories = append(histories, v1alpha1.RevisionHistory{ID: 1})
	histories = append(histories, v1alpha1.RevisionHistory{ID: 2})
	histories = append(histories, v1alpha1.RevisionHistory{ID: 3, Revision: "123"})

	status := v1alpha1.ApplicationStatus{
		Resources:      nil,
		Sync:           v1alpha1.SyncStatus{},
		Health:         v1alpha1.HealthStatus{},
		History:        histories,
		Conditions:     nil,
		ReconciledAt:   nil,
		OperationState: nil,
		ObservedAt:     nil,
		SourceType:     "",
		Summary:        v1alpha1.ApplicationSummary{},
	}

	application := v1alpha1.Application{
		Status: status,
	}

	history, err := findRevisionHistory(&application, 3)

	if err != nil {
		t.Fatal("Find revision history should fail without errors")
	}

	if history == nil {
		t.Fatal("History should be found")
	}

	if history.Revision != "123" {
		t.Fatal("Failed to find correct history with correct revision")
	}

}

func TestFindRevisionHistoryWithPassedIdThatNotExist(t *testing.T) {

	histories := v1alpha1.RevisionHistories{}

	histories = append(histories, v1alpha1.RevisionHistory{ID: 1})
	histories = append(histories, v1alpha1.RevisionHistory{ID: 2})
	histories = append(histories, v1alpha1.RevisionHistory{ID: 3, Revision: "123"})

	status := v1alpha1.ApplicationStatus{
		Resources:      nil,
		Sync:           v1alpha1.SyncStatus{},
		Health:         v1alpha1.HealthStatus{},
		History:        histories,
		Conditions:     nil,
		ReconciledAt:   nil,
		OperationState: nil,
		ObservedAt:     nil,
		SourceType:     "",
		Summary:        v1alpha1.ApplicationSummary{},
	}

	application := v1alpha1.Application{
		Status: status,
	}

	history, err := findRevisionHistory(&application, 4)

	if err == nil {
		t.Fatal("Find revision history should fail with errors")
	}

	if history != nil {
		t.Fatal("History should be not found")
	}

	if err.Error() != "Application '' does not have deployment id '4' in history\n" {
		t.Fatal("Find revision history should fail with correct error message")
	}

}

func TestFilterResources(t *testing.T) {

	t.Run("Filter by ns", func(t *testing.T) {

		resources := []*v1alpha1.ResourceDiff{
			{
				LiveState: "{\"apiVersion\":\"v1\",\"kind\":\"Service\",\"metadata\":{\"name\":\"test-helm-guestbook\",\"namespace\":\"argocd\"},\"spec\":{\"selector\":{\"app\":\"helm-guestbook\",\"release\":\"test\"},\"sessionAffinity\":\"None\",\"type\":\"ClusterIP\"},\"status\":{\"loadBalancer\":{}}}",
			},
			{
				LiveState: "{\"apiVersion\":\"v1\",\"kind\":\"Service\",\"metadata\":{\"name\":\"test-helm-guestbook\",\"namespace\":\"ns\"},\"spec\":{\"selector\":{\"app\":\"helm-guestbook\",\"release\":\"test\"},\"sessionAffinity\":\"None\",\"type\":\"ClusterIP\"},\"status\":{\"loadBalancer\":{}}}",
			},
		}

		filteredResources := filterResources(false, resources, "g", "Service", "ns", "test-helm-guestbook", true)
		if len(filteredResources) != 1 {
			t.Fatal("Incorrect number of resources after filter")
		}

	})

	t.Run("Filter by kind", func(t *testing.T) {

		resources := []*v1alpha1.ResourceDiff{
			{
				LiveState: "{\"apiVersion\":\"v1\",\"kind\":\"Service\",\"metadata\":{\"name\":\"test-helm-guestbook\",\"namespace\":\"argocd\"},\"spec\":{\"selector\":{\"app\":\"helm-guestbook\",\"release\":\"test\"},\"sessionAffinity\":\"None\",\"type\":\"ClusterIP\"},\"status\":{\"loadBalancer\":{}}}",
			},
			{
				LiveState: "{\"apiVersion\":\"v1\",\"kind\":\"Deployment\",\"metadata\":{\"name\":\"test-helm-guestbook\",\"namespace\":\"argocd\"},\"spec\":{\"selector\":{\"app\":\"helm-guestbook\",\"release\":\"test\"},\"sessionAffinity\":\"None\",\"type\":\"ClusterIP\"},\"status\":{\"loadBalancer\":{}}}",
			},
		}

		filteredResources := filterResources(false, resources, "g", "Deployment", "argocd", "test-helm-guestbook", true)
		if len(filteredResources) != 1 {
			t.Fatal("Incorrect number of resources after filter")
		}

	})

	t.Run("Filter by name", func(t *testing.T) {

		resources := []*v1alpha1.ResourceDiff{
			{
				LiveState: "{\"apiVersion\":\"v1\",\"kind\":\"Service\",\"metadata\":{\"name\":\"test-helm-guestbook\",\"namespace\":\"argocd\"},\"spec\":{\"selector\":{\"app\":\"helm-guestbook\",\"release\":\"test\"},\"sessionAffinity\":\"None\",\"type\":\"ClusterIP\"},\"status\":{\"loadBalancer\":{}}}",
			},
			{
				LiveState: "{\"apiVersion\":\"v1\",\"kind\":\"Service\",\"metadata\":{\"name\":\"test-helm\",\"namespace\":\"argocd\"},\"spec\":{\"selector\":{\"app\":\"helm-guestbook\",\"release\":\"test\"},\"sessionAffinity\":\"None\",\"type\":\"ClusterIP\"},\"status\":{\"loadBalancer\":{}}}",
			},
		}

		filteredResources := filterResources(false, resources, "g", "Service", "argocd", "test-helm", true)
		if len(filteredResources) != 1 {
			t.Fatal("Incorrect number of resources after filter")
		}

	})
}

func Test_groupObjsByKey(t *testing.T) {
	localObjs := []*unstructured.Unstructured{
		{
			Object: map[string]interface{}{
				"apiVersion": "v1",
				"kind":       "Pod",
				"metadata": map[string]interface{}{
					"name":      "pod-name",
					"namespace": "default",
				},
			},
		},
		{
			Object: map[string]interface{}{
				"apiVersion": "apiextensions.k8s.io/v1",
				"kind":       "CustomResourceDefinition",
				"metadata": map[string]interface{}{
					"name": "certificates.cert-manager.io",
				},
			},
		},
	}
	liveObjs := []*unstructured.Unstructured{
		{
			Object: map[string]interface{}{
				"apiVersion": "v1",
				"kind":       "Pod",
				"metadata": map[string]interface{}{
					"name":      "pod-name",
					"namespace": "default",
				},
			},
		},
		{
			Object: map[string]interface{}{
				"apiVersion": "apiextensions.k8s.io/v1",
				"kind":       "CustomResourceDefinition",
				"metadata": map[string]interface{}{
					"name": "certificates.cert-manager.io",
				},
			},
		},
	}

	expected := map[kube.ResourceKey]*unstructured.Unstructured{
		kube.ResourceKey{Group: "", Kind: "Pod", Namespace: "default", Name: "pod-name"}:                                                       localObjs[0],
		kube.ResourceKey{Group: "apiextensions.k8s.io", Kind: "CustomResourceDefinition", Namespace: "", Name: "certificates.cert-manager.io"}: localObjs[1],
	}

	objByKey := groupObjsByKey(localObjs, liveObjs, "default")
	assert.Equal(t, expected, objByKey)
}

func TestFormatSyncPolicy(t *testing.T) {

	t.Run("Policy not defined", func(t *testing.T) {
		app := v1alpha1.Application{}

		policy := formatSyncPolicy(app)

		if policy != "<none>" {
			t.Fatalf("Incorrect policy %q, should be <none>", policy)
		}
	})

	t.Run("Auto policy", func(t *testing.T) {
		app := v1alpha1.Application{
			Spec: v1alpha1.ApplicationSpec{
				SyncPolicy: &v1alpha1.SyncPolicy{
					Automated: &v1alpha1.SyncPolicyAutomated{},
				},
			},
		}

		policy := formatSyncPolicy(app)

		if policy != "Auto" {
			t.Fatalf("Incorrect policy %q, should be Auto", policy)
		}
	})

	t.Run("Auto policy with prune", func(t *testing.T) {
		app := v1alpha1.Application{
			Spec: v1alpha1.ApplicationSpec{
				SyncPolicy: &v1alpha1.SyncPolicy{
					Automated: &v1alpha1.SyncPolicyAutomated{
						Prune: true,
					},
				},
			},
		}

		policy := formatSyncPolicy(app)

		if policy != "Auto-Prune" {
			t.Fatalf("Incorrect policy %q, should be Auto-Prune", policy)
		}
	})

}

func TestFormatConditionSummary(t *testing.T) {
	t.Run("No conditions are defined", func(t *testing.T) {
		app := v1alpha1.Application{
			Spec: v1alpha1.ApplicationSpec{
				SyncPolicy: &v1alpha1.SyncPolicy{
					Automated: &v1alpha1.SyncPolicyAutomated{
						Prune: true,
					},
				},
			},
		}

		summary := formatConditionsSummary(app)
		if summary != "<none>" {
			t.Fatalf("Incorrect summary %q, should be <none>", summary)
		}
	})

	t.Run("Few conditions are defined", func(t *testing.T) {
		app := v1alpha1.Application{
			Status: v1alpha1.ApplicationStatus{
				Conditions: []v1alpha1.ApplicationCondition{
					{
						Type: "type1",
					},
					{
						Type: "type1",
					},
					{
						Type: "type2",
					},
				},
			},
		}

		summary := formatConditionsSummary(app)
		if summary != "type1(2),type2" && summary != "type2,type1(2)" {
			t.Fatalf("Incorrect summary %q, should be type1(2),type2", summary)
		}
	})
}

func TestPrintOperationResult(t *testing.T) {
	t.Run("Operation state is empty", func(t *testing.T) {
		output, _ := captureOutput(func() error {
			printOperationResult(nil)
			return nil
		})

		if output != "" {
			t.Fatalf("Incorrect print operation output %q, should be ''", output)
		}
	})

	t.Run("Operation state sync result is not empty", func(t *testing.T) {
		time := metav1.Date(2020, time.November, 10, 23, 0, 0, 0, time.UTC)
		output, _ := captureOutput(func() error {
			printOperationResult(&v1alpha1.OperationState{
				SyncResult: &v1alpha1.SyncOperationResult{Revision: "revision"},
				FinishedAt: &time,
			})
			return nil
		})

		expectation := "Operation:          Sync\nSync Revision:      revision\nPhase:              \nStart:              0001-01-01 00:00:00 +0000 UTC\nFinished:           2020-11-10 23:00:00 +0000 UTC\nDuration:           2333448h16m18.871345152s\n"
		if output != expectation {
			t.Fatalf("Incorrect print operation output %q, should be %q", output, expectation)
		}
	})

	t.Run("Operation state sync result with message is not empty", func(t *testing.T) {
		time := metav1.Date(2020, time.November, 10, 23, 0, 0, 0, time.UTC)
		output, _ := captureOutput(func() error {
			printOperationResult(&v1alpha1.OperationState{
				SyncResult: &v1alpha1.SyncOperationResult{Revision: "revision"},
				FinishedAt: &time,
				Message:    "test",
			})
			return nil
		})

		expectation := "Operation:          Sync\nSync Revision:      revision\nPhase:              \nStart:              0001-01-01 00:00:00 +0000 UTC\nFinished:           2020-11-10 23:00:00 +0000 UTC\nDuration:           2333448h16m18.871345152s\nMessage:            test\n"
		if output != expectation {
			t.Fatalf("Incorrect print operation output %q, should be %q", output, expectation)
		}
	})
}

func TestPrintApplicationHistoryTable(t *testing.T) {
	histories := []v1alpha1.RevisionHistory{
		{
			ID: 1,
			Source: v1alpha1.ApplicationSource{
				TargetRevision: "1",
			},
		},
		{
			ID: 2,
			Source: v1alpha1.ApplicationSource{
				TargetRevision: "2",
			},
		},
		{
			ID: 3,
			Source: v1alpha1.ApplicationSource{
				TargetRevision: "3",
			},
		},
	}

	output, _ := captureOutput(func() error {
		printApplicationHistoryTable(histories)
		return nil
	})

	expectation := "ID  DATE                           REVISION\n1   0001-01-01 00:00:00 +0000 UTC  1\n2   0001-01-01 00:00:00 +0000 UTC  2\n3   0001-01-01 00:00:00 +0000 UTC  3\n"

	if output != expectation {
		t.Fatalf("Incorrect print operation output %q, should be %q", output, expectation)
	}
}

func TestPrintAppSummaryTable(t *testing.T) {
	output, _ := captureOutput(func() error {
		app := &v1alpha1.Application{
			ObjectMeta: metav1.ObjectMeta{
				Name:      "test",
				Namespace: "argocd",
			},
			Spec: v1alpha1.ApplicationSpec{
				SyncPolicy: &v1alpha1.SyncPolicy{
					Automated: &v1alpha1.SyncPolicyAutomated{
						Prune: true,
					},
				},
				Project:     "default",
				Destination: v1alpha1.ApplicationDestination{Server: "local", Namespace: "argocd"},
				Source: v1alpha1.ApplicationSource{
					RepoURL:        "test",
					TargetRevision: "master",
					Path:           "/test",
					Helm: &v1alpha1.ApplicationSourceHelm{
						ValueFiles: []string{"path1", "path2"},
					},
					Kustomize: &v1alpha1.ApplicationSourceKustomize{NamePrefix: "prefix"},
				},
			},
			Status: v1alpha1.ApplicationStatus{
				Sync: v1alpha1.SyncStatus{
					Status: v1alpha1.SyncStatusCodeOutOfSync,
				},
				Health: v1alpha1.HealthStatus{
					Status:  health.HealthStatusProgressing,
					Message: "health-message",
				},
			},
		}

		windows := &v1alpha1.SyncWindows{
			{
				Kind:     "allow",
				Schedule: "0 0 * * *",
				Duration: "24h",
				Applications: []string{
					"*-prod",
				},
				ManualSync: true,
			},
			{
				Kind:     "deny",
				Schedule: "0 0 * * *",
				Duration: "24h",
				Namespaces: []string{
					"default",
				},
			},
			{
				Kind:     "allow",
				Schedule: "0 0 * * *",
				Duration: "24h",
				Clusters: []string{
					"in-cluster",
					"cluster1",
				},
			},
		}

		printAppSummaryTable(app, "url", windows)
		return nil
	})

	expectation := `Name:               test
Project:            default
Server:             local
Namespace:          argocd
URL:                url
Repo:               test
Target:             master
Path:               /test
Helm Values:        path1,path2
Name Prefix:        prefix
SyncWindow:         Sync Denied
Assigned Windows:   allow:0 0 * * *:24h,deny:0 0 * * *:24h,allow:0 0 * * *:24h
Sync Policy:        Automated (Prune)
Sync Status:        OutOfSync from master
Health Status:      Progressing (health-message)
`
	assert.Equalf(t, expectation, output, "Incorrect print app summary output %q, should be %q", output, expectation)
}

func TestPrintAppConditions(t *testing.T) {
	output, _ := captureOutput(func() error {
		app := &v1alpha1.Application{
			Status: v1alpha1.ApplicationStatus{
				Conditions: []v1alpha1.ApplicationCondition{
					{
						Type:    v1alpha1.ApplicationConditionDeletionError,
						Message: "test",
					},
					{
						Type:    v1alpha1.ApplicationConditionExcludedResourceWarning,
						Message: "test2",
					},
					{
						Type:    v1alpha1.ApplicationConditionRepeatedResourceWarning,
						Message: "test3",
					},
				},
			},
		}
		printAppConditions(os.Stdout, app)
		return nil
	})
	expectation := "CONDITION\tMESSAGE\tLAST TRANSITION\nDeletionError\ttest\t<nil>\nExcludedResourceWarning\ttest2\t<nil>\nRepeatedResourceWarning\ttest3\t<nil>\n"
	if output != expectation {
		t.Fatalf("Incorrect print app conditions output %q, should be %q", output, expectation)
	}
}

func TestPrintParams(t *testing.T) {
	output, _ := captureOutput(func() error {
		app := &v1alpha1.Application{
			Spec: v1alpha1.ApplicationSpec{
				Source: v1alpha1.ApplicationSource{
					Helm: &v1alpha1.ApplicationSourceHelm{
						Parameters: []v1alpha1.HelmParameter{
							{
								Name:  "name1",
								Value: "value1",
							},
							{
								Name:  "name2",
								Value: "value2",
							},
							{
								Name:  "name3",
								Value: "value3",
							},
						},
					},
				},
			},
		}
		printParams(app)
		return nil
	})
	expectation := "\n\nNAME   VALUE\nname1  value1\nname2  value2\nname3  value3\n"
	if output != expectation {
		t.Fatalf("Incorrect print params output %q, should be %q", output, expectation)
	}
}

func TestAppUrlDefault(t *testing.T) {
	t.Run("Plain text", func(t *testing.T) {
		result := appURLDefault(argocdclient.NewClientOrDie(&argocdclient.ClientOptions{
			ServerAddr: "localhost:80",
			PlainText:  true,
		}), "test")
		expectation := "http://localhost:80/applications/test"
		if result != expectation {
			t.Fatalf("Incorrect url %q, should be %q", result, expectation)
		}
	})
	t.Run("https", func(t *testing.T) {
		result := appURLDefault(argocdclient.NewClientOrDie(&argocdclient.ClientOptions{
			ServerAddr: "localhost:443",
			PlainText:  false,
		}), "test")
		expectation := "https://localhost/applications/test"
		if result != expectation {
			t.Fatalf("Incorrect url %q, should be %q", result, expectation)
		}
	})
}

func TestTruncateString(t *testing.T) {
	result := truncateString("argocdtool", 2)
	expectation := "ar..."
	if result != expectation {
		t.Fatalf("Incorrect truncate string %q, should be %q", result, expectation)
	}
}

func TestGetService(t *testing.T) {
	t.Run("Server", func(t *testing.T) {
		app := &v1alpha1.Application{
			Spec: v1alpha1.ApplicationSpec{
				Destination: v1alpha1.ApplicationDestination{
					Server: "test-server",
				},
			},
		}
		result := getServer(app)
		expectation := "test-server"
		if result != expectation {
			t.Fatalf("Incorrect server %q, should be %q", result, expectation)
		}
	})
	t.Run("Name", func(t *testing.T) {
		app := &v1alpha1.Application{
			Spec: v1alpha1.ApplicationSpec{
				Destination: v1alpha1.ApplicationDestination{
					Name: "test-name",
				},
			},
		}
		result := getServer(app)
		expectation := "test-name"
		if result != expectation {
			t.Fatalf("Incorrect server name %q, should be %q", result, expectation)
		}
	})
}

func TestTargetObjects(t *testing.T) {
	resources := []*v1alpha1.ResourceDiff{
		{
			TargetState: "{\"apiVersion\":\"v1\",\"kind\":\"Service\",\"metadata\":{\"name\":\"test-helm-guestbook\",\"namespace\":\"argocd\"},\"spec\":{\"selector\":{\"app\":\"helm-guestbook\",\"release\":\"test\"},\"sessionAffinity\":\"None\",\"type\":\"ClusterIP\"},\"status\":{\"loadBalancer\":{}}}",
		},
		{
			TargetState: "{\"apiVersion\":\"v1\",\"kind\":\"Service\",\"metadata\":{\"name\":\"test-helm-guestbook\",\"namespace\":\"ns\"},\"spec\":{\"selector\":{\"app\":\"helm-guestbook\",\"release\":\"test\"},\"sessionAffinity\":\"None\",\"type\":\"ClusterIP\"},\"status\":{\"loadBalancer\":{}}}",
		},
	}
	objects, err := targetObjects(resources)
	if err != nil {
		t.Fatal("operation should finish without error")
	}

	if len(objects) != 2 {
		t.Fatalf("incorrect number of objects %v, should be 2", len(objects))
	}

	if objects[0].GetName() != "test-helm-guestbook" {
		t.Fatalf("incorrect name %q, should be %q", objects[0].GetName(), "test-helm-guestbook")
	}
}

func TestTargetObjects_invalid(t *testing.T) {
	resources := []*v1alpha1.ResourceDiff{{TargetState: "{"}}
	_, err := targetObjects(resources)
	assert.Error(t, err)
}

func TestPrintApplicationNames(t *testing.T) {
	output, _ := captureOutput(func() error {
		app := &v1alpha1.Application{
			ObjectMeta: metav1.ObjectMeta{
				Name: "test",
			},
		}
		printApplicationNames([]v1alpha1.Application{*app, *app})
		return nil
	})
	expectation := "test\ntest\n"
	if output != expectation {
		t.Fatalf("Incorrect print params output %q, should be %q", output, expectation)
	}
}

func Test_unset(t *testing.T) {
	kustomizeSource := &v1alpha1.ApplicationSource{
		Kustomize: &v1alpha1.ApplicationSourceKustomize{
			NamePrefix: "some-prefix",
			NameSuffix: "some-suffix",
			Version:    "123",
			Images: v1alpha1.KustomizeImages{
				"old1=new:tag",
				"old2=new:tag",
			},
		},
	}

	helmSource := &v1alpha1.ApplicationSource{
		Helm: &v1alpha1.ApplicationSourceHelm{
			IgnoreMissingValueFiles: true,
			Parameters: []v1alpha1.HelmParameter{
				{
					Name:  "name-1",
					Value: "value-1",
				},
				{
					Name:  "name-2",
					Value: "value-2",
				},
			},
			PassCredentials: true,
			Values:          "some: yaml",
			ValueFiles: []string{
				"values-1.yaml",
				"values-2.yaml",
			},
		},
	}

	pluginSource := &v1alpha1.ApplicationSource{
		Plugin: &v1alpha1.ApplicationSourcePlugin{
			Env: v1alpha1.Env{
				{
					Name:  "env-1",
					Value: "env-value-1",
				},
				{
					Name:  "env-2",
					Value: "env-value-2",
				},
			},
		},
	}

	assert.Equal(t, "some-prefix", kustomizeSource.Kustomize.NamePrefix)
	updated, nothingToUnset := unset(kustomizeSource, unsetOpts{namePrefix: true})
	assert.Equal(t, "", kustomizeSource.Kustomize.NamePrefix)
	assert.True(t, updated)
	assert.False(t, nothingToUnset)
	updated, nothingToUnset = unset(kustomizeSource, unsetOpts{namePrefix: true})
	assert.False(t, updated)
	assert.False(t, nothingToUnset)

	assert.Equal(t, "some-suffix", kustomizeSource.Kustomize.NameSuffix)
	updated, nothingToUnset = unset(kustomizeSource, unsetOpts{nameSuffix: true})
	assert.Equal(t, "", kustomizeSource.Kustomize.NameSuffix)
	assert.True(t, updated)
	assert.False(t, nothingToUnset)
	updated, nothingToUnset = unset(kustomizeSource, unsetOpts{nameSuffix: true})
	assert.False(t, updated)
	assert.False(t, nothingToUnset)

	assert.Equal(t, "123", kustomizeSource.Kustomize.Version)
	updated, nothingToUnset = unset(kustomizeSource, unsetOpts{kustomizeVersion: true})
	assert.Equal(t, "", kustomizeSource.Kustomize.Version)
	assert.True(t, updated)
	assert.False(t, nothingToUnset)
	updated, nothingToUnset = unset(kustomizeSource, unsetOpts{kustomizeVersion: true})
	assert.False(t, updated)
	assert.False(t, nothingToUnset)

	assert.Equal(t, 2, len(kustomizeSource.Kustomize.Images))
	updated, nothingToUnset = unset(kustomizeSource, unsetOpts{kustomizeImages: []string{"old1=new:tag"}})
	assert.Equal(t, 1, len(kustomizeSource.Kustomize.Images))
	assert.True(t, updated)
	assert.False(t, nothingToUnset)
	updated, nothingToUnset = unset(kustomizeSource, unsetOpts{kustomizeImages: []string{"old1=new:tag"}})
	assert.False(t, updated)
	assert.False(t, nothingToUnset)

	assert.Equal(t, 2, len(helmSource.Helm.Parameters))
	updated, nothingToUnset = unset(helmSource, unsetOpts{parameters: []string{"name-1"}})
	assert.Equal(t, 1, len(helmSource.Helm.Parameters))
	assert.True(t, updated)
	assert.False(t, nothingToUnset)
	updated, nothingToUnset = unset(helmSource, unsetOpts{parameters: []string{"name-1"}})
	assert.False(t, updated)
	assert.False(t, nothingToUnset)

	assert.Equal(t, 2, len(helmSource.Helm.ValueFiles))
	updated, nothingToUnset = unset(helmSource, unsetOpts{valuesFiles: []string{"values-1.yaml"}})
	assert.Equal(t, 1, len(helmSource.Helm.ValueFiles))
	assert.True(t, updated)
	assert.False(t, nothingToUnset)
	updated, nothingToUnset = unset(helmSource, unsetOpts{valuesFiles: []string{"values-1.yaml"}})
	assert.False(t, updated)
	assert.False(t, nothingToUnset)

	assert.Equal(t, "some: yaml", helmSource.Helm.Values)
	updated, nothingToUnset = unset(helmSource, unsetOpts{valuesLiteral: true})
	assert.Equal(t, "", helmSource.Helm.Values)
	assert.True(t, updated)
	assert.False(t, nothingToUnset)
	updated, nothingToUnset = unset(helmSource, unsetOpts{valuesLiteral: true})
	assert.False(t, updated)
	assert.False(t, nothingToUnset)

	assert.Equal(t, true, helmSource.Helm.IgnoreMissingValueFiles)
	updated, nothingToUnset = unset(helmSource, unsetOpts{ignoreMissingValueFiles: true})
	assert.Equal(t, false, helmSource.Helm.IgnoreMissingValueFiles)
	assert.True(t, updated)
	assert.False(t, nothingToUnset)
	updated, nothingToUnset = unset(helmSource, unsetOpts{ignoreMissingValueFiles: true})
	assert.False(t, updated)
	assert.False(t, nothingToUnset)

	assert.Equal(t, true, helmSource.Helm.PassCredentials)
	updated, nothingToUnset = unset(helmSource, unsetOpts{passCredentials: true})
	assert.Equal(t, false, helmSource.Helm.PassCredentials)
	assert.True(t, updated)
	assert.False(t, nothingToUnset)
	updated, nothingToUnset = unset(helmSource, unsetOpts{passCredentials: true})
	assert.False(t, updated)
	assert.False(t, nothingToUnset)

	assert.Equal(t, 2, len(pluginSource.Plugin.Env))
	updated, nothingToUnset = unset(pluginSource, unsetOpts{pluginEnvs: []string{"env-1"}})
	assert.Equal(t, 1, len(pluginSource.Plugin.Env))
	assert.True(t, updated)
	assert.False(t, nothingToUnset)
	updated, nothingToUnset = unset(pluginSource, unsetOpts{pluginEnvs: []string{"env-1"}})
	assert.False(t, updated)
	assert.False(t, nothingToUnset)
}

func Test_unset_nothingToUnset(t *testing.T) {
	testCases := []struct {
		name   string
		source v1alpha1.ApplicationSource
	}{
		{"kustomize", v1alpha1.ApplicationSource{Kustomize: &v1alpha1.ApplicationSourceKustomize{}}},
		{"helm", v1alpha1.ApplicationSource{Helm: &v1alpha1.ApplicationSourceHelm{}}},
		{"plugin", v1alpha1.ApplicationSource{Plugin: &v1alpha1.ApplicationSourcePlugin{}}},
	}

	for _, testCase := range testCases {
		testCaseCopy := testCase

		t.Run(testCaseCopy.name, func(t *testing.T) {
			t.Parallel()

			updated, nothingToUnset := unset(&testCaseCopy.source, unsetOpts{})
			assert.False(t, updated)
			assert.True(t, nothingToUnset)
		})
	}
}

<<<<<<< HEAD
func TestParseSelectedResources(t *testing.T) {
	resources := []string{"v1alpha:Application:test", "v1alpha:Application:namespace/test"}
	operationResources, err := parseSelectedResources(resources)
	assert.NoError(t, err)
	assert.Len(t, operationResources, 2)
	assert.Equal(t, *operationResources[0], v1alpha1.SyncOperationResource{
		Namespace: "",
		Name:      "test",
		Kind:      "Application",
		Group:     "v1alpha",
	})
	assert.Equal(t, *operationResources[1], v1alpha1.SyncOperationResource{
		Namespace: "namespace",
		Name:      "test",
		Kind:      "Application",
		Group:     "v1alpha",
	})
}

func TestParseSelectedResourcesIncorrect(t *testing.T) {
	resources := []string{"v1alpha:test", "v1alpha:Application:namespace/test"}
	_, err := parseSelectedResources(resources)
	assert.EqualError(t, err, "Resource should have GROUP:KIND:NAME, but instead got: v1alpha:test")
}

func TestParseSelectedResourcesIncorrectNamespace(t *testing.T) {
	resources := []string{"v1alpha:Application:namespace/test/unknown"}
	_, err := parseSelectedResources(resources)
	assert.EqualError(t, err, "Resource with namespace should have GROUP:KIND:NAMESPACE/NAME, but instead got: v1alpha:Application:namespace/test/unknown")
}

func TestParseSelectedResourcesEmptyList(t *testing.T) {
	var resources []string
	operationResources, err := parseSelectedResources(resources)
	assert.NoError(t, err)
	assert.Len(t, operationResources, 0)
=======
func TestPrintApplicationTableNotWide(t *testing.T) {
	output, err := captureOutput(func() error {
		app := &v1alpha1.Application{
			ObjectMeta: metav1.ObjectMeta{
				Name: "app-name",
			},
			Spec: v1alpha1.ApplicationSpec{
				Destination: v1alpha1.ApplicationDestination{
					Server:    "http://localhost:8080",
					Namespace: "default",
				},
				Project: "prj",
			},
			Status: v1alpha1.ApplicationStatus{
				Sync: v1alpha1.SyncStatus{
					Status: "OutOfSync",
				},
				Health: v1alpha1.HealthStatus{
					Status: "Healthy",
				},
			},
		}
		output := "table"
		printApplicationTable([]v1alpha1.Application{*app, *app}, &output)
		return nil
	})
	assert.NoError(t, err)
	expectation := "NAME      CLUSTER                NAMESPACE  PROJECT  STATUS     HEALTH   SYNCPOLICY  CONDITIONS\napp-name  http://localhost:8080  default    prj      OutOfSync  Healthy  <none>      <none>\napp-name  http://localhost:8080  default    prj      OutOfSync  Healthy  <none>      <none>\n"
	assert.Equal(t, output, expectation)
}

func TestPrintApplicationTableWide(t *testing.T) {
	output, err := captureOutput(func() error {
		app := &v1alpha1.Application{
			ObjectMeta: metav1.ObjectMeta{
				Name: "app-name",
			},
			Spec: v1alpha1.ApplicationSpec{
				Destination: v1alpha1.ApplicationDestination{
					Server:    "http://localhost:8080",
					Namespace: "default",
				},
				Source: v1alpha1.ApplicationSource{
					RepoURL:        "https://github.com/argoproj/argocd-example-apps",
					Path:           "guestbook",
					TargetRevision: "123",
				},
				Project: "prj",
			},
			Status: v1alpha1.ApplicationStatus{
				Sync: v1alpha1.SyncStatus{
					Status: "OutOfSync",
				},
				Health: v1alpha1.HealthStatus{
					Status: "Healthy",
				},
			},
		}
		output := "wide"
		printApplicationTable([]v1alpha1.Application{*app, *app}, &output)
		return nil
	})
	assert.NoError(t, err)
	expectation := "NAME      CLUSTER                NAMESPACE  PROJECT  STATUS     HEALTH   SYNCPOLICY  CONDITIONS  REPO                                             PATH       TARGET\napp-name  http://localhost:8080  default    prj      OutOfSync  Healthy  <none>      <none>      https://github.com/argoproj/argocd-example-apps  guestbook  123\napp-name  http://localhost:8080  default    prj      OutOfSync  Healthy  <none>      <none>      https://github.com/argoproj/argocd-example-apps  guestbook  123\n"
	assert.Equal(t, output, expectation)
>>>>>>> 14bd4fd7
}<|MERGE_RESOLUTION|>--- conflicted
+++ resolved
@@ -10,6 +10,9 @@
 	"github.com/google/go-cmp/cmp"
 	"github.com/google/go-cmp/cmp/cmpopts"
 	"k8s.io/apimachinery/pkg/apis/meta/v1/unstructured"
+	"os"
+	"testing"
+	"time"
 
 	"github.com/argoproj/gitops-engine/pkg/health"
 
@@ -965,7 +968,6 @@
 	}
 }
 
-<<<<<<< HEAD
 func TestParseSelectedResources(t *testing.T) {
 	resources := []string{"v1alpha:Application:test", "v1alpha:Application:namespace/test"}
 	operationResources, err := parseSelectedResources(resources)
@@ -1002,7 +1004,8 @@
 	operationResources, err := parseSelectedResources(resources)
 	assert.NoError(t, err)
 	assert.Len(t, operationResources, 0)
-=======
+}
+
 func TestPrintApplicationTableNotWide(t *testing.T) {
 	output, err := captureOutput(func() error {
 		app := &v1alpha1.Application{
@@ -1068,5 +1071,4 @@
 	assert.NoError(t, err)
 	expectation := "NAME      CLUSTER                NAMESPACE  PROJECT  STATUS     HEALTH   SYNCPOLICY  CONDITIONS  REPO                                             PATH       TARGET\napp-name  http://localhost:8080  default    prj      OutOfSync  Healthy  <none>      <none>      https://github.com/argoproj/argocd-example-apps  guestbook  123\napp-name  http://localhost:8080  default    prj      OutOfSync  Healthy  <none>      <none>      https://github.com/argoproj/argocd-example-apps  guestbook  123\n"
 	assert.Equal(t, output, expectation)
->>>>>>> 14bd4fd7
 }