package commands

import (
	"testing"

	"github.com/spf13/cobra"
	"github.com/stretchr/testify/assert"

	"github.com/argoproj/argo-cd/pkg/apis/application/v1alpha1"
)

func Test_setHelmOpt(t *testing.T) {
	t.Run("Zero", func(t *testing.T) {
		src := v1alpha1.ApplicationSource{}
		setHelmOpt(&src, helmOpts{})
		assert.Nil(t, src.Helm)
	})
	t.Run("ValueFiles", func(t *testing.T) {
		src := v1alpha1.ApplicationSource{}
		setHelmOpt(&src, helmOpts{valueFiles: []string{"foo"}})
		assert.Equal(t, []string{"foo"}, src.Helm.ValueFiles)
	})
	t.Run("ReleaseName", func(t *testing.T) {
		src := v1alpha1.ApplicationSource{}
		setHelmOpt(&src, helmOpts{releaseName: "foo"})
		assert.Equal(t, "foo", src.Helm.ReleaseName)
	})
	t.Run("HelmSets", func(t *testing.T) {
		src := v1alpha1.ApplicationSource{}
		setHelmOpt(&src, helmOpts{helmSets: []string{"foo=bar"}})
		assert.Equal(t, []v1alpha1.HelmParameter{{Name: "foo", Value: "bar"}}, src.Helm.Parameters)
	})
	t.Run("HelmSetStrings", func(t *testing.T) {
		src := v1alpha1.ApplicationSource{}
		setHelmOpt(&src, helmOpts{helmSetStrings: []string{"foo=bar"}})
		assert.Equal(t, []v1alpha1.HelmParameter{{Name: "foo", Value: "bar", ForceString: true}}, src.Helm.Parameters)
	})
<<<<<<< HEAD
}

type appOptionsFixture struct {
	spec    *v1alpha1.ApplicationSpec
	command *cobra.Command
	options *appOptions
}

func (f *appOptionsFixture) SetFlag(key, value string) error {
	err := f.command.Flags().Set(key, value)
	if err != nil {
		return err
	}
	_ = setAppSpecOptions(f.command.Flags(), f.spec, f.options)
	return err
}

func newAppOptionsFixture() *appOptionsFixture {
	fixture := &appOptionsFixture{
		spec:    &v1alpha1.ApplicationSpec{},
		command: &cobra.Command{},
		options: &appOptions{},
	}
	addAppFlags(fixture.command, fixture.options)
	return fixture
}

func Test_setAppSpecOptions(t *testing.T) {
	f := newAppOptionsFixture()
	t.Run("SyncPolicy", func(t *testing.T) {
		assert.NoError(t, f.SetFlag("sync-policy", "automated"))
		assert.NotNil(t, f.spec.SyncPolicy.Automated)

		assert.NoError(t, f.SetFlag("sync-policy", "none"))
		assert.Nil(t, f.spec.SyncPolicy)
	})
	t.Run("SyncOptions", func(t *testing.T) {
		assert.NoError(t, f.SetFlag("sync-option", "a=1"))
		assert.True(t, f.spec.SyncPolicy.SyncOptions.HasOption("a=1"))

		// remove the options using !
		assert.NoError(t, f.SetFlag("sync-option", "!a=1"))
		assert.Nil(t, f.spec.SyncPolicy)
=======
	t.Run("HelmSetFiles", func(t *testing.T) {
		src := v1alpha1.ApplicationSource{}
		setHelmOpt(&src, helmOpts{helmSetFiles: []string{"foo=bar"}})
		assert.Equal(t, []v1alpha1.HelmFileParameter{{Name: "foo", Path: "bar"}}, src.Helm.FileParameters)
	})
}

func Test_setJsonnetOpt(t *testing.T) {
	t.Run("TlaSets", func(t *testing.T) {
		src := v1alpha1.ApplicationSource{}
		setJsonnetOpt(&src, []string{"foo=bar"}, false)
		assert.Equal(t, []v1alpha1.JsonnetVar{{Name: "foo", Value: "bar"}}, src.Directory.Jsonnet.TLAs)
		setJsonnetOpt(&src, []string{"bar=baz"}, false)
		assert.Equal(t, []v1alpha1.JsonnetVar{{Name: "foo", Value: "bar"}, {Name: "bar", Value: "baz"}}, src.Directory.Jsonnet.TLAs)
	})
	t.Run("ExtSets", func(t *testing.T) {
		src := v1alpha1.ApplicationSource{}
		setJsonnetOptExtVar(&src, []string{"foo=bar"}, false)
		assert.Equal(t, []v1alpha1.JsonnetVar{{Name: "foo", Value: "bar"}}, src.Directory.Jsonnet.ExtVars)
		setJsonnetOptExtVar(&src, []string{"bar=baz"}, false)
		assert.Equal(t, []v1alpha1.JsonnetVar{{Name: "foo", Value: "bar"}, {Name: "bar", Value: "baz"}}, src.Directory.Jsonnet.ExtVars)
>>>>>>> 9d71ae5a
	})
}<|MERGE_RESOLUTION|>--- conflicted
+++ resolved
@@ -35,7 +35,28 @@
 		setHelmOpt(&src, helmOpts{helmSetStrings: []string{"foo=bar"}})
 		assert.Equal(t, []v1alpha1.HelmParameter{{Name: "foo", Value: "bar", ForceString: true}}, src.Helm.Parameters)
 	})
-<<<<<<< HEAD
+	t.Run("HelmSetFiles", func(t *testing.T) {
+		src := v1alpha1.ApplicationSource{}
+		setHelmOpt(&src, helmOpts{helmSetFiles: []string{"foo=bar"}})
+		assert.Equal(t, []v1alpha1.HelmFileParameter{{Name: "foo", Path: "bar"}}, src.Helm.FileParameters)
+	})
+}
+
+func Test_setJsonnetOpt(t *testing.T) {
+	t.Run("TlaSets", func(t *testing.T) {
+		src := v1alpha1.ApplicationSource{}
+		setJsonnetOpt(&src, []string{"foo=bar"}, false)
+		assert.Equal(t, []v1alpha1.JsonnetVar{{Name: "foo", Value: "bar"}}, src.Directory.Jsonnet.TLAs)
+		setJsonnetOpt(&src, []string{"bar=baz"}, false)
+		assert.Equal(t, []v1alpha1.JsonnetVar{{Name: "foo", Value: "bar"}, {Name: "bar", Value: "baz"}}, src.Directory.Jsonnet.TLAs)
+	})
+	t.Run("ExtSets", func(t *testing.T) {
+		src := v1alpha1.ApplicationSource{}
+		setJsonnetOptExtVar(&src, []string{"foo=bar"}, false)
+		assert.Equal(t, []v1alpha1.JsonnetVar{{Name: "foo", Value: "bar"}}, src.Directory.Jsonnet.ExtVars)
+		setJsonnetOptExtVar(&src, []string{"bar=baz"}, false)
+		assert.Equal(t, []v1alpha1.JsonnetVar{{Name: "foo", Value: "bar"}, {Name: "bar", Value: "baz"}}, src.Directory.Jsonnet.ExtVars)
+	})
 }
 
 type appOptionsFixture struct {
@@ -79,28 +100,5 @@
 		// remove the options using !
 		assert.NoError(t, f.SetFlag("sync-option", "!a=1"))
 		assert.Nil(t, f.spec.SyncPolicy)
-=======
-	t.Run("HelmSetFiles", func(t *testing.T) {
-		src := v1alpha1.ApplicationSource{}
-		setHelmOpt(&src, helmOpts{helmSetFiles: []string{"foo=bar"}})
-		assert.Equal(t, []v1alpha1.HelmFileParameter{{Name: "foo", Path: "bar"}}, src.Helm.FileParameters)
-	})
-}
-
-func Test_setJsonnetOpt(t *testing.T) {
-	t.Run("TlaSets", func(t *testing.T) {
-		src := v1alpha1.ApplicationSource{}
-		setJsonnetOpt(&src, []string{"foo=bar"}, false)
-		assert.Equal(t, []v1alpha1.JsonnetVar{{Name: "foo", Value: "bar"}}, src.Directory.Jsonnet.TLAs)
-		setJsonnetOpt(&src, []string{"bar=baz"}, false)
-		assert.Equal(t, []v1alpha1.JsonnetVar{{Name: "foo", Value: "bar"}, {Name: "bar", Value: "baz"}}, src.Directory.Jsonnet.TLAs)
-	})
-	t.Run("ExtSets", func(t *testing.T) {
-		src := v1alpha1.ApplicationSource{}
-		setJsonnetOptExtVar(&src, []string{"foo=bar"}, false)
-		assert.Equal(t, []v1alpha1.JsonnetVar{{Name: "foo", Value: "bar"}}, src.Directory.Jsonnet.ExtVars)
-		setJsonnetOptExtVar(&src, []string{"bar=baz"}, false)
-		assert.Equal(t, []v1alpha1.JsonnetVar{{Name: "foo", Value: "bar"}, {Name: "bar", Value: "baz"}}, src.Directory.Jsonnet.ExtVars)
->>>>>>> 9d71ae5a
 	})
 }