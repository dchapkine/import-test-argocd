--- conflicted
+++ resolved
@@ -81,11 +81,8 @@
 		disableTLS                        bool
 		maxCombinedDirectoryManifestsSize string
 		cmpTarExcludedGlobs               []string
-<<<<<<< HEAD
+		allowOutOfBoundsSymlinks          bool
 		execTimeout                       time.Duration
-=======
-		allowOutOfBoundsSymlinks          bool
->>>>>>> 179d1e0e
 	)
 	var command = cobra.Command{
 		Use:               cliName,
@@ -129,11 +126,8 @@
 				SubmoduleEnabled:                             getSubmoduleEnabled(),
 				MaxCombinedDirectoryManifestsSize:            maxCombinedDirectoryManifestsQuantity,
 				CMPTarExcludedGlobs:                          cmpTarExcludedGlobs,
-<<<<<<< HEAD
+				AllowOutOfBoundsSymlinks:                     allowOutOfBoundsSymlinks,
 				ExecTimeout:                                  execTimeout,
-=======
-				AllowOutOfBoundsSymlinks:                     allowOutOfBoundsSymlinks,
->>>>>>> 179d1e0e
 			}, askPassServer)
 			errors.CheckError(err)
 
@@ -211,12 +205,9 @@
 	command.Flags().BoolVar(&disableTLS, "disable-tls", env.ParseBoolFromEnv("ARGOCD_REPO_SERVER_DISABLE_TLS", false), "Disable TLS on the gRPC endpoint")
 	command.Flags().StringVar(&maxCombinedDirectoryManifestsSize, "max-combined-directory-manifests-size", env.StringFromEnv("ARGOCD_REPO_SERVER_MAX_COMBINED_DIRECTORY_MANIFESTS_SIZE", "10M"), "Max combined size of manifest files in a directory-type Application")
 	command.Flags().StringArrayVar(&cmpTarExcludedGlobs, "plugin-tar-exclude", env.StringsFromEnv("ARGOCD_REPO_SERVER_PLUGIN_TAR_EXCLUSIONS", []string{}, ";"), "Globs to filter when sending tarballs to plugins.")
-<<<<<<< HEAD
+	command.Flags().BoolVar(&allowOutOfBoundsSymlinks, "allow-oob-symlinks", env.ParseBoolFromEnv("ARGOCD_REPO_SERVER_ALLOW_OUT_OF_BOUNDS_SYMLINKS", false), "Allow out-of-bounds symlinks in repositories (not recommended)")
 	durationFromEnv := env.ParseDurationFromEnvs(common.DefaultExecTimeout, 0*time.Second, 24*time.Hour, "ARGOCD_REPO_SERVER_EXEC_TIMEOUT", "ARGOCD_EXEC_TIMEOUT")
 	command.Flags().DurationVar(&execTimeout, "exec-timeout", durationFromEnv, "per-command timeout for external commands invoked by the repo server (such as git)")
-=======
-	command.Flags().BoolVar(&allowOutOfBoundsSymlinks, "allow-oob-symlinks", env.ParseBoolFromEnv("ARGOCD_REPO_SERVER_ALLOW_OUT_OF_BOUNDS_SYMLINKS", false), "Allow out-of-bounds symlinks in repositories (not recommended)")
->>>>>>> 179d1e0e
 
 	tlsConfigCustomizerSrc = tls.AddTLSFlagsToCmd(&command)
 	cacheSrc = reposervercache.AddCacheFlagsToCmd(&command, func(client *redis.Client) {
